---
name: Windows Build and Release

on:
  push:
    branches: ["main", "dev"]
    tags: ["v*"]
  pull_request:
    branches: ["dev"]
  workflow_dispatch:
    inputs:
      create_release:
        description: 'Create a new release'
        required: true
        type: boolean
        default: false

defaults:
  run:
    shell: cmd

env:
  ARTIFACT: "${{ vars.MY_APP_EXE_NAME }}"
  SOURCE_DIR: ${{ github.workspace }}
  QT_VERSION: 6.4.3

jobs:
  build:
    runs-on: windows-2019
    permissions:
      contents: write
    environment: ${{ github.event.inputs.TARGET_ENV || 'Openterface_build' }}
    steps:
      - uses: actions/checkout@v2
        with:
          fetch-depth: 0

      - name: Set up Python
        uses: actions/setup-python@v5
        with:
          python-version: '3.10'

      - name: Update version
        run: |
          import os
          from datetime import datetime

          # Read current version
          with open('version.txt', 'r') as f:
            version = f.read().strip()

          # Split version into parts
          major, minor, patch, build = version.split('.')

          # Increment patch version
          patch = str(int(patch) + 1)

          # Get current date and use it as build number (YYDDD format)
          build = datetime.now().strftime("%y%j")  # Year (2 digits) + Day of the year (3 digits)

          # Create new version string
          new_version = f"{major}.{minor}.{patch}.{build}"

          # Write new version to file
          with open('version.txt', 'w') as f:
            f.write(new_version)

          print(f"Updated version to {new_version}")

          # Set environment variables for use in later steps
          with open(os.environ['GITHUB_ENV'], 'a') as env_file:
              env_file.write(f"NEW_VERSION={new_version}\n")
              env_file.write(f"VERSION_FOR_INNO={major}.{minor}.{patch}.{build}\n")
        shell: python

      - name: Get all tags for correct version determination
        working-directory: ${{ github.workspace }}
        run: |
          git fetch --all --tags -f

      - name: Install Qt
        uses: jurplel/install-qt-action@v4
        with:
          version: ${{ env.QT_VERSION }}
          host: windows
          target: desktop
          arch: win64_msvc2019_64
          dir: ${{ runner.temp }}
          modules: qtmultimedia qtserialport
          setup-python: false

      - name: Download and Unzip Jom
        working-directory: ${{ runner.temp }}
        run: |
          curl -L -o jom.zip "http://download.qt.io/official_releases/jom/jom.zip"
          7z x jom.zip -ojom

      - name: Create build directory
        run: mkdir ${{ runner.temp }}\build

      - name: Set up Visual Studio shell
        uses: egor-tensin/vs-shell@v2
        with:
          arch: x64

      - name: Build
        working-directory: ${{ runner.temp }}\build
        run: |
          qmake -r ${{ env.SOURCE_DIR }}\openterfaceQT.pro
          ${{ runner.temp }}\jom\jom -j2
          mkdir package
          mkdir package\driver
          copy release\openterfaceQT.exe package
          copy ${{ env.SOURCE_DIR }}\driver\windows\* package\driver
          cd package
          windeployqt --qmldir ${{ env.SOURCE_DIR }} openterfaceQT.exe --compiler-runtime
          copy C:\Windows\System32\concrt140.dll . 
          copy C:\Windows\System32\vccorlib140.dll .
          copy C:\Windows\System32\msvcp140.dll .

      - name: Move directory
        working-directory: ${{ runner.temp }}\build
        run: |
          move /Y package ${{ env.SOURCE_DIR }}
        shell: cmd

      - name: Compile .ISS to .EXE Installer
        uses: Minionguyjpro/Inno-Setup-Action@v1.2.2
        with:
          path: installer.iss
          options: /O+ /DWorkingDir="${{ runner.temp }}\build"  /DMyAppVersion="${{ env.VERSION_FOR_INNO }}" /DMyAppPublisher="${{ vars.MY_APP_PUBLISHER }}" /DMyAppURL="${{ vars.MY_APP_URL }}"

      - name: Save build artifact
        uses: actions/upload-artifact@v4
        with:
          name: ${{ env.ARTIFACT }}
          path: ${{ env.SOURCE_DIR }}\Output\openterface-installer.exe
          if-no-files-found: error

      - name: Commit and push version update
        if: success()
        run: |
          git config --local user.email "action@github.com"
          git config --local user.name "GitHub Action"
          git add version.txt
          git commit -m "Bump version to ${{ env.NEW_VERSION }}" -a || echo "No changes to commit"
          git push https://${{ secrets.GITHUB_TOKEN }}@github.com/${{ github.repository }}.git HEAD:${{ github.ref }}
        env:
          GITHUB_TOKEN: ${{ secrets.GITHUB_TOKEN }}

  release:
    needs: build
    if: github.event.inputs.create_release == 'true'
    runs-on: ubuntu-latest
    permissions:
      contents: write
    steps:
      - uses: actions/checkout@v2
        with:
          fetch-depth: 0

      - name: Get latest tag
        id: get_latest_tag
<<<<<<< HEAD
=======
        shell: bash
>>>>>>> 6f68ea20
        run: echo "LATEST_TAG=$(git describe --tags --abbrev=0)" >> $GITHUB_OUTPUT

      - name: Generate changelog
        id: changelog
<<<<<<< HEAD
=======
        shell: bash
>>>>>>> 6f68ea20
        run: |
          CHANGELOG=$(git log ${{ steps.get_latest_tag.outputs.LATEST_TAG }}..HEAD --pretty=format:"- %s")
          echo "CHANGELOG<<EOF" >> $GITHUB_OUTPUT
          echo "$CHANGELOG" >> $GITHUB_OUTPUT
          echo "EOF" >> $GITHUB_OUTPUT

      - name: Download artifact
        uses: actions/download-artifact@v4
        with:
          name: ${{ env.ARTIFACT }}

      - name: Create Release
        id: create_release
        uses: actions/create-release@v1
        env:
          GITHUB_TOKEN: ${{ secrets.GITHUB_TOKEN }}
        with:
          tag_name: v${{ env.NEW_VERSION }}
          release_name: Release v${{ env.NEW_VERSION }}
          body: |
            Changes since last release:
            ${{ steps.changelog.outputs.CHANGELOG }}
          draft: true
          prerelease: false

      - name: Upload Release Asset
        uses: actions/upload-release-asset@v1
        env:
          GITHUB_TOKEN: ${{ secrets.GITHUB_TOKEN }}
        with:
          upload_url: ${{ steps.create_release.outputs.upload_url }}
          asset_path: ./openterface-installer.exe
          asset_name: openterface-installer-${{ env.NEW_VERSION }}.exe
          asset_content_type: application/octet-stream<|MERGE_RESOLUTION|>--- conflicted
+++ resolved
@@ -161,18 +161,12 @@
 
       - name: Get latest tag
         id: get_latest_tag
-<<<<<<< HEAD
-=======
         shell: bash
->>>>>>> 6f68ea20
         run: echo "LATEST_TAG=$(git describe --tags --abbrev=0)" >> $GITHUB_OUTPUT
 
       - name: Generate changelog
         id: changelog
-<<<<<<< HEAD
-=======
         shell: bash
->>>>>>> 6f68ea20
         run: |
           CHANGELOG=$(git log ${{ steps.get_latest_tag.outputs.LATEST_TAG }}..HEAD --pretty=format:"- %s")
           echo "CHANGELOG<<EOF" >> $GITHUB_OUTPUT
