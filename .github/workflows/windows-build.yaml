---
name: Windows Build and Release

on:
  push:
    branches: ["main", "dev"]
    tags: ["v*"]
  pull_request:
    branches: ["dev"]
  workflow_dispatch:
    inputs:
      create_release:
        description: 'Create a new release'
        required: true
        type: boolean
        default: false

defaults:
  run:
    shell: cmd

env:
  ARTIFACT: "${{ vars.MY_APP_EXE_NAME }}"
  SOURCE_DIR: ${{ github.workspace }}
  QT_VERSION: 6.4.3
  GITHUB_TOKEN: ${{ secrets.GITHUB_TOKEN }}

jobs:
  build:
    runs-on: windows-2019
    permissions:
      contents: write
    environment: ${{ github.event.inputs.TARGET_ENV || 'Openterface_build' }}
    steps:
      - uses: actions/checkout@v2
        with:
          fetch-depth: 0

      - name: Set up Python
        uses: actions/setup-python@v5
        with:
          python-version: '3.10'

      - name: Update version
        run: |
          import os
          import re
          from datetime import datetime

<<<<<<< HEAD
          # Read current version from version.h
          with open('resources/version.h', 'r') as f:
            version_content = f.read()
            version_match = re.search(r'#define VERSION "([^"]+)"', version_content)
            if version_match:
              version = version_match.group(1)
            else:
              raise ValueError("Version not found in version.h")

          # Split version into parts
          major, minor, patch = version.split('.')
=======
          version_file_path = 'resources/version.h'

          # Check if the file exists
          if not os.path.exists(version_file_path):
              print(f"Error: {version_file_path} does not exist.")
              print("Current working directory:", os.getcwd())
              print("Directory contents:", os.listdir())
              exit(1)

          # Read current version from version.h
          with open(version_file_path, 'r') as f:
              version_content = f.read()
              version_match = re.search(r'#define VERSION "([^"]+)"', version_content)
              if version_match:
                  version = version_match.group(1)
              else:
                  print(f"Error: Version not found in {version_file_path}")
                  print("File contents:")
                  print(version_content)
                  exit(1)

          # Split version into parts
          try:
              major, minor, patch = version.split('.')
          except ValueError:
              print(f"Error: Invalid version format: {version}")
              exit(1)
>>>>>>> 0b76cfca

          # Increment patch version
          patch = str(int(patch) + 1)

          # Get current date and use it as build number (YYDDD format)
          build = datetime.now().strftime("%y%j")  # Year (2 digits) + Day of the year (3 digits)

          # Create new version string
          new_version = f"{major}.{minor}.{patch}.{build}"

          # Update version.h file
          new_version_content = re.sub(
              r'#define VERSION "[^"]+"',
              f'#define VERSION "{new_version}"',
              version_content
          )
<<<<<<< HEAD
          with open('resources/version.h', 'w') as f:
            f.write(new_version_content)
=======
          with open(version_file_path, 'w') as f:
              f.write(new_version_content)
>>>>>>> 0b76cfca

          print(f"Updated version to {new_version}")

          # Set environment variables for use in later steps
          with open(os.environ['GITHUB_ENV'], 'a') as env_file:
              env_file.write(f"NEW_VERSION={new_version}\n")
              env_file.write(f"VERSION_FOR_INNO={major}.{minor}.{patch}.{build}\n")
        shell: python

      - name: Get all tags for correct version determination
        working-directory: ${{ github.workspace }}
        run: |
          git fetch --all --tags -f

      - name: Install Qt
        uses: jurplel/install-qt-action@v4
        with:
          version: ${{ env.QT_VERSION }}
          host: windows
          target: desktop
          arch: win64_msvc2019_64
          dir: ${{ runner.temp }}
          modules: qtmultimedia qtserialport
          setup-python: false

      - name: Download and Unzip Jom
        working-directory: ${{ runner.temp }}
        run: |
          curl -L -o jom.zip "http://download.qt.io/official_releases/jom/jom.zip"
          7z x jom.zip -ojom

      - name: Create build directory
        run: mkdir ${{ runner.temp }}\build

      - name: Set up Visual Studio shell
        uses: egor-tensin/vs-shell@v2
        with:
          arch: x64

      - name: Build
        working-directory: ${{ runner.temp }}\build
        run: |
          qmake -r ${{ env.SOURCE_DIR }}\openterfaceQT.pro
          ${{ runner.temp }}\jom\jom -j2
          if not exist release\openterfaceQT.exe (
            echo "Error: Failed to build openterfaceQT.exe"
            exit 1
          )
          mkdir package
          mkdir package\driver
          copy release\openterfaceQT.exe package
          copy ${{ env.SOURCE_DIR }}\driver\windows\* package\driver
          cd package
          windeployqt --qmldir ${{ env.SOURCE_DIR }} openterfaceQT.exe --compiler-runtime
          copy C:\Windows\System32\concrt140.dll . 
          copy C:\Windows\System32\vccorlib140.dll .
          copy C:\Windows\System32\msvcp140.dll .

      - name: Move directory
        working-directory: ${{ runner.temp }}\build
        run: |
          move /Y package ${{ env.SOURCE_DIR }}
        shell: cmd

      - name: Compile .ISS to .EXE Installer
        uses: Minionguyjpro/Inno-Setup-Action@v1.2.2
        with:
          path: installer.iss
          options: /O+ /DWorkingDir="${{ runner.temp }}\build"  /DMyAppVersion="${{ env.VERSION_FOR_INNO }}" /DMyAppPublisher="${{ vars.MY_APP_PUBLISHER }}" /DMyAppURL="${{ vars.MY_APP_URL }}"

      - name: Save build artifact
        uses: actions/upload-artifact@v4
        with:
          name: ${{ env.ARTIFACT }}
          path: ${{ env.SOURCE_DIR }}\Output\setup.exe
          if-no-files-found: error

      - name: Commit and push version update
        if: success()
        run: |
          git config --local user.email "action@github.com"
          git config --local user.name "GitHub Action"
          git add resources/version.h
          git commit -m "Bump version to ${{ env.NEW_VERSION }}" -a || echo "No changes to commit"
          git push https://${{ env.GITHUB_TOKEN }}@github.com/${{ github.repository }}.git HEAD:${{ github.ref }}
        env:
          GITHUB_TOKEN: ${{ secrets.GITHUB_TOKEN }}

  release:
    needs: build
    if: github.event.inputs.create_release == 'true'
    runs-on: ubuntu-latest
    permissions:
      contents: write
    steps:
      - uses: actions/checkout@v2
        with:
          fetch-depth: 0

      - name: Get latest tag
        id: get_latest_tag
        shell: bash
        run: echo "LATEST_TAG=$(git describe --tags --abbrev=0)" >> $GITHUB_OUTPUT

      - name: Generate changelog
        id: changelog
        shell: bash
        run: |
          CHANGELOG=$(git log ${{ steps.get_latest_tag.outputs.LATEST_TAG }}..HEAD --pretty=format:"- %s")
          echo "CHANGELOG<<EOF" >> $GITHUB_OUTPUT
          echo "$CHANGELOG" >> $GITHUB_OUTPUT
          echo "EOF" >> $GITHUB_OUTPUT

      - name: Download artifact
        uses: actions/download-artifact@v4
        with:
          name: ${{ env.ARTIFACT }}

      - name: Create Release
        id: create_release
        uses: actions/create-release@v1
        with:
          tag_name: v${{ env.NEW_VERSION }}
          release_name: Release v${{ env.NEW_VERSION }}
          body: |
            Changes since last release:
            ${{ steps.changelog.outputs.CHANGELOG }}
          draft: true
          prerelease: false

      - name: Upload Release Asset
        uses: actions/upload-release-asset@v1
        with:
          upload_url: ${{ steps.create_release.outputs.upload_url }}
          asset_path: ${{ env.SOURCE_DIR }}
          asset_name: setup.exe
          asset_content_type: application/octet-stream<|MERGE_RESOLUTION|>--- conflicted
+++ resolved
@@ -47,19 +47,6 @@
           import re
           from datetime import datetime
 
-<<<<<<< HEAD
-          # Read current version from version.h
-          with open('resources/version.h', 'r') as f:
-            version_content = f.read()
-            version_match = re.search(r'#define VERSION "([^"]+)"', version_content)
-            if version_match:
-              version = version_match.group(1)
-            else:
-              raise ValueError("Version not found in version.h")
-
-          # Split version into parts
-          major, minor, patch = version.split('.')
-=======
           version_file_path = 'resources/version.h'
 
           # Check if the file exists
@@ -87,7 +74,6 @@
           except ValueError:
               print(f"Error: Invalid version format: {version}")
               exit(1)
->>>>>>> 0b76cfca
 
           # Increment patch version
           patch = str(int(patch) + 1)
@@ -104,13 +90,8 @@
               f'#define VERSION "{new_version}"',
               version_content
           )
-<<<<<<< HEAD
-          with open('resources/version.h', 'w') as f:
-            f.write(new_version_content)
-=======
           with open(version_file_path, 'w') as f:
               f.write(new_version_content)
->>>>>>> 0b76cfca
 
           print(f"Updated version to {new_version}")
 
