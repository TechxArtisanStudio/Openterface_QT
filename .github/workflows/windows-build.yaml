---
name: Windows Build and Release

on:
  push:
    branches: ["main", "dev"]
    tags: ["v*"]
  pull_request:
    branches: ["dev"]
  workflow_dispatch:
    inputs:
      create_release:
        description: 'Create a new release'
        required: true
        type: boolean
        default: false

defaults:
  run:
    shell: cmd

env:
  ARTIFACT: "${{ vars.MY_APP_EXE_NAME }}"
  SOURCE_DIR: ${{ github.workspace }}
  QT_VERSION: 6.4.3
  GITHUB_TOKEN: ${{ secrets.GITHUB_TOKEN }}

jobs:
  build:
    runs-on: windows-2019
    permissions:
      contents: write
    environment: ${{ github.event.inputs.TARGET_ENV || 'Openterface_build' }}
    strategy:
      matrix:
        arch: [x64, x86]
        include:
          - arch: x64
<<<<<<< HEAD
            qt_arch: win64_msvc2019_64
=======
            qt_arch: win64_msvc2019
>>>>>>> 9507dfd6
            msvc_arch: x64
            artifact_suffix: x64
          - arch: x86
            qt_arch: win32_msvc2019
            msvc_arch: x86
            artifact_suffix: x86
    steps:
      - uses: actions/checkout@v2
        with:
          fetch-depth: 0

      - name: Set up Python
        uses: actions/setup-python@v5
        with:
          python-version: '3.10'

      - name: Update version
        run: |
          import os
          import re
          from datetime import datetime

          version_file_path = 'resources/version.h'

          # Check if the file exists
          if not os.path.exists(version_file_path):
              print(f"Error: {version_file_path} does not exist.")
              print("Current working directory:", os.getcwd())
              print("Directory contents:", os.listdir())
              exit(1)

          # Read current version from version.h
          with open(version_file_path, 'r') as f:
              version_content = f.read()
              version_match = re.search(r'#define APP_VERSION "([^"]+)"', version_content)
              if version_match:
                  version = version_match.group(1)
              else:
                  print(f"Error: Version not found in {version_file_path}")
                  print("File contents:")
                  print(version_content)
                  exit(1)

          # Split version into parts
          try:
              major, minor, patch, days = version.split('.')
          except ValueError:
              print(f"Error: Invalid version format: {version}")
              exit(1)

          # Increment patch version
          patch = str(int(patch) + 1)

          # Calculate days from start of year
          current_date = datetime.now()
          days_from_start = (current_date - datetime(current_date.year, 1, 1)).days + 1
          days = str(days_from_start).zfill(3)  # Ensure it's always 3 digits

          # Create new version string
          new_version = f"{major}.{minor}.{patch}.{days}"

          # Update version.h file
          new_version_content = re.sub(
              r'#define APP_VERSION "[^"]+"',
              f'#define APP_VERSION "{new_version}"',
              version_content
          )
          with open(version_file_path, 'w') as f:
              f.write(new_version_content)

          print(f"Updated version to {new_version}")

          # Set environment variables for use in later steps
          with open(os.environ['GITHUB_ENV'], 'a') as env_file:
              env_file.write(f"NEW_VERSION={new_version}\n")
              env_file.write(f"VERSION_FOR_INNO={new_version}\n")
        shell: python

      - name: Get all tags for correct version determination
        working-directory: ${{ github.workspace }}
        run: |
          git fetch --all --tags -f

      - name: Install Qt
        uses: jurplel/install-qt-action@v4
        with:
          version: ${{ env.QT_VERSION }}
          host: windows
          target: desktop
          arch: ${{ matrix.qt_arch }}
          dir: ${{ runner.temp }}
          modules: qtmultimedia qtserialport
          setup-python: false

      - name: Download and Unzip Jom
        working-directory: ${{ runner.temp }}
        run: |
          curl -L -o jom.zip "http://download.qt.io/official_releases/jom/jom.zip"
          7z x jom.zip -ojom

      - name: Create build directory
        run: mkdir ${{ runner.temp }}\build

      - name: Set up Visual Studio shell
        uses: egor-tensin/vs-shell@v2
        with:
          arch: ${{ matrix.msvc_arch }}

      - name: Build
        working-directory: ${{ runner.temp }}\build
        run: |
          qmake -r ${{ env.SOURCE_DIR }}\openterfaceQT.pro
          ${{ runner.temp }}\jom\jom -j2
          if not exist release\openterfaceQT.exe (
            echo "Error: Failed to build openterfaceQT.exe"
            exit 1
          )
          mkdir package
          mkdir package\driver
          copy release\openterfaceQT.exe package
          copy ${{ env.SOURCE_DIR }}\driver\windows\* package\driver
          cd package
          windeployqt --qmldir ${{ env.SOURCE_DIR }} openterfaceQT.exe --compiler-runtime --multimedia
          copy C:\Windows\System32\concrt140.dll . 
          copy C:\Windows\System32\vccorlib140.dll .
          copy C:\Windows\System32\msvcp140.dll .

      - name: Move directory
        working-directory: ${{ runner.temp }}\build
        run: |
          move /Y package ${{ env.SOURCE_DIR }}
        shell: cmd

      - name: Compile .ISS to .EXE Installer
        uses: Minionguyjpro/Inno-Setup-Action@v1.2.2
        with:
          path: installer.iss
          options: /O+ /DWorkingDir="${{ runner.temp }}\build"  /DMyAppVersion="${{ env.VERSION_FOR_INNO }}" /DMyAppPublisher="${{ vars.MY_APP_PUBLISHER }}" /DMyAppURL="${{ vars.MY_APP_URL }}" /DArchitecture="${{ matrix.arch }}"

      - name: Save build artifact
        uses: actions/upload-artifact@v4
        with:
          name: ${{ env.ARTIFACT }}-${{ matrix.artifact_suffix }}
          path: ${{ env.SOURCE_DIR }}\Output\setup.exe
          if-no-files-found: error

      - name: Commit and push version update
        if: success()
        run: |
          git config --local user.email "action@github.com"
          git config --local user.name "GitHub Action"
          git add resources/version.h
          git commit -m "Bump version to ${{ env.NEW_VERSION }}" -a || echo "No changes to commit"
          git push https://${{ env.GITHUB_TOKEN }}@github.com/${{ github.repository }}.git HEAD:${{ github.ref }}
        env:
          GITHUB_TOKEN: ${{ secrets.GITHUB_TOKEN }}

  release:
    needs: build
    if: github.event.inputs.create_release == 'true'
    runs-on: ubuntu-latest
    permissions:
      contents: write
    steps:
      - uses: actions/checkout@v2
        with:
          fetch-depth: 0

      - name: Get latest tag
        id: get_latest_tag
        shell: bash
        run: echo "LATEST_TAG=$(git describe --tags --abbrev=0)" >> $GITHUB_OUTPUT

      - name: Generate changelog
        id: changelog
        shell: bash
        run: |
          CHANGELOG=$(git log ${{ steps.get_latest_tag.outputs.LATEST_TAG }}..HEAD --pretty=format:"- %s")
          echo "CHANGELOG<<EOF" >> $GITHUB_OUTPUT
          echo "$CHANGELOG" >> $GITHUB_OUTPUT
          echo "EOF" >> $GITHUB_OUTPUT

      - name: Download x64 artifact
        uses: actions/download-artifact@v4
        with:
          name: ${{ env.ARTIFACT }}-x64
          path: x64

      - name: Download x86 artifact
        uses: actions/download-artifact@v4
        with:
          name: ${{ env.ARTIFACT }}-x86
          path: x86

      - name: Create Release
        id: create_release
        uses: actions/create-release@v1
        with:
          tag_name: v${{ env.NEW_VERSION }}
          release_name: Release v${{ env.NEW_VERSION }}
          body: |
            Changes since last release:
            ${{ steps.changelog.outputs.CHANGELOG }}
          draft: true
          prerelease: false

      - name: Upload x64 Release Asset
        uses: actions/upload-release-asset@v1
        with:
          upload_url: ${{ steps.create_release.outputs.upload_url }}
          asset_path: x64/setup.exe
          asset_name: setup-x64.exe
          asset_content_type: application/octet-stream

      - name: Upload x86 Release Asset
        uses: actions/upload-release-asset@v1
        with:
          upload_url: ${{ steps.create_release.outputs.upload_url }}
          asset_path: x86/setup.exe
          asset_name: setup-x86.exe
          asset_content_type: application/octet-stream<|MERGE_RESOLUTION|>--- conflicted
+++ resolved
@@ -31,22 +31,6 @@
     permissions:
       contents: write
     environment: ${{ github.event.inputs.TARGET_ENV || 'Openterface_build' }}
-    strategy:
-      matrix:
-        arch: [x64, x86]
-        include:
-          - arch: x64
-<<<<<<< HEAD
-            qt_arch: win64_msvc2019_64
-=======
-            qt_arch: win64_msvc2019
->>>>>>> 9507dfd6
-            msvc_arch: x64
-            artifact_suffix: x64
-          - arch: x86
-            qt_arch: win32_msvc2019
-            msvc_arch: x86
-            artifact_suffix: x86
     steps:
       - uses: actions/checkout@v2
         with:
