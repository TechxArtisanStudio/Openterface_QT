--- conflicted
+++ resolved
@@ -154,22 +154,15 @@
           )
           
           echo "Creating package directory..."
-<<<<<<< HEAD
-          mkdir package
-          mkdir package\driver
-          mkdir package\driver\windows
-          copy release\openterfaceQT.exe package
-          copy ${{ env.SOURCE_DIR }}\LICENSE package
-          copy ${{ env.SOURCE_DIR }}\driver\windows\* package\driver\windows
-=======
           mkdir ${{ env.PACKAGE_DIR }}
           mkdir ${{ env.PACKAGE_DIR }}\driver
+          mkdir ${{ env.PACKAGE_DIR }}\driver\windows
 
           copy release\openterfaceQT.exe ${{ env.PACKAGE_DIR }}\${{ env.EXE_NAME }}
           copy ${{ env.SOURCE_DIR }}\LICENSE ${{ env.PACKAGE_DIR }}
-          copy ${{ env.SOURCE_DIR }}\driver\windows\v3.9\* ${{ env.PACKAGE_DIR }}\driver
+          copy ${{ env.SOURCE_DIR }}\driver\windows\* ${{ env.PACKAGE_DIR }}\driver\windows
           copy ${{ env.SOURCE_DIR }}\.github\workflows\capitalize-version.ps1 ${{ env.PACKAGE_DIR }}
->>>>>>> a68bf6cf
+
           
           echo "Running windeployqt..."
           cd ${{ env.PACKAGE_DIR }}
