--- conflicted
+++ resolved
@@ -32,11 +32,7 @@
           sudo apt update -y
           sudo apt upgrade -y
           sudo apt install build-essential
-<<<<<<< HEAD
-          sudo apt install -y libusb-1.0-0-dev
-=======
           sudo apt-get install -y libusb-1.0-0-dev
->>>>>>> 007e2c44
 
       - name: Set up QEMU
         if: matrix.arch == 'arm64'
