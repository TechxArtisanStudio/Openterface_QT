name: Linux Build

# This workflow depends on pre-built Docker images from build-qt-environments.yml
# Ensure that workflow has been run successfully before running this build

on:
  push:
    branches: ["main", "dev"]
    tags: ["v*"]
  pull_request:
    branches: ["dev"]
  workflow_dispatch:
    inputs:
      build_type:
        description: 'Type of Qt build to use'
        required: true
        default: 'static'
        type: choice
        options:
        - 'dynamic'
        - 'static'
        - 'both'
      architecture:
        description: 'Target architecture to build'
        required: false
        default: 'amd64'
        type: choice
        options:
        - 'amd64'
        - 'arm64'
        - 'both'
      ubuntu_version:
        description: 'Ubuntu base image version'
        required: false
        default: '24.04'
        type: choice
        options:
        - '22.04'
        - '24.04'

env:
  ARTIFACT: openterfaceQT
  SOURCE_DIR: ${{ github.workspace }}
  QT_VERSION: 6.6.3
  REGISTRY: ghcr.io

jobs:
  build-dynamic:
    if: ${{ github.event.inputs.build_type == 'dynamic' || github.event.inputs.build_type == 'both' || github.event_name != 'workflow_dispatch' }}
    runs-on: ubuntu-24.04
    permissions:
      contents: read
      packages: read
    strategy:
      matrix:
        arch: ${{ (github.event.inputs.architecture == 'both' || github.event.inputs.architecture == '') && fromJSON('["amd64", "arm64"]') || fromJSON(format('["{0}"]', github.event.inputs.architecture || 'amd64')) }}

    steps:
      - name: Checkout code
        uses: actions/checkout@v4
        with:
          submodules: recursive

      - name: Set lowercase image name
        run: echo "IMAGE_NAME_LOWER=$(echo '${{ github.repository_owner }}/openterface-qtbuild' | tr '[:upper:]' '[:lower:]')" >> $GITHUB_ENV

      - name: Set architecture suffix
        id: arch-suffix
        run: |
          if [[ "${{ matrix.arch }}" == "amd64" ]]; then
            echo "arch_tag_suffix=-amd64" >> $GITHUB_OUTPUT
          elif [[ "${{ matrix.arch }}" == "arm64" ]]; then
            echo "arch_tag_suffix=-arm64" >> $GITHUB_OUTPUT
          else
            echo "arch_tag_suffix=" >> $GITHUB_OUTPUT
          fi
        
      - name: Log in to Container Registry
        uses: docker/login-action@v3
        with:
          registry: ${{ env.REGISTRY }}
          username: ${{ github.actor }}
          password: ${{ secrets.GITHUB_TOKEN }}

      - name: Pull pre-built Dynamic Qt Docker Image
        run: |
          echo "Pulling pre-built Dynamic Qt Docker image for ${{ matrix.arch }}..."
          
          IMAGE_TAG="ubuntu-${{ github.event.inputs.ubuntu_version || '24.04' }}${{ steps.arch-suffix.outputs.arch_tag_suffix }}"
          echo "Checking for image: ${{ env.REGISTRY }}/${{ env.IMAGE_NAME_LOWER }}-dynamic:$IMAGE_TAG"
          
          # Set platform for Docker pull based on target architecture
          if [[ "${{ matrix.arch }}" == "arm64" ]]; then
            DOCKER_PLATFORM="--platform linux/arm64"
          else
            DOCKER_PLATFORM="--platform linux/amd64"
          fi
          
          # Check if image exists in registry
          if docker manifest inspect ${{ env.REGISTRY }}/${{ env.IMAGE_NAME_LOWER }}-dynamic:$IMAGE_TAG > /dev/null 2>&1; then
            echo "Pre-built image found, pulling..."
            docker pull $DOCKER_PLATFORM ${{ env.REGISTRY }}/${{ env.IMAGE_NAME_LOWER }}-dynamic:$IMAGE_TAG

            echo "Successfully pulled pre-built Dynamic Qt Docker image for ${{ matrix.arch }}"
          else
            echo "Error: Pre-built Dynamic Qt Docker image not found in registry for ${{ matrix.arch }}"
            echo "Looking for: ${{ env.REGISTRY }}/${{ env.IMAGE_NAME_LOWER }}-dynamic:$IMAGE_TAG"
            echo "Please run the 'Build Qt Environments' workflow first to build the required Docker images"
            echo "Workflow URL: https://github.com/${{ github.repository }}/actions/workflows/build-qt-environments.yml"
            exit 1
          fi
          
          # Tag the architecture-specific image as latest for local use
          docker tag ${{ env.REGISTRY }}/${{ env.IMAGE_NAME_LOWER }}-dynamic:$IMAGE_TAG ${{ env.REGISTRY }}/${{ env.IMAGE_NAME_LOWER }}-dynamic:latest
          
          # Verify the image was pulled successfully
          docker images | grep openterface-qtbuild-dynamic || {
            echo "Error: Failed to verify Dynamic Qt Docker image"
            exit 1
          }

      - name: Install packaging tools
        run: |
          sudo apt-get update -y
          sudo apt-get install -y rpm

      - name: Get all tags for correct version determination
        working-directory: ${{ github.workspace }}
        run: |
          git fetch --all --tags -f

      - name: Read version from version.h
        id: read_version
        run: |
          VERSION=$(grep -oP '#define APP_VERSION "\K[^"]+' resources/version.h)
          echo "VERSION=$VERSION" >> $GITHUB_ENV

      - name: Build in Docker Container (Dynamic Qt)
        run: |
          # Create build directory in host for artifact collection
          mkdir -p ${{ runner.temp }}/build-dynamic
          mkdir -p ${{ runner.temp }}/build-dynamic/config/languages
          mkdir -p ${{ runner.temp }}/build-dynamic/config/keyboards
          
          # Set up emulation for ARM64 if needed
          if [[ "${{ matrix.arch }}" == "arm64" ]]; then
            echo "Setting up QEMU for ARM64 emulation..."
            docker run --rm --privileged multiarch/qemu-user-static --reset -p yes
            DOCKER_PLATFORM="--platform linux/arm64"
          else
            DOCKER_PLATFORM=""
          fi
          
          # Create build script for inside container
          cat > ${{ runner.temp }}/build-script.sh << 'BUILD_EOF'
          #!/bin/bash
          set -e
          
          echo "Building Openterface QT Application (Dynamic Qt) for ${{ matrix.arch }}..."
          
<<<<<<< HEAD
          # Install additional dependencies if needed
          echo "Installing additional dependencies..."
            apt-get update -y
            apt-get install -y libgudev-1.0-dev || { echo "Error: libgudev-1.0-dev not found"; exit 1; }
            apt-get install -y libv4l-dev || { echo "Error: libv4l-dev not found"; exit 1; }

=======
>>>>>>> d90fc858
          # Verify Docker environment
          /opt/verify/verify-qt-dynamic.sh || echo "Verification script not found"
          
          # Set up cross-compilation for ARM64
          if [ "${{ matrix.arch }}" = "arm64" ]; then
            echo "Setting up ARM64 cross-compilation..."
            export CC=aarch64-linux-gnu-gcc
            export CXX=aarch64-linux-gnu-g++
<<<<<<< HEAD
            export PKG_CONFIG_PATH=/usr/lib/aarch64-linux-gnu/pkgconfig:/usr/share/pkgconfig
            export PKG_CONFIG_LIBDIR=/usr/lib/aarch64-linux-gnu/pkgconfig
            export PKG_CONFIG_SYSROOT_DIR=/
=======
            export PKG_CONFIG_PATH=/usr/lib/aarch64-linux-gnu/pkgconfig:$PKG_CONFIG_PATH
>>>>>>> d90fc858
            
            # Verify cross-compilation tools
            echo "Verifying ARM64 cross-compilation tools:"
            which aarch64-linux-gnu-gcc aarch64-linux-gnu-g++ || { echo "ARM64 compilers not found"; exit 1; }
            aarch64-linux-gnu-gcc --version | head -1
            
<<<<<<< HEAD
            # Test pkg-config for FFmpeg
            echo "Testing pkg-config for FFmpeg (ARM64):"
            pkg-config --exists libavformat && echo "✓ libavformat found" || echo "✗ libavformat not found"
            pkg-config --libs libavformat || echo "Failed to get libavformat libs"
            pkg-config --cflags libavformat || echo "Failed to get libavformat cflags"
            
=======
>>>>>>> d90fc858
            # Create CMake toolchain file for ARM64 cross-compilation
            cat > /tmp/toolchain.cmake << 'TOOLCHAIN_EOF'
          set(CMAKE_SYSTEM_NAME Linux)
          set(CMAKE_SYSTEM_PROCESSOR aarch64)
          set(CMAKE_C_COMPILER aarch64-linux-gnu-gcc)
          set(CMAKE_CXX_COMPILER aarch64-linux-gnu-g++)
          set(CMAKE_FIND_ROOT_PATH /usr/aarch64-linux-gnu)
          set(CMAKE_FIND_ROOT_PATH_MODE_PROGRAM NEVER)
          set(CMAKE_FIND_ROOT_PATH_MODE_LIBRARY ONLY)
          set(CMAKE_FIND_ROOT_PATH_MODE_INCLUDE ONLY)
          set(PKG_CONFIG_EXECUTABLE aarch64-linux-gnu-pkg-config)
          TOOLCHAIN_EOF
            
            CMAKE_TOOLCHAIN="-DCMAKE_TOOLCHAIN_FILE=/tmp/toolchain.cmake"
            QT_PREFIX="/usr/lib/aarch64-linux-gnu/qt6"
            CMAKE_PREFIX_PATH="/usr/lib/aarch64-linux-gnu/cmake:/usr"
          else
            echo "Using native compilation for AMD64..."
<<<<<<< HEAD
            # Test pkg-config for FFmpeg
            echo "Testing pkg-config for FFmpeg (AMD64):"
            pkg-config --exists libavformat && echo "✓ libavformat found" || echo "✗ libavformat not found"
            pkg-config --libs libavformat || echo "Failed to get libavformat libs"
            pkg-config --cflags libavformat || echo "Failed to get libavformat cflags"
=======
>>>>>>> d90fc858
            CMAKE_TOOLCHAIN=""
            QT_PREFIX="/usr/lib/x86_64-linux-gnu/qt6"
            CMAKE_PREFIX_PATH="/usr/lib/x86_64-linux-gnu/cmake:/usr"
          fi
          
          # Copy configuration files
          mkdir -p /workspace/build/config/languages
          mkdir -p /workspace/build/config/keyboards
          cp -r config/keyboards/*.json /workspace/build/config/keyboards/ 2>/dev/null || echo "No keyboard configs"
          cp -r config/languages/*.qm /workspace/build/config/languages/ 2>/dev/null || echo "No language files"
          
          # Build with CMake
          cd /workspace/build
          echo "Configuring with CMake..."
          
<<<<<<< HEAD
          # Debug pkg-config before CMake
          echo "=== PKG-CONFIG DEBUG ==="
          echo "PKG_CONFIG_PATH: $PKG_CONFIG_PATH"
          echo "PKG_CONFIG_LIBDIR: $PKG_CONFIG_LIBDIR"
          pkg-config --version
          pkg-config --list-all | grep -E "avformat|avcodec" || echo "No FFmpeg packages found"
          echo "========================="
          
=======
>>>>>>> d90fc858
          cmake $CMAKE_TOOLCHAIN \
                -DCMAKE_BUILD_TYPE=Release \
                -DCMAKE_PREFIX_PATH="$CMAKE_PREFIX_PATH" \
                -DQt6_DIR="$QT_PREFIX/../cmake/Qt6" \
                -DUSE_FFMPEG_STATIC=OFF \
                -DUSE_GSTREAMER_STATIC_PLUGINS=OFF \
                -DCMAKE_VERBOSE_MAKEFILE=ON \
                /workspace/src
          
          echo "Building with CMake..."
<<<<<<< HEAD
          # Use fewer parallel jobs for ARM64 to reduce compiler memory pressure
          if [[ "${{ matrix.arch }}" == "arm64" ]]; then
            echo "Using reduced parallelism for ARM64 build to prevent compiler segfaults"
            make -j2 VERBOSE=1
          else
            make -j$(nproc) VERBOSE=1
          fi
=======
          make -j$(nproc) VERBOSE=1
>>>>>>> d90fc858
          
          echo "Build completed successfully"
          BUILD_EOF
          
          chmod +x ${{ runner.temp }}/build-script.sh
          
          # Run build in container
          docker run --rm $DOCKER_PLATFORM \
            -v ${{ github.workspace }}:/workspace/src \
            -v ${{ runner.temp }}/build-dynamic:/workspace/build \
            -v ${{ runner.temp }}/build-script.sh:/build-script.sh \
            -w /workspace/src \
            ${{ env.REGISTRY }}/${{ env.IMAGE_NAME_LOWER }}-dynamic:latest \
            /build-script.sh
          
          # Verify build output
          if [ ! -f "${{ runner.temp }}/build-dynamic/openterfaceQT" ]; then
            echo "Error: openterfaceQT binary not found"
            ls -la ${{ runner.temp }}/build-dynamic/
            exit 1
          fi
          
          echo "BUILD_DIR=${{ runner.temp }}/build-dynamic" >> $GITHUB_ENV

      - name: Create deb package (Dynamic)
        working-directory: ${{ runner.temp }}
        run: |
          mkdir -p package-dynamic/DEBIAN
          
          PKG_NAME="${{ env.ARTIFACT }}.linux.${{ matrix.arch }}.dynamic"
          
          sed -e "s/\${VERSION}/${{ env.VERSION }}/g" \
              -e "s/\${ARCH}/${{ matrix.arch }}/g" \
              ${{ github.workspace }}/packaging/debian/control > package-dynamic/DEBIAN/control
          
          mkdir -p package-dynamic/usr/bin
          cp -r ${{ env.BUILD_DIR }}/openterfaceQT package-dynamic/usr/bin

          mkdir -p package-dynamic/usr/share/icons/hicolor/256x256/apps/
          cp ${{ github.workspace }}/images/icon_256.png package-dynamic/usr/share/icons/hicolor/256x256/apps/openterfaceQT.png

          mkdir -p package-dynamic/usr/share/applications/
          cat > package-dynamic/usr/share/applications/openterfaceQT.desktop << EOF
          [Desktop Entry]
          Version=1.0
          Type=Application
          Name=OpenterfaceQT
          Exec=/usr/bin/openterfaceQT
          Icon=openterfaceQT
          Comment=OpenterfaceQT Application
          Categories=Utility;
          EOF

          mv package-dynamic $PKG_NAME
          dpkg-deb --build $PKG_NAME

      - name: Upload artifact (Dynamic deb)
        uses: actions/upload-artifact@v4
        with:
          name: openterfaceQT.linux.${{ matrix.arch }}.dynamic.deb
          path: ${{ runner.temp }}/${{ env.ARTIFACT }}.linux.${{ matrix.arch }}.dynamic.deb
          if-no-files-found: error

      - name: Create rpm package (Dynamic)
        if: ${{ matrix.arch != 'arm64' }}
        working-directory: ${{ runner.temp }}
        run: |
          mkdir -p rpmbuild-dynamic/{SPECS,SOURCES,BUILD,RPMS,SRPMS}
          
          PKG_NAME="${{ env.ARTIFACT }}.linux.${{ matrix.arch }}.dynamic"
          
          # Copy build output and icon to SOURCES
          cp ${{ env.BUILD_DIR }}/openterfaceQT rpmbuild-dynamic/SOURCES/ || { echo "Failed to copy openterfaceQT!"; exit 1; }
          cp ${{ github.workspace }}/images/icon_256.png rpmbuild-dynamic/SOURCES/ || { echo "Failed to copy icon_256.png!"; exit 1; }
          
          # Debug: Verify files in SOURCES
          ls -lh rpmbuild-dynamic/SOURCES/
          
          # Generate spec file with version and architecture substitutions
          sed -e "s/\${VERSION}/${{ env.VERSION }}/g" \
              -e "s/\${ARCH}/${{ matrix.arch }}/g" \
              ${{ github.workspace }}/packaging/rpm/spec > rpmbuild-dynamic/SPECS/openterfaceqt.spec
          
          # Debug: Show generated spec file
          cat rpmbuild-dynamic/SPECS/openterfaceqt.spec
          
          # Build RPM
          rpmbuild --define "_topdir ${{ runner.temp }}/rpmbuild-dynamic" -bb rpmbuild-dynamic/SPECS/openterfaceqt.spec
          
          # Copy the resulting RPM
          find rpmbuild-dynamic/RPMS -name "*.rpm" -exec cp {} ./$PKG_NAME.rpm \;

      - name: Upload RPM artifact (Dynamic)
        if: ${{ matrix.arch != 'arm64' }}
        uses: actions/upload-artifact@v4
        with:
          name: openterfaceQT.linux.${{ matrix.arch }}.dynamic.rpm
          path: ${{ runner.temp }}/${{ env.ARTIFACT }}.linux.${{ matrix.arch }}.dynamic.rpm
          if-no-files-found: error

  build-static:
    if: ${{ github.event.inputs.build_type == 'static' || github.event.inputs.build_type == 'both' || github.event_name != 'workflow_dispatch' }}
    runs-on: ubuntu-24.04
    permissions:
      contents: read
      packages: read
    strategy:
      matrix:
        arch: ${{ (github.event.inputs.architecture == 'both' || github.event.inputs.architecture == '') && fromJSON('["amd64", "arm64"]') || fromJSON(format('["{0}"]', github.event.inputs.architecture || 'amd64')) }}

    steps:
      - name: Checkout code
        uses: actions/checkout@v4
        with:
          submodules: recursive


      - name: Set lowercase image name
        run: echo "IMAGE_NAME_LOWER=$(echo '${{ github.repository_owner }}/openterface-qtbuild' | tr '[:upper:]' '[:lower:]')" >> $GITHUB_ENV

      - name: Set architecture suffix
        id: arch-suffix
        run: |
          if [[ "${{ matrix.arch }}" == "amd64" ]]; then
            echo "arch_tag_suffix=-amd64" >> $GITHUB_OUTPUT
          elif [[ "${{ matrix.arch }}" == "arm64" ]]; then
            echo "arch_tag_suffix=-arm64" >> $GITHUB_OUTPUT
          else
            echo "arch_tag_suffix=" >> $GITHUB_OUTPUT
          fi

      - name: Log in to Container Registry
        uses: docker/login-action@v3
        with:
          registry: ${{ env.REGISTRY }}
          username: ${{ github.actor }}
          password: ${{ secrets.GITHUB_TOKEN }}

      - name: Pull pre-built Static Qt Docker Image
        run: |
          echo "Pulling pre-built Static Qt Docker image for ${{ matrix.arch }}..."
          
          IMAGE_TAG="ubuntu-${{ github.event.inputs.ubuntu_version || '24.04' }}${{ steps.arch-suffix.outputs.arch_tag_suffix }}"
          echo "Checking for image: ${{ env.REGISTRY }}/${{ env.IMAGE_NAME_LOWER }}-complete:$IMAGE_TAG"
          
          # Set platform for Docker pull based on target architecture
          if [[ "${{ matrix.arch }}" == "arm64" ]]; then
            DOCKER_PLATFORM="--platform linux/arm64"
          else
            DOCKER_PLATFORM="--platform linux/amd64"
          fi
          
          # Check if image exists in registry
          if docker manifest inspect ${{ env.REGISTRY }}/${{ env.IMAGE_NAME_LOWER }}-complete:$IMAGE_TAG > /dev/null 2>&1; then
            echo "Pre-built image found, pulling..."
            docker pull $DOCKER_PLATFORM ${{ env.REGISTRY }}/${{ env.IMAGE_NAME_LOWER }}-complete:$IMAGE_TAG
            echo "Successfully pulled pre-built Static Qt Docker image for ${{ matrix.arch }}"
          else
            echo "Error: Pre-built Static Qt Docker image not found in registry for ${{ matrix.arch }}"
            echo "Looking for: ${{ env.REGISTRY }}/${{ env.IMAGE_NAME_LOWER }}-complete:$IMAGE_TAG"
            echo "Please run the 'Build Qt Environments' workflow first to build the required Docker images"
            echo "Workflow URL: https://github.com/${{ github.repository }}/actions/workflows/build-qt-environments.yml"
            exit 1
          fi
          
          # Tag the architecture-specific image as latest for local use
          docker tag ${{ env.REGISTRY }}/${{ env.IMAGE_NAME_LOWER }}-complete:$IMAGE_TAG ${{ env.REGISTRY }}/${{ env.IMAGE_NAME_LOWER }}-complete:latest
          
          # Verify the image was pulled successfully
          docker images | grep openterface-qtbuild-complete || {
            echo "Error: Failed to verify Static Qt Docker image"
            exit 1
          }

      - name: Install packaging tools
        run: |
          sudo apt-get update -y
          sudo apt-get install -y rpm

      - name: Get all tags for correct version determination
        working-directory: ${{ github.workspace }}
        run: |
          git fetch --all --tags -f

      - name: Read version from version.h
        id: read_version
        run: |
          VERSION=$(grep -oP '#define APP_VERSION "\K[^"]+' resources/version.h)
          echo "VERSION=$VERSION" >> $GITHUB_ENV

      - name: Build in Docker Container (Static Qt)
        run: |
          # Create build directory in host for artifact collection
          mkdir -p ${{ runner.temp }}/build-static
          mkdir -p ${{ runner.temp }}/build-static/config/languages
          mkdir -p ${{ runner.temp }}/build-static/config/keyboards
          
          # Set up emulation for ARM64 if needed
          if [[ "${{ matrix.arch }}" == "arm64" ]]; then
            echo "Setting up QEMU for ARM64 emulation..."
            docker run --rm --privileged multiarch/qemu-user-static --reset -p yes
            DOCKER_PLATFORM="--platform linux/arm64"
          else
            DOCKER_PLATFORM=""
          fi
          
          # Create build script for static linking
          cat > ${{ runner.temp }}/build-static-script.sh << 'STATIC_BUILD_EOF'
          #!/bin/bash
          set -e
          
          echo "Building Openterface QT Application (Static Qt) for ${{ matrix.arch }}..."
          
<<<<<<< HEAD
          # Install additional dependencies if needed
          echo "Installing additional dependencies..."
          apt-get update -y
          apt-get install -y libgudev-1.0-dev || { echo "Error: libgudev-1.0-dev not found"; exit 1; }
          apt-get install -y libv4l-dev || { echo "Error: libv4l-dev not found"; exit 1; }

=======
>>>>>>> d90fc858
          # Verify Qt6 static installation
          if [ ! -d '/opt/Qt6' ]; then
            echo "ERROR: Qt6 static installation not found at /opt/Qt6"
            exit 1
          fi
          
          echo "Qt6 static installation found at /opt/Qt6"
          
          # Set up cross-compilation for ARM64
          if [ "${{ matrix.arch }}" = "arm64" ]; then
            echo "Setting up ARM64 cross-compilation for static build..."
            export CC=aarch64-linux-gnu-gcc
            export CXX=aarch64-linux-gnu-g++
            export PKG_CONFIG_PATH=/usr/lib/aarch64-linux-gnu/pkgconfig:$PKG_CONFIG_PATH
            
            # Verify cross-compilation tools
            which aarch64-linux-gnu-gcc aarch64-linux-gnu-g++ || { echo "ARM64 compilers not found"; exit 1; }
            aarch64-linux-gnu-gcc --version | head -1
            
            # Create CMake toolchain file for ARM64
            cat > /tmp/toolchain.cmake << 'TOOLCHAIN_EOF'
          set(CMAKE_SYSTEM_NAME Linux)
          set(CMAKE_SYSTEM_PROCESSOR aarch64)
          set(CMAKE_C_COMPILER aarch64-linux-gnu-gcc)
          set(CMAKE_CXX_COMPILER aarch64-linux-gnu-g++)
          set(CMAKE_FIND_ROOT_PATH /usr/aarch64-linux-gnu)
          set(CMAKE_FIND_ROOT_PATH_MODE_PROGRAM NEVER)
          set(CMAKE_FIND_ROOT_PATH_MODE_LIBRARY ONLY)
          set(CMAKE_FIND_ROOT_PATH_MODE_INCLUDE ONLY)
          set(PKG_CONFIG_EXECUTABLE aarch64-linux-gnu-pkg-config)
          TOOLCHAIN_EOF
            
            CMAKE_TOOLCHAIN="-DCMAKE_TOOLCHAIN_FILE=/tmp/toolchain.cmake"
            CMAKE_LIBRARY_PATH="/opt/Qt6/lib:/usr/local/lib:/opt/ffmpeg/lib:/usr/lib/aarch64-linux-gnu"
          else
            echo "Using native compilation for AMD64 static build..."
            CMAKE_TOOLCHAIN=""
            CMAKE_LIBRARY_PATH="/opt/Qt6/lib:/usr/local/lib:/opt/ffmpeg/lib:/usr/lib/x86_64-linux-gnu"
          fi
          
          # Copy configuration files
          mkdir -p /workspace/build/config/languages
          mkdir -p /workspace/build/config/keyboards
          cp -r config/keyboards/*.json /workspace/build/config/keyboards/ 2>/dev/null || echo "No keyboard configs"
          cp -r config/languages/*.qm /workspace/build/config/languages/ 2>/dev/null || echo "No language files"
          
          # Build with CMake for static linking
          cd /workspace/build
          echo "Configuring with CMake for static build..."
          
          # Set environment variables for static linking
          export PKG_CONFIG_PATH="/opt/Qt6/lib/pkgconfig:/usr/local/lib/pkgconfig:$PKG_CONFIG_PATH"
          export CMAKE_PREFIX_PATH="/opt/Qt6:/usr/local:/opt/ffmpeg:/usr"
          export Qt6_DIR="/opt/Qt6/lib/cmake/Qt6"
          
          cmake $CMAKE_TOOLCHAIN \
                -DCMAKE_PREFIX_PATH="/opt/Qt6:/usr/local:/opt/ffmpeg" \
                -DCMAKE_BUILD_TYPE=Release \
                -DBUILD_SHARED_LIBS=OFF \
                -DCMAKE_FIND_LIBRARY_SUFFIXES=".a;.so" \
                -DUSE_FFMPEG_STATIC=ON \
                -DUSE_GSTREAMER_STATIC_PLUGINS=OFF \
                -DFFMPEG_ROOT=/usr/local \
                -DTurboJPEG_ROOT=/usr/local \
                -DORC_ROOT=/opt/orc-static \
                -DCMAKE_LIBRARY_PATH="$CMAKE_LIBRARY_PATH" \
                -DCMAKE_INCLUDE_PATH="/opt/Qt6/include:/usr/local/include:/opt/ffmpeg/include:/usr/include" \
                -DCMAKE_VERBOSE_MAKEFILE=ON \
                /workspace/src
          
          echo "Building with CMake..."
<<<<<<< HEAD
          # Use fewer parallel jobs for ARM64 to reduce compiler memory pressure
          if [[ "${{ matrix.arch }}" == "arm64" ]]; then
            echo "Using reduced parallelism for ARM64 build to prevent compiler segfaults"
            make -j2 VERBOSE=1
          else
            make -j$(nproc) VERBOSE=1
          fi
=======
          make -j$(nproc) VERBOSE=1
>>>>>>> d90fc858
          
          echo "Static build completed successfully"
          STATIC_BUILD_EOF
          
          chmod +x ${{ runner.temp }}/build-static-script.sh
          
          # Run build in container
          docker run --rm $DOCKER_PLATFORM \
            -v ${{ github.workspace }}:/workspace/src \
            -v ${{ runner.temp }}/build-static:/workspace/build \
            -v ${{ runner.temp }}/build-static-script.sh:/build-script.sh \
            -w /workspace/src \
            --user root \
            ${{ env.REGISTRY }}/${{ env.IMAGE_NAME_LOWER }}-complete:latest \
            /build-script.sh
          
          # Verify build output
          if [ ! -f "${{ runner.temp }}/build-static/openterfaceQT" ]; then
            echo "Error: openterfaceQT binary not found"
            ls -la ${{ runner.temp }}/build-static/
            exit 1
          fi
          
          echo "BUILD_DIR=${{ runner.temp }}/build-static" >> $GITHUB_ENV

      - name: Create deb package (Static)
        working-directory: ${{ runner.temp }}
        run: |
          mkdir -p package-static/DEBIAN
          
          PKG_NAME="${{ env.ARTIFACT }}.linux.${{ matrix.arch }}.static"
          
          sed -e "s/\${VERSION}/${{ env.VERSION }}/g" \
              -e "s/\${ARCH}/${{ matrix.arch }}/g" \
              ${{ github.workspace }}/packaging/debian/control > package-static/DEBIAN/control
          
          mkdir -p package-static/usr/bin
          cp -r ${{ env.BUILD_DIR }}/openterfaceQT package-static/usr/bin

          mkdir -p package-static/usr/share/icons/hicolor/256x256/apps/
          cp ${{ github.workspace }}/images/icon_256.png package-static/usr/share/icons/hicolor/256x256/apps/openterfaceQT.png

          mkdir -p package-static/usr/share/applications/
          cat > package-static/usr/share/applications/openterfaceQT.desktop << EOF
          [Desktop Entry]
          Version=1.0
          Type=Application
          Name=OpenterfaceQT
          Exec=/usr/bin/openterfaceQT
          Icon=openterfaceQT
          Comment=OpenterfaceQT Application
          Categories=Utility;
          EOF

          mv package-static $PKG_NAME
          dpkg-deb --build $PKG_NAME

      - name: Upload artifact (Static deb)
        uses: actions/upload-artifact@v4
        with:
          name: openterfaceQT.linux.${{ matrix.arch }}.static.deb
          path: ${{ runner.temp }}/${{ env.ARTIFACT }}.linux.${{ matrix.arch }}.static.deb
          if-no-files-found: error

      - name: Create rpm package (Static)
        if: ${{ matrix.arch != 'arm64' }}
        working-directory: ${{ runner.temp }}
        run: |
          mkdir -p rpmbuild-static/{SPECS,SOURCES,BUILD,RPMS,SRPMS}
          
          PKG_NAME="${{ env.ARTIFACT }}.linux.${{ matrix.arch }}.static"
          
          # Copy build output and icon to SOURCES
          cp ${{ env.BUILD_DIR }}/openterfaceQT rpmbuild-static/SOURCES/ || { echo "Failed to copy openterfaceQT!"; exit 1; }
          cp ${{ github.workspace }}/images/icon_256.png rpmbuild-static/SOURCES/ || { echo "Failed to copy icon_256.png!"; exit 1; }
          
          # Debug: Verify files in SOURCES
          ls -lh rpmbuild-static/SOURCES/
          
          # Generate spec file with version and architecture substitutions
          sed -e "s/\${VERSION}/${{ env.VERSION }}/g" \
              -e "s/\${ARCH}/${{ matrix.arch }}/g" \
              ${{ github.workspace }}/packaging/rpm/spec > rpmbuild-static/SPECS/openterfaceqt.spec
          
          # Debug: Show generated spec file
          cat rpmbuild-static/SPECS/openterfaceqt.spec
          
          # Build RPM
          rpmbuild --define "_topdir ${{ runner.temp }}/rpmbuild-static" -bb rpmbuild-static/SPECS/openterfaceqt.spec
          
          # Copy the resulting RPM
          find rpmbuild-static/RPMS -name "*.rpm" -exec cp {} ./$PKG_NAME.rpm \;

      - name: Upload RPM artifact (Static)
        if: ${{ matrix.arch != 'arm64' }}
        uses: actions/upload-artifact@v4
        with:
          name: openterfaceQT.linux.${{ matrix.arch }}.static.rpm
          path: ${{ runner.temp }}/${{ env.ARTIFACT }}.linux.${{ matrix.arch }}.static.rpm
          if-no-files-found: error<|MERGE_RESOLUTION|>--- conflicted
+++ resolved
@@ -158,15 +158,12 @@
           
           echo "Building Openterface QT Application (Dynamic Qt) for ${{ matrix.arch }}..."
           
-<<<<<<< HEAD
           # Install additional dependencies if needed
           echo "Installing additional dependencies..."
             apt-get update -y
             apt-get install -y libgudev-1.0-dev || { echo "Error: libgudev-1.0-dev not found"; exit 1; }
             apt-get install -y libv4l-dev || { echo "Error: libv4l-dev not found"; exit 1; }
 
-=======
->>>>>>> d90fc858
           # Verify Docker environment
           /opt/verify/verify-qt-dynamic.sh || echo "Verification script not found"
           
@@ -175,28 +172,23 @@
             echo "Setting up ARM64 cross-compilation..."
             export CC=aarch64-linux-gnu-gcc
             export CXX=aarch64-linux-gnu-g++
-<<<<<<< HEAD
             export PKG_CONFIG_PATH=/usr/lib/aarch64-linux-gnu/pkgconfig:/usr/share/pkgconfig
             export PKG_CONFIG_LIBDIR=/usr/lib/aarch64-linux-gnu/pkgconfig
             export PKG_CONFIG_SYSROOT_DIR=/
-=======
-            export PKG_CONFIG_PATH=/usr/lib/aarch64-linux-gnu/pkgconfig:$PKG_CONFIG_PATH
->>>>>>> d90fc858
+
             
             # Verify cross-compilation tools
             echo "Verifying ARM64 cross-compilation tools:"
             which aarch64-linux-gnu-gcc aarch64-linux-gnu-g++ || { echo "ARM64 compilers not found"; exit 1; }
             aarch64-linux-gnu-gcc --version | head -1
             
-<<<<<<< HEAD
+
             # Test pkg-config for FFmpeg
             echo "Testing pkg-config for FFmpeg (ARM64):"
             pkg-config --exists libavformat && echo "✓ libavformat found" || echo "✗ libavformat not found"
             pkg-config --libs libavformat || echo "Failed to get libavformat libs"
             pkg-config --cflags libavformat || echo "Failed to get libavformat cflags"
             
-=======
->>>>>>> d90fc858
             # Create CMake toolchain file for ARM64 cross-compilation
             cat > /tmp/toolchain.cmake << 'TOOLCHAIN_EOF'
           set(CMAKE_SYSTEM_NAME Linux)
@@ -215,14 +207,13 @@
             CMAKE_PREFIX_PATH="/usr/lib/aarch64-linux-gnu/cmake:/usr"
           else
             echo "Using native compilation for AMD64..."
-<<<<<<< HEAD
+
             # Test pkg-config for FFmpeg
             echo "Testing pkg-config for FFmpeg (AMD64):"
             pkg-config --exists libavformat && echo "✓ libavformat found" || echo "✗ libavformat not found"
             pkg-config --libs libavformat || echo "Failed to get libavformat libs"
             pkg-config --cflags libavformat || echo "Failed to get libavformat cflags"
-=======
->>>>>>> d90fc858
+
             CMAKE_TOOLCHAIN=""
             QT_PREFIX="/usr/lib/x86_64-linux-gnu/qt6"
             CMAKE_PREFIX_PATH="/usr/lib/x86_64-linux-gnu/cmake:/usr"
@@ -238,7 +229,6 @@
           cd /workspace/build
           echo "Configuring with CMake..."
           
-<<<<<<< HEAD
           # Debug pkg-config before CMake
           echo "=== PKG-CONFIG DEBUG ==="
           echo "PKG_CONFIG_PATH: $PKG_CONFIG_PATH"
@@ -247,8 +237,6 @@
           pkg-config --list-all | grep -E "avformat|avcodec" || echo "No FFmpeg packages found"
           echo "========================="
           
-=======
->>>>>>> d90fc858
           cmake $CMAKE_TOOLCHAIN \
                 -DCMAKE_BUILD_TYPE=Release \
                 -DCMAKE_PREFIX_PATH="$CMAKE_PREFIX_PATH" \
@@ -259,7 +247,6 @@
                 /workspace/src
           
           echo "Building with CMake..."
-<<<<<<< HEAD
           # Use fewer parallel jobs for ARM64 to reduce compiler memory pressure
           if [[ "${{ matrix.arch }}" == "arm64" ]]; then
             echo "Using reduced parallelism for ARM64 build to prevent compiler segfaults"
@@ -267,9 +254,7 @@
           else
             make -j$(nproc) VERBOSE=1
           fi
-=======
-          make -j$(nproc) VERBOSE=1
->>>>>>> d90fc858
+
           
           echo "Build completed successfully"
           BUILD_EOF
@@ -483,15 +468,12 @@
           
           echo "Building Openterface QT Application (Static Qt) for ${{ matrix.arch }}..."
           
-<<<<<<< HEAD
           # Install additional dependencies if needed
           echo "Installing additional dependencies..."
           apt-get update -y
           apt-get install -y libgudev-1.0-dev || { echo "Error: libgudev-1.0-dev not found"; exit 1; }
           apt-get install -y libv4l-dev || { echo "Error: libv4l-dev not found"; exit 1; }
 
-=======
->>>>>>> d90fc858
           # Verify Qt6 static installation
           if [ ! -d '/opt/Qt6' ]; then
             echo "ERROR: Qt6 static installation not found at /opt/Qt6"
@@ -563,7 +545,6 @@
                 /workspace/src
           
           echo "Building with CMake..."
-<<<<<<< HEAD
           # Use fewer parallel jobs for ARM64 to reduce compiler memory pressure
           if [[ "${{ matrix.arch }}" == "arm64" ]]; then
             echo "Using reduced parallelism for ARM64 build to prevent compiler segfaults"
@@ -571,9 +552,7 @@
           else
             make -j$(nproc) VERBOSE=1
           fi
-=======
-          make -j$(nproc) VERBOSE=1
->>>>>>> d90fc858
+
           
           echo "Static build completed successfully"
           STATIC_BUILD_EOF
