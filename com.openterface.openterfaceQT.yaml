app-id: com.openterface.openterfaceQT
runtime: org.kde.Platform
runtime-version: "6.7"
sdk: org.kde.Sdk
command: openterfaceQT
finish-args:
  - --share=ipc
  - --share=network
  - --socket=x11
  - --device=all
  - --filesystem=/run/udev:ro

modules:
  - shared-modules/libusb/libusb.json

  - name: openterfaceQT
    buildsystem: simple
    sources:
      - type: git
        url: https://github.com/TechxArtisanStudio/Openterface_QT.git
<<<<<<< HEAD
        tag: 0.3.4
=======
        tag: 0.3.3

>>>>>>> ed5481df

    build-options:
      env:
        PKG_CONFIG_PATH: /app/lib/pkgconfig:${PKG_CONFIG_PATH}
        LIBRARY_PATH: /app/lib:${LIBRARY_PATH}
        LD_LIBRARY_PATH: /app/lib:${LD_LIBRARY_PATH}
        QT_SELECT: qt6
    build-commands:
      - lupdate openterfaceQT.pro
      - lrelease openterfaceQT.pro
      - qmake "LIBS+=-L/app/lib -lusb-1.0" "INCLUDEPATH+=/app/include/libusb-1.0"
      - make -j$FLATPAK_BUILDER_N_JOBS
      - install -Dm755 openterfaceQT /app/bin/openterfaceQT
      - test -d config && cp -r config /app/bin/ || echo "No config directory found"
    post-install:
      - install -Dm644 com.openterface.openterfaceQT.desktop /app/share/applications/com.openterface.openterfaceQT.desktop
      - install -Dm644 com.openterface.openterfaceQT.appdata.xml /app/share/metainfo/com.openterface.openterfaceQT.metainfo.xml
      - install -Dm644 images/icon_128.png /app/share/icons/hicolor/128x128/apps/com.openterface.openterfaceQT.png
    <|MERGE_RESOLUTION|>--- conflicted
+++ resolved
@@ -18,12 +18,8 @@
     sources:
       - type: git
         url: https://github.com/TechxArtisanStudio/Openterface_QT.git
-<<<<<<< HEAD
         tag: 0.3.4
-=======
-        tag: 0.3.3
 
->>>>>>> ed5481df
 
     build-options:
       env:
