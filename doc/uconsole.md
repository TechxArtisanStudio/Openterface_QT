## Troubleshooting uConsole Expansion Card: Keyboard and Mouse Not Working

If the keyboard and mouse connected to your uConsole expansion card are not functioning, please follow the steps below to troubleshoot the issue:

### 1. Check HID and Serial Port Permissions

> Make sure your user account has permission to access HID and serial devices.

Sometimes you may need to run the following commands to set the appropriate permissions:

```bash
sudo chmod 666 /dev/hidraw*
sudo chmod 666 /dev/ttyUSB*
```

### 2. Ensure the Firmware is Up to Date

> Go to **Advanced → Firmware Update** in the software menu and check if your firmware is up to date. Update it if necessary.

### 3. Factory Reset the HID Chip

> Navigate to **Advanced → Factory Reset HID Chip**. Confirm the reset when prompted.
> Wait a few seconds (typically 5–10 seconds) for the reset process to complete.

### 4. Shut Down the uConsole

> After resetting the HID chip, shut down the uConsole from the operating system.
> Wait a few seconds to ensure the KVM device fully powers off (the screen should go black).

### 5. Restart and Test

> Restart the uConsole and open the **Openterface\_QT** software.
> Check if the keyboard and mouse are now working properly.

### 6. Enable Logs and Report

> If the issue persists, go to **Advanced → Serial Console**, enable both serial and HID-related logs, and check for error messages.
> Please send the logs to us for further analysis.

----

Please follow the instructions in the guide and let us know how it goes. If you’re still running into issues, you’re very welcome to:

* **Email us directly** at [support@openterface.com](mailto:support@openterface.com)
* **Report the issue on our GitHub repo**, ideally with error logs or screenshots:
  [https://github.com/TechxArtisanStudio/Openterface\_QT](https://github.com/TechxArtisanStudio/Openterface_QT)

You’re also warmly invited to join our open-source community, where our dev team and other users hang out there regularly and are happy to help:

* Discord: [https://openterface.com/discord](https://openterface.com/discord)
* Reddit: [https://openterface.com/reddit](https://openterface.com/reddit)

### Note

Some uConsole systems may not include the CH341 driver by default, which can prevent the keyboard and mouse from functioning properly. In such cases, the driver needs to be installed manually:

```sh
<<<<<<< HEAD
  git clone https://github.com/juliagoda/CH341SER.git
  cd CH341SER
  make
  sudo make load
=======
  git clone https://github.com/WCHSoftGroup/ch341ser_linux.git
  cd ch341ser_linux/driver
  # This one-liner checks if the Linux kernel version is not less than 6.12. If it is, it replaces the line #include <asm/unaligned.h> with #include <linux/unaligned.h> in the ch341.c file using sed.
  KERNEL_VERSION=$(uname -r | awk -F. '{printf "%d.%d\n", $1, $2}'); if (( $(echo "$KERNEL_VERSION >= 6.12" | bc -l) )); then sed -i 's/#include <asm\/unaligned.h>/#include <linux\/unaligned.h>/' ch341.c; fi
  make
  sudo make install
>>>>>>> 016519fb
```<|MERGE_RESOLUTION|>--- conflicted
+++ resolved
@@ -55,17 +55,10 @@
 Some uConsole systems may not include the CH341 driver by default, which can prevent the keyboard and mouse from functioning properly. In such cases, the driver needs to be installed manually:
 
 ```sh
-<<<<<<< HEAD
-  git clone https://github.com/juliagoda/CH341SER.git
-  cd CH341SER
-  make
-  sudo make load
-=======
   git clone https://github.com/WCHSoftGroup/ch341ser_linux.git
   cd ch341ser_linux/driver
   # This one-liner checks if the Linux kernel version is not less than 6.12. If it is, it replaces the line #include <asm/unaligned.h> with #include <linux/unaligned.h> in the ch341.c file using sed.
   KERNEL_VERSION=$(uname -r | awk -F. '{printf "%d.%d\n", $1, $2}'); if (( $(echo "$KERNEL_VERSION >= 6.12" | bc -l) )); then sed -i 's/#include <asm\/unaligned.h>/#include <linux\/unaligned.h>/' ch341.c; fi
   make
   sudo make install
->>>>>>> 016519fb
 ```