#ifndef CH9329_H
#define CH9329_H

#include <cstdint>
#include <QDebug>

const QByteArray MOUSE_ABS_ACTION_PREFIX = QByteArray::fromHex("57 AB 00 04 07 02");
const QByteArray MOUSE_REL_ACTION_PREFIX = QByteArray::fromHex("57 AB 00 05 05 01");
const QByteArray CMD_GET_PARA_CFG = QByteArray::fromHex("57 AB 00 08 00");
const QByteArray CMD_GET_INFO = QByteArray::fromHex("57 AB 00 01 00");
const QByteArray CMD_RESET = QByteArray::fromHex("57 AB 00 0F 00");
const QByteArray CMD_SET_DEFAULT_CFG = QByteArray::fromHex("57 AB 00 0C 00");
<<<<<<< HEAD
const QByteArray CMD_SET_USB_STRING_PREFIX = QByteArray::fromHex("57 AB 00 0B");
=======

const QByteArray CMD_SEND_KB_GENERAL_DATA = QByteArray::fromHex("57 AB 00 02 08 00 00 00 00 00 00 00 00");

>>>>>>> af2b7162
const QByteArray CMD_SET_PARA_CFG_PREFIX = QByteArray::fromHex("57 AB 00 09 32 82 80 00 00 01 C2 00");
// const QByteArray CMD_SET_INFO_PREFIX = QByteArray::fromHex("57 AB 00 09 32 82 80 00 00 01 C2 00");
const QByteArray CMD_SET_PARA_CFG_MID = QByteArray::fromHex("08 00 00 03 86 1a 29 e1 00 00 00 01 00 0d 00 00 00 00 00 00 00") + QByteArray(22, 0x00) ;


/* Command success */
const uint8_t DEF_CMD_SUCCESS = 0x00;
/* Command error receive 1 byte timeout */
const uint8_t DEF_CMD_ERR_TIMEOUT = 0xE1;
/* Command error in header bytes */
const uint8_t DEF_CMD_ERR_HEAD = 0xE2;
/* Command error in command bytes */
const uint8_t DEF_CMD_ERR_CMD = 0xE3;
/* Command error in checksum */
const uint8_t DEF_CMD_ERR_SUM = 0xE4;
/* Command error in parameter */
const uint8_t DEF_CMD_ERR_PARA = 0xE5;
/* Command error when operate */
const uint8_t DEF_CMD_ERR_OPERATE = 0xE6;

static uint16_t toLittleEndian(uint16_t value) {
    return (value >> 8) | (value << 8);
}

static uint32_t toLittleEndian(uint32_t value) {
    return ((value >> 24) & 0xff) | // Move byte 3 to byte 0
           ((value << 8) & 0xff0000) | // Move byte 1 to byte 2
           ((value >> 8) & 0xff00) | // Move byte 2 to byte 1
           ((value << 24) & 0xff000000); // Move byte 0 to byte 3
}

template <typename T>
T fromByteArray(const QByteArray &data) {
    T result;
    if (data.size() > 0) {
        std::memcpy(&result, data.constData(), sizeof(T));
        // Debugging: Print the raw data
        // qDebug() << "Raw data:" << data.toHex(' ');

        // Debugging: Print the parsed fields
        // result.dump();
    } else {
        qWarning() << "Data size is too small to parse" << typeid(T).name();
        qDebug() << "Data content:" << data.toHex(' ');
    }
    return result;
}

struct CmdGetInfoResult {
    uint16_t prefix;    //0x57AB
    uint8_t addr1;      //0x00
    uint8_t cmd;        //0x01
    uint8_t len;        //0x00
    uint8_t version;
    uint8_t targetConnected;
    uint8_t indicators;
    uint8_t reserved1;
    uint8_t reserved2;
    uint8_t reserved3;
    uint8_t reserved4;
    uint8_t reserved5;
    uint8_t sum;

    static CmdGetInfoResult fromByteArray(const QByteArray &data) {
        CmdGetInfoResult result;
        if (data.size() >= static_cast<qsizetype>(sizeof(CmdGetInfoResult))) {
            std::memcpy(&result, data.constData(), sizeof(CmdGetInfoResult));
            // Debugging: Print the raw data
            // qDebug() << "Raw data:" << data.toHex(' ');

            // Debugging: Print the parsed fields
            // result.dump();
        } else {
            qWarning() << "Data size is too small to parse CmdGetInfoResult";
        }
        return result;
    }

    void dump() {
        qDebug() << "prefix:" << QString::number(prefix, 16)
        << "| addr1:" << addr1
        << "| cmd:" << QString::number(cmd, 16)
        << "| len:" << len
        << "| version:" << version
        << "| targetConnected:" << targetConnected
        << "| indicators:" << indicators;
    }
};

struct CmdDataParamConfig
{
    uint8_t prefix1;    //0, 0x57
    uint8_t prefix2;    //1, 0xAB
    uint8_t addr1;      //2, 0x00
    uint8_t cmd;        //3, 0x08
    uint8_t len;        //4, 0x32
    uint8_t mode;       //5, 0x82
    uint8_t cfg;        //6
    uint8_t addr2;      //7, 0x80
    uint32_t baudrate;  //8-11
    uint16_t reserved1; //12-13
    uint16_t serial_interval;   //14-15, default 3ms
    uint16_t vid;       //16-17
    uint16_t pid;       //18-19
    uint16_t keyboard_upload_interval;  //20-21
    uint16_t keyboard_release_timeout;  //22-23
    uint8_t keyboard_auto_enter;    //24
    uint32_t enterkey1;             //25-28
    uint32_t enterkey2;             //29-32    
    uint32_t filter_start;      //33-36
    uint32_t filter_end;        //37-40
    uint8_t custom_usb_desc;    //41
    uint8_t speed_mode;     //42
    uint16_t reserved2;     //43-46
    uint16_t reserved3;     //47-50
    uint16_t reserved4;     //51-54
    uint8_t sum;            

    static CmdDataParamConfig fromByteArray(const QByteArray &data) {
        CmdDataParamConfig config;
        if (data.size() >= static_cast<qsizetype>(sizeof(CmdDataParamConfig))) {
            std::memcpy(&config, data.constData(), sizeof(CmdDataParamConfig));

            config.baudrate = toLittleEndian(config.baudrate);
            config.reserved1 = toLittleEndian(config.reserved1);
            config.serial_interval = toLittleEndian(config.serial_interval);
            // config.vid = toLittleEndian(config.vid);
            // config.pid = toLittleEndian(config.pid);
            config.keyboard_upload_interval = toLittleEndian(config.keyboard_upload_interval);
            config.keyboard_release_timeout = toLittleEndian(config.keyboard_release_timeout);
            config.enterkey1 = toLittleEndian(config.enterkey1);
            config.enterkey2 = toLittleEndian(config.enterkey2);
            config.filter_start = toLittleEndian(config.filter_start);
            config.filter_end = toLittleEndian(config.filter_end);

            // Debugging: Print the raw data
            // qDebug() << "Raw data:" << data.toHex(' ');

            // Debugging: Print the parsed fields
            config.dump();
        } else {
            qWarning() << "Data size is too small to parse CmdDataParamConfig";
            qWarning() << data.size() <<  sizeof(CmdDataParamConfig);
        }
        return config;
    }

    void dump() {
        qDebug() << "prefix:" << QString::number(prefix1, 16) +  QString::number(prefix2, 16)
        << "| addr1:" << addr1
        << "| cmd:" << QString::number(cmd, 16)
        << "| len:" << len
        << "| mode:" << QString::number(mode, 16)
        << "| cfg:" << QString::number(cfg, 16)
        << "| addr2:" << QString::number(addr2, 16)
        << "| baudrate:" << baudrate
        << "| reserved1:" << QString::number(reserved1, 16)
        << "| serial_interval:" << serial_interval
        << "| vid:" << QString::number(vid, 16)
        << "| pid:" << QString::number(pid, 16)
        << "| keyboard_upload_interval:" << keyboard_upload_interval
        << "| keyboard_release_timeout:" << keyboard_release_timeout
        << "| keyboard_auto_enter:" << keyboard_auto_enter
        << "| enterkey1:" << QString::number(enterkey1, 16)
        << "| enterkey2:" << QString::number(enterkey2, 16)
        << "| filter_start:" << QString::number(filter_start, 16)
        << "| filter_end:" << QString::number(filter_end, 16)
        << "| custom_usb_desc:" << custom_usb_desc
        << "| speed_mode:" << speed_mode
        << "| reserved2:" << QString::number(reserved2, 16)
        << "| reserved3:" << QString::number(reserved3, 16)
        << "| reserved4:" << QString::number(reserved4, 16)
        << "| sum:" << QString::number(sum, 16);
    }
};

struct CmdDataResult {
    uint16_t prefix;    //0x57AB
    uint8_t addr1;      //0x00
    uint8_t cmd;        
    uint8_t len;
    uint8_t data;
    uint8_t sum;

    static CmdDataResult fromByteArray(const QByteArray &data) {
        CmdDataResult result;
        if (data.size() >= static_cast<qsizetype>(sizeof(CmdDataResult))) {
            std::memcpy(&result, data.constData(), sizeof(CmdDataResult));
            // Debugging: Print the raw data
            qDebug() << "Raw data:" << data.toHex(' ');

            // Debugging: Print the parsed fields
            result.dump();
        } else {
            qWarning() << "Data size is too small to parse CmdDataResult";
        }
        return result;
    }

    void dump() {
        qDebug() << "prefix:" << QString::number(prefix, 16)
        << "| addr1:" << addr1
        << "| cmd:" << QString::number(cmd, 16)
        << "| len:" << len
        << "| data:" << QString::number(data, 16)
        << "| sum:" << QString::number(sum, 16);
    }
};

/*
 * Command to reset or set default cfg the device
 * CMD_RESET or CMD_SET_DEFAULT_CFG
 */
struct CmdReset {
    uint8_t prefix_high;
    uint8_t prefix_low;
    uint8_t addr1;
    uint8_t cmd;
    uint8_t len;


    void dump() {
        qDebug() << "prefix:" << prefix_high << prefix_low
        << "| addr1:" << addr1
        << "| cmd:" << cmd
        << "| len:" << len;
    }
};

struct CmdResetResult {
    uint16_t prefix;
    uint8_t addr1;
    uint8_t cmd;
    uint8_t len;
    uint8_t data;    
    uint8_t sum;

    static CmdDataResult fromByteArray(const QByteArray &data) {
        CmdDataResult result;
        if (data.size() >= static_cast<qsizetype>(sizeof(CmdDataResult))) {
            std::memcpy(&result, data.constData(), sizeof(CmdDataResult));
            // Debugging: Print the raw data
            qDebug() << "Raw data:" << data.toHex(' ');

            // Debugging: Print the parsed fields
            result.dump();
        } else {
            qWarning() << "Data size is too small to parse CmdDataResult";
        }
        return result;
    }

    void dump() {
        qDebug() << "prefix:" << QString::number(prefix, 16)
        << "| addr1:" << addr1
        << "| cmd:" << QString::number(cmd, 16)
        << "| len:" << len
        << "| data:" << data
        << "| sum:" << QString::number(sum, 16);
    }
};


static void dumpError(unsigned char status, const QByteArray &data) {
    if (status != 0x00) {
        switch (status)
        {
        case DEF_CMD_ERR_TIMEOUT:
            qDebug() << "Error(" + QString::number(status, 16) + "), Serial response timeout, data: " + data.toHex(' ');
            break;
        case DEF_CMD_ERR_HEAD:
            qDebug() << "Error(" + QString::number(status, 16) + "),  Packet header error, data: " + data.toHex(' ');
            break;
        case DEF_CMD_ERR_CMD:
            qDebug() << "Error(" + QString::number(status, 16) + "),  Command error, data: " + data.toHex(' ');
            break;
        case DEF_CMD_ERR_SUM:
            qDebug() << "Error(" + QString::number(status, 16) + "),  Checksum error, data: " + data.toHex(' ');
            break;
        case DEF_CMD_ERR_PARA:
            qDebug() << "Error(" + QString::number(status, 16) + "),  Argument error, data: " + data.toHex(' ');
            break;
        case DEF_CMD_ERR_OPERATE:
            qDebug() << "Error(" + QString::number(status, 16) + "),  Execution error, data: " + data.toHex(' ');
            break;
        default:
            qDebug() << "Error(" + QString::number(status, 16) + "),  Unknown error, data: " + data.toHex(' ');
            break;
        }
    }else{
        // Handle other cases
    }
}

#endif // CH9329_H<|MERGE_RESOLUTION|>--- conflicted
+++ resolved
@@ -10,13 +10,9 @@
 const QByteArray CMD_GET_INFO = QByteArray::fromHex("57 AB 00 01 00");
 const QByteArray CMD_RESET = QByteArray::fromHex("57 AB 00 0F 00");
 const QByteArray CMD_SET_DEFAULT_CFG = QByteArray::fromHex("57 AB 00 0C 00");
-<<<<<<< HEAD
 const QByteArray CMD_SET_USB_STRING_PREFIX = QByteArray::fromHex("57 AB 00 0B");
-=======
-
 const QByteArray CMD_SEND_KB_GENERAL_DATA = QByteArray::fromHex("57 AB 00 02 08 00 00 00 00 00 00 00 00");
 
->>>>>>> af2b7162
 const QByteArray CMD_SET_PARA_CFG_PREFIX = QByteArray::fromHex("57 AB 00 09 32 82 80 00 00 01 C2 00");
 // const QByteArray CMD_SET_INFO_PREFIX = QByteArray::fromHex("57 AB 00 09 32 82 80 00 00 01 C2 00");
 const QByteArray CMD_SET_PARA_CFG_MID = QByteArray::fromHex("08 00 00 03 86 1a 29 e1 00 00 00 01 00 0d 00 00 00 00 00 00 00") + QByteArray(22, 0x00) ;
