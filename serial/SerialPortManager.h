--- conflicted
+++ resolved
@@ -69,11 +69,8 @@
     bool factoryResetHipChip();
     void restartSwitchableUSB();
     void setVIDAndPID(QByteArray &VID, QByteArray &PID);
-<<<<<<< HEAD
-    void enableUSBFlag(QString enable);
-=======
+    void enableUSBFlag(QString enable);    void setVIDAndPID(QByteArray &VID, QByteArray &PID);
 
->>>>>>> dcf82e94
 signals:
     void dataReceived(const QByteArray &data);
     void serialPortConnected(const QString &portName);
@@ -104,8 +101,7 @@
     void onSerialPortConnected(const QString &portName);
     void onSerialPortDisconnected(const QString &portName);
     void onSerialPortConnectionSuccess(const QString &portName);
-    
-    
+
 private:
     SerialPortManager(QObject *parent = nullptr);
     QSerialPort *serialPort;
