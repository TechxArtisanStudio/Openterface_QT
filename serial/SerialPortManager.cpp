--- conflicted
+++ resolved
@@ -175,11 +175,7 @@
     ready = true;
 }
 
-<<<<<<< HEAD
-void SerialPortManager::setEventCallback(SerialPortEventCallback* callback) {
-=======
 void SerialPortManager::setEventCallback(StatusEventCallback* callback) {
->>>>>>> c4140731
     eventCallback = callback;
 }
 
@@ -188,18 +184,12 @@
  */
 bool SerialPortManager::resetHipChip(){
     qCDebug(log_core_serial) << "Reset Hid chip now...";
-<<<<<<< HEAD
-=======
     eventCallback->onPortConnected("Reset Hid chip now...");
->>>>>>> c4140731
 
     QByteArray retByte = sendSyncCommand(CMD_RESET, true);
     if (retByte.size() > 0) {
         qCDebug(log_core_serial) << "Reset the hid chip success.";
-<<<<<<< HEAD
-=======
         eventCallback->onPortConnected("Reset Hid chip success.");
->>>>>>> c4140731
         return true;
     }
     return false;
@@ -283,11 +273,7 @@
         delete serialPort;
         serialPort = nullptr;
         ready=false;
-<<<<<<< HEAD
-        if(eventCallback!=nullptr) eventCallback->onPortConnected("NA");
-=======
         if(eventCallback!=nullptr) eventCallback->onPortConnected("Going to close the port");
->>>>>>> c4140731
     } else {
         qCDebug(log_core_serial) << "Serial port is not opened.";
     }
