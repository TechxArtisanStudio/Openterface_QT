--- conflicted
+++ resolved
@@ -175,11 +175,7 @@
     ready = true;
 }
 
-<<<<<<< HEAD
-void SerialPortManager::setEventCallback(SerialPortEventCallback* callback) {
-=======
 void SerialPortManager::setEventCallback(StatusEventCallback* callback) {
->>>>>>> cc36ab9e
     eventCallback = callback;
 }
 
@@ -188,18 +184,12 @@
  */
 bool SerialPortManager::resetHipChip(){
     qCDebug(log_core_serial) << "Reset Hid chip now...";
-<<<<<<< HEAD
-=======
     eventCallback->onPortConnected("Reset Hid chip now...");
->>>>>>> cc36ab9e
 
     QByteArray retByte = sendSyncCommand(CMD_RESET, true);
     if (retByte.size() > 0) {
         qCDebug(log_core_serial) << "Reset the hid chip success.";
-<<<<<<< HEAD
-=======
         eventCallback->onPortConnected("Reset Hid chip success.");
->>>>>>> cc36ab9e
         return true;
     }
     return false;
@@ -283,11 +273,7 @@
         delete serialPort;
         serialPort = nullptr;
         ready=false;
-<<<<<<< HEAD
-        if(eventCallback!=nullptr) eventCallback->onPortConnected("NA");
-=======
         if(eventCallback!=nullptr) eventCallback->onPortConnected("Going to close the port");
->>>>>>> cc36ab9e
     } else {
         qCDebug(log_core_serial) << "Serial port is not opened.";
     }
