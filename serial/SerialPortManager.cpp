/*
* ========================================================================== *
*                                                                            *
*    This file is part of the Openterface Mini KVM App QT version            *
*                                                                            *
*    Copyright (C) 2024   <info@openterface.com>                             *
*                                                                            *
*    This program is free software: you can redistribute it and/or modify    *
*    it under the terms of the GNU General Public License as published by    *
*    the Free Software Foundation version 3.                                 *
*                                                                            *
*    This program is distributed in the hope that it will be useful, but     *
*    WITHOUT ANY WARRANTY; without even the implied warranty of              *
*    MERCHANTABILITY or FITNESS FOR A PARTICULAR PURPOSE. See the GNU        *
*    General Public License for more details.                                *
*                                                                            *
*    You should have received a copy of the GNU General Public License       *
*    along with this program. If not, see <http://www.gnu.org/licenses/>.    *
*                                                                            *
* ========================================================================== *
*/

#include "SerialPortManager.h"
#include "../ui/globalsetting.h"
#include "../host/cameramanager.h"
#include "../device/DeviceManager.h"
#include "../device/HotplugMonitor.h"

#include <QSerialPortInfo>
#include <QTimer>
#include <QtConcurrent>
#include <QFuture>
#include <QtSerialPort>
#include <QElapsedTimer>
#include <QSysInfo>


Q_LOGGING_CATEGORY(log_core_serial, "opf.core.serial")

// Define static constants
const int SerialPortManager::BAUDRATE_HIGHSPEED;
const int SerialPortManager::BAUDRATE_LOWSPEED;
const int SerialPortManager::DEFAULT_BAUDRATE;
const int SerialPortManager::SERIAL_TIMER_INTERVAL;

SerialPortManager::SerialPortManager(QObject *parent) : QObject(parent), serialPort(nullptr), serialThread(new QThread(nullptr)), serialTimer(new QTimer(nullptr)){
    qCDebug(log_core_serial) << "Initialize serial port.";

    // Initialize port chain tracking member variables
    m_currentSerialPortPath = QString();
    m_currentSerialPortChain = QString();
    
    // Initialize enhanced stability members
    m_connectionWatchdog = new QTimer(this);
    m_errorRecoveryTimer = new QTimer(this);
    m_connectionWatchdog->setSingleShot(true);
    m_errorRecoveryTimer->setSingleShot(true);
    m_lastSuccessfulCommand.start();
    
    // Initialize error frequency tracking
    m_errorTrackingTimer.start();
    
    setupConnectionWatchdog();

    connect(this, &SerialPortManager::serialPortConnected, this, &SerialPortManager::onSerialPortConnected);
    connect(this, &SerialPortManager::serialPortDisconnected, this, &SerialPortManager::onSerialPortDisconnected);
    connect(this, &SerialPortManager::serialPortConnectionSuccess, this, &SerialPortManager::onSerialPortConnectionSuccess);
    
    // Connect parameter configuration success signal to automatically send reset command
    connect(this, &SerialPortManager::parameterConfigurationSuccess, this, [this]() {
        qCDebug(log_core_serial) << "Parameter configuration successful, sending reset command automatically";
        sendResetCommand();
        int storedBaudrate = GlobalSetting::instance().getSerialPortBaudrate();
        qCDebug(log_core_serial) << "Reopen the serial port with baudrate: " << storedBaudrate;
        setBaudRate(storedBaudrate);
        restartPort();
    });

    // Connect to DeviceManager for device monitoring instead of running own timer
    DeviceManager& deviceManager = DeviceManager::getInstance();
    // connect(&deviceManager, &DeviceManager::devicesChanged,
    //         this, [this](const QList<DeviceInfo>& devices) {
    //             qCDebug(log_core_serial) << "DeviceManager detected" << devices.size() << "devices";
    //             // Check if we need to connect to a device
    //             checkDeviceConnections(devices);
    //         });

    observeSerialPortNotification();
    m_lastCommandTime.start();
    m_commandDelayMs = 0;  // Default no delay
    lastSerialPortCheckTime = QDateTime::currentDateTime().addMSecs(-SERIAL_TIMER_INTERVAL);  // Initialize check time in the past 
    
    // Connect to hotplug monitor for automatic device management
    connectToHotplugMonitor();
    
    qCDebug(log_core_serial) << "SerialPortManager initialized with DeviceManager integration and enhanced stability features";
}

void SerialPortManager::observeSerialPortNotification(){
    qCDebug(log_core_serial) << "Created a timer to observer SerialPort...";

    serialTimer->moveToThread(serialThread);

    connect(serialThread, &QThread::started, serialTimer, [this]() {
        connect(serialTimer, &QTimer::timeout, this, &SerialPortManager::checkSerialPort);
        checkSerialPort();
        serialTimer->start(SERIAL_TIMER_INTERVAL);
    });
    connect(serialThread, &QThread::finished, serialTimer, &QObject::deleteLater);
    connect(serialThread, &QThread::finished, serialThread, &QObject::deleteLater);
    connect(this, &SerialPortManager::sendCommandAsync, this, &SerialPortManager::sendCommand);
    
    serialThread->start();
}

void SerialPortManager::stop() {
    qCDebug(log_core_serial) << "Stopping serial port manager...";
    
    // Set shutdown flag to prevent new operations
    m_isShuttingDown = true;
    
    // Stop watchdog timers
    stopConnectionWatchdog();
    
    // Prevent callback access during shutdown
    eventCallback = nullptr;
    
    if (serialThread && serialThread->isRunning()) {
        serialThread->quit();
        serialThread->wait(3000); // Wait up to 3 seconds
    }
    
    if (serialPort && serialPort->isOpen()) {
        closePort();
    }
    
    // Clear command queue
    QMutexLocker locker(&m_commandQueueMutex);
    m_commandQueue.clear();
    
    qCDebug(log_core_serial) << "Serial port manager stopped";
}

// DeviceManager integration methods
void SerialPortManager::checkDeviceConnections(const QList<DeviceInfo>& devices)
{
    qCDebug(log_core_serial) << "Checking device connections for" << devices.size() << "devices";
    
    // Look for available serial ports in the devices
    for (const DeviceInfo& device : devices) {
        if (!device.serialPortPath.isEmpty()) {
            qCDebug(log_core_serial) << "Found device with serial port:" << device.serialPortPath;
            
            // If we don't have a port open, or the current port is different, connect to this one
            if (!serialPort || !serialPort->isOpen() || serialPort->portName() != device.serialPortPath) {
                qCDebug(log_core_serial) << "Attempting to connect to serial port:" << device.serialPortPath;
                emit serialPortConnected(device.serialPortPath);
                
                // Update DeviceManager with the selected device
                DeviceManager& deviceManager = DeviceManager::getInstance();
                deviceManager.setCurrentSelectedDevice(device);
                break; // Connect to the first available device
            }
        }
    }
    
    // If no devices have serial ports and we have a port open, disconnect
    if (devices.isEmpty() && serialPort && serialPort->isOpen()) {
        qCDebug(log_core_serial) << "No devices available, disconnecting serial port";
        emit serialPortDisconnected(serialPort->portName());
    }
}


// New serial port initialization logic using port chain and DeviceInfo
void SerialPortManager::initializeSerialPortFromPortChain() {
    // Get port chain from global settings
    QString portChain = GlobalSetting::instance().getOpenterfacePortChain();
    qCDebug(log_core_serial) << "Initializing serial port using port chain:" << portChain;
    if (portChain.isEmpty()) {
        qCWarning(log_core_serial) << "No port chain found in global settings.";
        return;
    }

    // Use DeviceManager to look up device information by port chain
    DeviceManager& deviceManager = DeviceManager::getInstance();
    QList<DeviceInfo> devices = deviceManager.getDevicesByPortChain(portChain);
    if (devices.isEmpty()) {
        qCWarning(log_core_serial) << "No device found for port chain:" << portChain;
        return;
    }

    // Find a device with a valid serial port path
    DeviceInfo selectedDevice;
    for (const DeviceInfo& device : devices) {
        if (!device.serialPortPath.isEmpty()) {
            selectedDevice = device;
            qCDebug(log_core_serial) << "Found device with serial port:" << device.serialPortPath;
            break;
        }
    }

    if (!selectedDevice.isValid() || selectedDevice.serialPortPath.isEmpty()) {
        qCWarning(log_core_serial) << "No valid device with serial port found for port chain:" << portChain;
        return;
    }
    
    // Open the serial port using the serialPortPath from DeviceInfo
    onSerialPortConnected(selectedDevice.serialPortPath);
    // Optionally, set the selected device in DeviceManager
    deviceManager.setCurrentSelectedDevice(selectedDevice);
    m_currentSerialPortChain = portChain;
}

QString SerialPortManager::getCurrentSerialPortPath() const
{
    return m_currentSerialPortPath;
}

QString SerialPortManager::getCurrentSerialPortChain() const
{
    return m_currentSerialPortChain;
}

int SerialPortManager::getCurrentBaudrate() const
{
    if (serialPort && serialPort->isOpen()) {
        return serialPort->baudRate();
    }
    return 9600;
}

bool SerialPortManager::switchSerialPortByPortChain(const QString& portChain)
{
    if (portChain.isEmpty()) {
        qCWarning(log_core_serial) << "Cannot switch to serial port with empty port chain";
        return false;
    }

    qCDebug(log_core_serial) << "Attempting to switch to serial port by port chain:" << portChain;

    try {
        // Use DeviceManager to look up device information by port chain
        DeviceManager& deviceManager = DeviceManager::getInstance();
        QList<DeviceInfo> devices = deviceManager.getDevicesByPortChain(portChain);
        
        if (devices.isEmpty()) {
            qCWarning(log_core_serial) << "No devices found for port chain:" << portChain;
            return false;
        }

        qCDebug(log_core_serial) << "Found" << devices.size() << "device(s) for port chain:" << portChain;

        // Find a device with a valid serial port path
        DeviceInfo selectedDevice;
        for (const DeviceInfo& device : devices) {
            if (!device.serialPortPath.isEmpty()) {
                selectedDevice = device;
                qCDebug(log_core_serial) << "Found device with serial port:" << device.serialPortPath;
                break;
            }
        }

        if (!selectedDevice.isValid() || selectedDevice.serialPortPath.isEmpty()) {
            qCWarning(log_core_serial) << "No valid device with serial port found for port chain:" << portChain;
            return false;
        }

        // Check if we're already using this port - avoid unnecessary switching
        if (!m_currentSerialPortPath.isEmpty() && m_currentSerialPortPath == selectedDevice.serialPortPath) {
            qCDebug(log_core_serial) << "Already using serial port:" << selectedDevice.serialPortPath << "- skipping switch";
            return true;
        }

        QString previousPortPath = m_currentSerialPortPath;
        QString previousPortChain = m_currentSerialPortChain;
        
        qCDebug(log_core_serial) << "Switching serial port from" << previousPortPath 
                                << "to" << selectedDevice.serialPortPath;

        // Close current serial port if open
        if (serialPort && serialPort->isOpen()) {
            qCDebug(log_core_serial) << "Closing current serial port before switch";
            closePort();
        }

        // Update current device tracking
        m_currentSerialPortPath = selectedDevice.serialPortPath;
        m_currentSerialPortChain = portChain;

        // Use onSerialPortConnected to properly initialize the HID chip
        // This ensures the same initialization process as during normal connection
        qCDebug(log_core_serial) << "Initializing serial port with HID chip configuration";
        onSerialPortConnected(selectedDevice.serialPortPath);
        
        if (!ready) {
            qCWarning(log_core_serial) << "Serial port initialization failed after switch";
            // Revert to previous device info on failure
            m_currentSerialPortPath = previousPortPath;
            m_currentSerialPortChain = previousPortChain;
            return false;
        }

        // Update global settings and device manager
        GlobalSetting::instance().setOpenterfacePortChain(portChain);
        deviceManager.setCurrentSelectedDevice(selectedDevice);
        
        // Emit signals for serial port switching
        emit serialPortDeviceChanged(previousPortPath, selectedDevice.serialPortPath);
        emit serialPortSwitched(previousPortChain, portChain);
        
        qCDebug(log_core_serial) << "Serial port switch successful to:" << selectedDevice.serialPortPath 
                                << "Ready state:" << ready;
        return true;

    } catch (const std::exception& e) {
        qCritical() << "Exception in switchSerialPortByPortChain:" << e.what();
        return false;
    } catch (...) {
        qCritical() << "Unknown exception in switchSerialPortByPortChain";
        return false;
    }
}

// void SerialPortManager::checkSwitchableUSB(){
//     // For hardware 1.9, using MS2109 GPIO 0 to read the hard USB toggle switch state
//     // TODO skip this checking for 1.9
//     if(serialPort){
//         bool newIsSwitchToHost = serialPort->pinoutSignals() & QSerialPort::DataSetReadySignal;
//         if(newIsSwitchToHost){
//             qCDebug(log_core_serial) << "USB switch is connecting to host, original connected to" << (isSwitchToHost?"host":"target");
//         }else{
//             qCDebug(log_core_serial) << "USB switch is connecting to target, original connected to" << (isSwitchToHost?"host":"target");
//         }

//         if(isSwitchToHost!=newIsSwitchToHost){
//             qCDebug(log_core_serial) << "USB switch status changed, toggle the switch";
//             if (isSwitchToHost) {
//                 // Set the RTS pin to high(pin inverted) to connect to the target
//                 serialPort->setRequestToSend(false);
//             }else{
//                 // Set the RTS pin to low(pin inverted) to connect to the host
//                 serialPort->setRequestToSend(true);
//             }
//             isSwitchToHost = newIsSwitchToHost;
//             restartSwitchableUSB();
//         }
//     }
// }

/*
 * Check the serial port connection status
 * This method now works alongside the enhanced hotplug detection system
 */
void SerialPortManager::checkSerialPort() {
    QDateTime currentTime = QDateTime::currentDateTime();
    if (lastSerialPortCheckTime.isValid() && lastSerialPortCheckTime.msecsTo(currentTime) < SERIAL_TIMER_INTERVAL) {
        return;
    }
    lastSerialPortCheckTime = currentTime;
    qCDebug(log_core_serial) << "Check serial port";

    // Use new initialization logic
    if (!serialPort || !serialPort->isOpen()) {
        qCDebug(log_core_serial) << "Serial port not open, will initialize from port chain after 300ms delay";
        QTimer::singleShot(300, this, [this]() {
            initializeSerialPortFromPortChain();
        });
        return;
    }

    if (ready) {
        if (isTargetUsbConnected) {
            // Check target connection status when no data received in 3 seconds
            if (latestUpdateTime.secsTo(QDateTime::currentDateTime()) > 3) {
                ready = sendAsyncCommand(CMD_GET_INFO, false);
            }
        } else {
            sendAsyncCommand(CMD_GET_INFO, false);
        }
    }

    // Always send CMD_GET_INFO with force=true to ensure key state update every check,
    // even if !ready (bypasses the ready guard in sendAsyncCommand)
    sendAsyncCommand(CMD_GET_INFO, true);

    if (latestUpdateTime.secsTo(QDateTime::currentDateTime()) > 5) {
        ready = false;
    }
}


/*
 * Open the serial port and check the baudrate and mode
 */
void SerialPortManager::onSerialPortConnected(const QString &portName){
    // Use synchronous method to check the serial port
    qCDebug(log_core_serial) << "Serial port connected: " << portName;
    
<<<<<<< HEAD
    // Check chip type FIRST to determine correct baudrate
    // FE0C chips ONLY support 115200 baudrate
    bool isFE0CChip = false;
    QList<QSerialPortInfo> availablePorts = QSerialPortInfo::availablePorts();
    for (const QSerialPortInfo &portInfo : availablePorts) {
        if (portName.indexOf(portInfo.portName())>=0) {
            QString vid = QString("%1").arg(portInfo.vendorIdentifier(), 4, 16, QChar('0')).toUpper();
            QString pid = QString("%1").arg(portInfo.productIdentifier(), 4, 16, QChar('0')).toUpper();
            qCDebug(log_core_serial) << "Port" << portName << "VID:PID" << vid << ":" << pid;
            
            if (vid == "1A86" && pid == "FE0C") {
                isFE0CChip = true;
                qCInfo(log_core_serial) << "FE0C chip detected - forcing 115200 baudrate (only supported baudrate)";
            }
            break;
        }
    }
=======
    // Detect chip type FIRST
    m_currentChipType = detectChipType(portName);
>>>>>>> c5da6ab6
    
    // Determine baudrate to use
    int storedBaudrate = GlobalSetting::instance().getSerialPortBaudrate();
    int tryBaudrate = DEFAULT_BAUDRATE; // Default fallback
    
<<<<<<< HEAD
    if (isFE0CChip) {
=======
    if (isChipTypeFE0C()) {
>>>>>>> c5da6ab6
        // FE0C chip: ALWAYS use 115200, ignore stored setting
        tryBaudrate = BAUDRATE_HIGHSPEED;
        qCInfo(log_core_serial) << "FE0C chip: Using 115200 baudrate (ignoring stored baudrate:" << storedBaudrate << ")";
    } else if (storedBaudrate > 0) {
        // Other chips: Use stored baudrate if available
        tryBaudrate = storedBaudrate;
        qCDebug(log_core_serial) << "Using stored baudrate: " << storedBaudrate;
    } else {
        qCDebug(log_core_serial) << "No stored baudrate found, using default: " << DEFAULT_BAUDRATE;
    }
    
    // Check if the port was successfully opened
    const int maxRetries = 2;
    int retryCount = 0;
    bool openSuccess = openPort(portName, tryBaudrate);
    while (retryCount < maxRetries && !openSuccess) {
        qCWarning(log_core_serial) << "Failed to open serial port: " << portName;
        // Check if the port is still open (in case of partial failure)
        if (serialPort->isOpen()) {
            qCDebug(log_core_serial) << "Port is still open, closing it before retry";
            closePort();
        }
        // Use non-blocking timer instead of msleep
        QEventLoop loop;
        QTimer::singleShot(500 * (retryCount + 1), &loop, &QEventLoop::quit);
        loop.exec();
        retryCount++;
        // Retry opening the port
        qCDebug(log_core_serial) << "Retrying to open serial port: " << portName << "baudrate:" << tryBaudrate;
        openSuccess = openPort(portName, tryBaudrate);
    }
    if (!openSuccess) {
        qCWarning(log_core_serial) << "Retry failed to open serial port: " << portName;
        return; // Exit if retry also fails
    }

    // send a command to get the parameter configuration with initial baudrate
    QByteArray retBtye = sendSyncCommand(CMD_GET_PARA_CFG, true);
    CmdDataParamConfig config;
    static QSettings settings("Techxartisan", "Openterface");
    uint8_t mode = (settings.value("hardware/operatingMode", 0x02).toUInt());
    
    bool connectionSuccessful = false;
    int workingBaudrate = tryBaudrate;
    
    if(retBtye.size() > 0){
        qCDebug(log_core_serial) << "Data read from serial port: " << retBtye.toHex(' ');
        config = CmdDataParamConfig::fromByteArray(retBtye);
        if(config.mode == mode){ 
            // Check if we're using wrong baudrate for FE0C chip
<<<<<<< HEAD
            if (isFE0CChip && serialPort->baudRate() != BAUDRATE_HIGHSPEED) {
=======
            if (isChipTypeFE0C() && serialPort->baudRate() != BAUDRATE_HIGHSPEED) {
>>>>>>> c5da6ab6
                qCWarning(log_core_serial) << "FE0C chip detected at wrong baudrate" << serialPort->baudRate() << "- switching to 115200";
                closePort();
                openPort(portName, BAUDRATE_HIGHSPEED);
                // Verify with another command
                QByteArray verifyBtye = sendSyncCommand(CMD_GET_PARA_CFG, true);
                if(verifyBtye.size() > 0) {
                    ready = true;
                    connectionSuccessful = true;
                    workingBaudrate = BAUDRATE_HIGHSPEED;
                    qCInfo(log_core_serial) << "FE0C chip successfully switched to 115200 baudrate";
                } else {
                    qCWarning(log_core_serial) << "Failed to verify FE0C chip at 115200";
                }
            } else {
                ready = true;
                connectionSuccessful = true;
                qCDebug(log_core_serial) << "Connect success with baudrate: " << serialPort->baudRate();
            }
            // Check for ARM architecture performance recommendation
            checkArmBaudratePerformance(serialPort->baudRate());
        } else { // the mode is not correct, need to re-config the chip
            qCWarning(log_core_serial) << "The mode is incorrect, mode:" << config.mode << "expected:" << mode;
<<<<<<< HEAD
            // Don't call resetHipChip here as it causes infinite loop
            // Instead, try to reconfigure directly with the current baudrate
            if(reconfigureHidChip(tryBaudrate)) {
                qCDebug(log_core_serial) << "Reconfigured HID chip successfully, sending reset command";
                if(sendResetCommand()) {
                    connectionSuccessful = true;
                    workingBaudrate = tryBaudrate;
                } else {
                    qCWarning(log_core_serial) << "Failed to send reset command after reconfiguration";
                }
            } else {
                qCWarning(log_core_serial) << "Failed to reconfigure HID chip with mode:" << mode;
=======
            
            // FE0C chip does NOT support command-based reconfiguration
            if (isChipTypeFE0C()) {
                qCWarning(log_core_serial) << "FE0C chip does not support mode reconfiguration via commands";
                qCWarning(log_core_serial) << "FE0C chip mode mismatch cannot be fixed - hardware issue or unsupported operation";
                // Still mark as ready since chip is communicating, just mode is different
                ready = true;
                connectionSuccessful = true;
                workingBaudrate = BAUDRATE_HIGHSPEED;
            } else {
                // CH7523 chip - try to reconfigure
                if(reconfigureHidChip(tryBaudrate)) {
                    qCDebug(log_core_serial) << "Reconfigured HID chip successfully, sending reset command";
                    if(sendResetCommand()) {
                        connectionSuccessful = true;
                        workingBaudrate = tryBaudrate;
                    } else {
                        qCWarning(log_core_serial) << "Failed to send reset command after reconfiguration";
                    }
                } else {
                    qCWarning(log_core_serial) << "Failed to reconfigure HID chip with mode:" << mode;
                }
>>>>>>> c5da6ab6
            }
        }
    } else { 
        // If initial baudrate failed, try the baudrate detection process
        qCDebug(log_core_serial) << "No data with initial baudrate, starting baudrate detection process";
        
<<<<<<< HEAD
        // Check VID/PID to determine chip type and supported baudrates
        // 1A86:7523 = CH341 chip (supports both 9600 and 115200)
        // 1A86:FE0C = CH9329 chip (only supports 115200)
        bool isCH341SerialChip = false;
        bool isFE0CSerialChip = false;
        
        // Check if this port has VID/PID 1A86:7523 or 1A86:FE0C
        QList<QSerialPortInfo> availablePorts = QSerialPortInfo::availablePorts();
        for (const QSerialPortInfo &portInfo : availablePorts) {
            if (portName.indexOf(portInfo.portName())>=0) {
                QString vid = QString("%1").arg(portInfo.vendorIdentifier(), 4, 16, QChar('0')).toUpper();
                QString pid = QString("%1").arg(portInfo.productIdentifier(), 4, 16, QChar('0')).toUpper();
                qCDebug(log_core_serial) << "Detected serial chip VID:PID" << vid << ":" << pid;
                
                if (vid == "1A86" && pid == "7523") {
                    isCH341SerialChip = true;
                    workingBaudrate = anotherBaudrate();
                    qCDebug(log_core_serial) << "Detected CH341 serial chip (VID:PID 1A86:7523), will try" << workingBaudrate << "baudrate fallback";
                } else if (vid == "1A86" && pid == "FE0C") {
                    isFE0CSerialChip = true;
                    // FE0C only supports 115200, ensure we're using it
                    workingBaudrate = BAUDRATE_HIGHSPEED;
                    qCDebug(log_core_serial) << "Detected FE0C serial chip (VID:PID 1A86:FE0C), only 115200 baudrate supported";
                }
                break;
            }
        }
        
        if (isCH341SerialChip) {
            // CH341 chip - try alternative baudrate (supports both 9600 and 115200)
            qCDebug(log_core_serial) << "Try to connect CH341: " << portName << "with baudrate:" << workingBaudrate;
=======
        if (isChipTypeFE0C()) {
            // FE0C chip - ONLY supports 115200 baudrate, simple retry
            qCInfo(log_core_serial) << "FE0C chip: Only supports 115200, retrying at 115200";
            closePort();
            openPort(portName, BAUDRATE_HIGHSPEED);
            QByteArray retBtye = sendSyncCommand(CMD_GET_PARA_CFG, true);
            qCDebug(log_core_serial) << "Data read from FE0C serial port at 115200: " << retBtye.toHex(' ');
            if(retBtye.size() > 0){
                config = CmdDataParamConfig::fromByteArray(retBtye);
                qCDebug(log_core_serial) << "Connected with baudrate: " << BAUDRATE_HIGHSPEED;
                qCDebug(log_core_serial) << "Current working mode is:" << "0x" + QString::number(config.mode, 16);
                
                // FE0C doesn't support mode changes, so just accept whatever mode it has
                qCInfo(log_core_serial) << "FE0C chip connection successful (mode cannot be changed on FE0C)";
                connectionSuccessful = true;
                setBaudRate(BAUDRATE_HIGHSPEED);
                workingBaudrate = BAUDRATE_HIGHSPEED;
            } else {
                qCWarning(log_core_serial) << "No response from FE0C chip at 115200 baudrate";
                qCWarning(log_core_serial) << "FE0C chip only supports 115200 baudrate. Port may not be responding or hardware issue.";
            }
        } else if (isChipTypeCH7523()) {
            // CH7523 chip - try alternative baudrate (supports both 9600 and 115200)
            workingBaudrate = anotherBaudrate();
            qCDebug(log_core_serial) << "CH7523 chip: Trying alternative baudrate" << workingBaudrate;
>>>>>>> c5da6ab6
            closePort();
            openPort(portName, workingBaudrate);
            QByteArray retBtye = sendSyncCommand(CMD_GET_PARA_CFG, true);
            qCDebug(log_core_serial) << "Data read from serial port with alternative baudrate: " << retBtye.toHex(' ');
            if(retBtye.size() > 0){
                config = CmdDataParamConfig::fromByteArray(retBtye);
                qCDebug(log_core_serial) << "Connected with baudrate: " << workingBaudrate;
                qCDebug(log_core_serial) << "Current working mode is:" << "0x" + QString::number(config.mode, 16);
                
                // Check if mode is correct
                if(config.mode == mode) {
                    qCDebug(log_core_serial) << "Mode is correct, connection successful";
                    connectionSuccessful = true;
                    setBaudRate(workingBaudrate);
                } else {
<<<<<<< HEAD
                    qCWarning(log_core_serial) << "Mode incorrect after CH341 baudrate detection, mode:" << config.mode << "expected:" << mode;
=======
                    qCWarning(log_core_serial) << "Mode incorrect after CH7523 baudrate detection, mode:" << config.mode << "expected:" << mode;
>>>>>>> c5da6ab6
                    // Try to reconfigure with current baudrate
                    if(reconfigureHidChip(workingBaudrate)) {
                        qCDebug(log_core_serial) << "Reconfigured HID chip successfully, sending reset command";
                        if(sendResetCommand()) {
                            connectionSuccessful = true;
                        } else {
                            qCWarning(log_core_serial) << "Failed to send reset command after reconfiguration";
                        }
                    } else {
<<<<<<< HEAD
                        qCWarning(log_core_serial) << "Failed to reconfigure HID chip after CH341 detection";
                    }
                }
            }
        } else if (isFE0CSerialChip) {
            // FE0C chip - ONLY supports 115200 baudrate
            qCDebug(log_core_serial) << "Try to connect FE0C: " << portName << "with baudrate: 115200 (only supported baudrate)";
            closePort();
            openPort(portName, BAUDRATE_HIGHSPEED);
            QByteArray retBtye = sendSyncCommand(CMD_GET_PARA_CFG, true);
            qCDebug(log_core_serial) << "Data read from FE0C serial port at 115200: " << retBtye.toHex(' ');
            if(retBtye.size() > 0){
                config = CmdDataParamConfig::fromByteArray(retBtye);
                qCDebug(log_core_serial) << "Connected with baudrate: " << BAUDRATE_HIGHSPEED;
                qCDebug(log_core_serial) << "Current working mode is:" << "0x" + QString::number(config.mode, 16);
                
                // Check if mode is correct
                if(config.mode == mode) {
                    qCDebug(log_core_serial) << "Mode is correct, connection successful";
                    connectionSuccessful = true;
                    setBaudRate(BAUDRATE_HIGHSPEED);
                    workingBaudrate = BAUDRATE_HIGHSPEED;
                } else {
                    qCWarning(log_core_serial) << "Mode incorrect for FE0C, mode:" << config.mode << "expected:" << mode;
                    // Try to reconfigure with 115200 baudrate (the only supported baudrate)
                    if(reconfigureHidChip(BAUDRATE_HIGHSPEED)) {
                        qCDebug(log_core_serial) << "Reconfigured FE0C HID chip successfully, sending reset command";
                        if(sendResetCommand()) {
                            connectionSuccessful = true;
                            workingBaudrate = BAUDRATE_HIGHSPEED;
                        } else {
                            qCWarning(log_core_serial) << "Failed to send reset command after FE0C reconfiguration";
                        }
                    } else {
                        qCWarning(log_core_serial) << "Failed to reconfigure FE0C chip - this chip only supports 115200 baudrate";
                    }
                }
            } else {
                qCWarning(log_core_serial) << "No response from FE0C chip at 115200 baudrate";
                qCWarning(log_core_serial) << "FE0C chip only supports 115200 baudrate. Port may not be responding or hardware issue.";
            }
        } else {
            qCDebug(log_core_serial) << "No data received and chip type not recognized for baudrate fallback";
=======
                        qCWarning(log_core_serial) << "Failed to reconfigure HID chip after CH7523 detection";
                    }
                }
            }
        } else {
            qCWarning(log_core_serial) << "Unknown chip type - attempting baudrate fallback";
            workingBaudrate = anotherBaudrate();
            closePort();
            openPort(portName, workingBaudrate);
            QByteArray retBtye = sendSyncCommand(CMD_GET_PARA_CFG, true);
            if(retBtye.size() > 0){
                config = CmdDataParamConfig::fromByteArray(retBtye);
                qCDebug(log_core_serial) << "Connected with alternative baudrate: " << workingBaudrate;
                connectionSuccessful = true;
                setBaudRate(workingBaudrate);
            } else {
                qCWarning(log_core_serial) << "No data received with alternative baudrate - connection failed";
            }
>>>>>>> c5da6ab6
        }
    }

    // Store the working baudrate if connection was successful and it's different from stored
    if (connectionSuccessful && (storedBaudrate != workingBaudrate)) {
        // For FE0C chips, always store 115200
<<<<<<< HEAD
        if (isFE0CChip && workingBaudrate != BAUDRATE_HIGHSPEED) {
=======
        if (isChipTypeFE0C() && workingBaudrate != BAUDRATE_HIGHSPEED) {
>>>>>>> c5da6ab6
            qCWarning(log_core_serial) << "FE0C chip: Forcing stored baudrate to 115200 instead of" << workingBaudrate;
            workingBaudrate = BAUDRATE_HIGHSPEED;
        }
        qCDebug(log_core_serial) << "Storing working baudrate:" << workingBaudrate;
        GlobalSetting::instance().setSerialPortBaudrate(workingBaudrate);
    }

    qCDebug(log_core_serial) << "Check serial port completed.";
    emit serialPortConnectionSuccess(portName); 
}

int SerialPortManager::anotherBaudrate(){
    return serialPort->baudRate() == SerialPortManager::BAUDRATE_HIGHSPEED ? SerialPortManager::BAUDRATE_LOWSPEED : SerialPortManager::BAUDRATE_HIGHSPEED;
}
/*
 * Close the serial port
 */
void SerialPortManager::onSerialPortDisconnected(const QString &portName){
    qCDebug(log_core_serial) << "Serial port disconnected:" << portName;
    if (serialPort) {
        qCDebug(log_core_serial) << "Last error:" << serialPort->errorString();
        qCDebug(log_core_serial) << "Port state:" << (serialPort->isOpen() ? "Open" : "Closed");
    }
    if (ready) {
        closePort();
        availablePorts.remove(portName);
        QThread::msleep(500);
    }
    
}


/*
 * Serial port connection success, connect the data ready and bytes written signal
 */
void SerialPortManager::onSerialPortConnectionSuccess(const QString &portName){
    qCDebug(log_core_serial) << "Serial port connection success: " << portName;

    // Async handle the keyboard and mouse events
    qCDebug(log_core_serial) << "Observe" << portName << "data ready and bytes written.";
    connect(serialPort, &QSerialPort::readyRead, this, &SerialPortManager::readData);
    connect(serialPort, &QSerialPort::bytesWritten, this, &SerialPortManager::bytesWritten);
    
    // Connect error signal for enhanced error handling
    connect(serialPort, QOverload<QSerialPort::SerialPortError>::of(&QSerialPort::errorOccurred),
            this, &SerialPortManager::handleSerialError);
    
    ready = true;
    resetErrorCounters();
    m_lastSuccessfulCommand.restart();

    if(eventCallback!=nullptr) eventCallback->onPortConnected(portName, serialPort->baudRate());

    qCDebug(log_core_serial) << "Enable the switchable USB now...";
    // serialPort->setDataTerminalReady(false);

    // Start connection watchdog
    setupConnectionWatchdog();

    sendSyncCommand(CMD_GET_INFO, true);
}

void SerialPortManager::setEventCallback(StatusEventCallback* callback) {
    eventCallback = callback;
}

/* 
 * Reset the hid chip, set the baudrate to specified rate and mode to 0x82 and reset the chip
 * FE0C: Only supports 115200, just close and reopen with 115200
 * CH7523: Supports both baudrates, requires reconfiguration command + reset command
 */
bool SerialPortManager::resetHipChip(int targetBaudrate){
    qCDebug(log_core_serial) << "Reset the hid chip now...";
    QString portName = serialPort->portName();
    
    // Handle FE0C chip - simple close/reopen, no commands needed
    if (isChipTypeFE0C()) {
        qCInfo(log_core_serial) << "FE0C chip detected - using simple close/reopen (no commands)";
        
        // FE0C only supports 115200
        if (targetBaudrate != BAUDRATE_HIGHSPEED) {
            qCWarning(log_core_serial) << "FE0C chip only supports 115200 baudrate, ignoring requested baudrate:" << targetBaudrate;
            targetBaudrate = BAUDRATE_HIGHSPEED;
        }
        
        // Close and reopen the port with 115200
        closePort();
        
        // Use non-blocking timer instead of msleep
        QTimer::singleShot(100, this, [this, portName, targetBaudrate]() {
            if (openPort(portName, targetBaudrate)) {
                qCInfo(log_core_serial) << "FE0C chip successfully reopened at 115200";
                onSerialPortConnected(portName);
            } else {
                qCWarning(log_core_serial) << "Failed to reopen FE0C chip at 115200";
            }
        });
        
        return true;
    }
    
    // Handle CH7523 chip - requires commands for reconfiguration
    if (isChipTypeCH7523()) {
        qCInfo(log_core_serial) << "CH7523 chip detected - using command-based reconfiguration";
        
        if(reconfigureHidChip(targetBaudrate)) {
            qCDebug(log_core_serial) << "Reset the hid chip success.";
            if(sendResetCommand()){
                qCDebug(log_core_serial) << "Reopen the serial port with baudrate: " << targetBaudrate;
                setBaudRate(targetBaudrate);
                restartPort();
                return true;
            }else{
                qCWarning(log_core_serial) << "Reset the hid chip fail - send reset command failed";
                return false;
            }
        }else{
            qCWarning(log_core_serial) << "Set data config fail - reconfigureHidChip returned false";
            // Don't call restartPort() here as it causes infinite loop
            // Just mark as not ready and let the normal connection flow handle it
            ready = false;
            qCDebug(log_core_serial) << "Target baudrate was: " << targetBaudrate << "Current baudrate: " << serialPort->baudRate();
            return false;
        }
    }
    
    // Unknown chip type - try the CH7523 approach as fallback
    qCWarning(log_core_serial) << "Unknown chip type - attempting CH7523 approach";
    if(reconfigureHidChip(targetBaudrate)) {
        qCDebug(log_core_serial) << "Reset the hid chip success.";
        if(sendResetCommand()){
            qCDebug(log_core_serial) << "Reopen the serial port with baudrate: " << targetBaudrate;
            setBaudRate(targetBaudrate);
            restartPort();
            return true;
        }else{
            qCWarning(log_core_serial) << "Reset the hid chip fail - send reset command failed";
            return false;
        }
    }else{
        qCWarning(log_core_serial) << "Set data config fail - reconfigureHidChip returned false";
        // Don't call restartPort() here as it causes infinite loop
        // Just mark as not ready and let the normal connection flow handle it
        ready = false;
        qCDebug(log_core_serial) << "Target baudrate was: " << targetBaudrate << "Current baudrate: " << serialPort->baudRate();
        return false;
    }
}



/*
 * Send the reset command to the hid chip
 */
bool SerialPortManager::sendResetCommand(){
    QByteArray retByte = sendSyncCommand(CMD_RESET, true);
    if(retByte.size() > 0){
        qCDebug(log_core_serial) << "Send reset command success.";
        return true;
    } else{
        qCDebug(log_core_serial) << "Send reset command fail.";
        return false;
    }
}

/*
 * Supported hardware 1.9 and > 1.9.1
 * Factory reset the hid chip by holding the RTS pin to low for 4 seconds
 * FE0C: Uses RTS pin reset method only
 * CH7523: Uses RTS pin reset method
 */
bool SerialPortManager::factoryResetHipChip(){
    qCDebug(log_core_serial) << "Factory reset Hid chip now...";

    // Clear stored baudrate on factory reset
    clearStoredBaudrate();

    if(serialPort->setRequestToSend(true)){
        if (eventCallback != nullptr) {
            eventCallback->factoryReset(true);
        }
        qCDebug(log_core_serial) << "Set RTS to low";
        QTimer::singleShot(4000, this, [this]() {
            if (serialPort->setRequestToSend(false)) {
                qCDebug(log_core_serial) << "Set RTS to high";
                if (eventCallback != nullptr) {
                    eventCallback->factoryReset(false);
                }
                restartPort();
            }
        });
    }
    return false;
}

/*
 * Supported hardware == 1.9.1
 * Factory reset the hid chip by sending set default cfg command
 * FE0C: May not support this command, will try at 115200 only
 * CH7523: Supports this command at both baudrates
 */
bool SerialPortManager::factoryResetHipChipV191(){
    qCDebug(log_core_serial) << "Factory reset Hid chip for 1.9.1 now...";
    if(eventCallback) eventCallback->onStatusUpdate("Factory reset Hid chip now.");

    // Clear stored baudrate on factory reset
    clearStoredBaudrate();

    // FE0C chip only supports 115200, don't try 9600
    if (isChipTypeFE0C()) {
        qCInfo(log_core_serial) << "FE0C chip detected - attempting factory reset at 115200 only";
        QByteArray retByte = sendSyncCommand(CMD_SET_DEFAULT_CFG, true);
        if (retByte.size() > 0) {
            qCDebug(log_core_serial) << "Factory reset the hid chip success.";
            if(eventCallback) eventCallback->onStatusUpdate("Factory reset the hid chip success.");
            return true;
        } else {
            qCWarning(log_core_serial) << "FE0C chip factory reset failed - chip may not support this command";
            if(eventCallback) eventCallback->onStatusUpdate("Factory reset the hid chip failure.");
            return false;
        }
    }

    // CH7523 chip - try current baudrate first, then alternative
    QByteArray retByte = sendSyncCommand(CMD_SET_DEFAULT_CFG, true);
    if (retByte.size() > 0) {
        qCDebug(log_core_serial) << "Factory reset the hid chip success.";
        if(eventCallback) eventCallback->onStatusUpdate("Factory reset the hid chip success.");
        return true;
    } else{
        qCDebug(log_core_serial) << "Factory reset the hid chip fail.";
        // toggle to another baudrate
        serialPort->close();
        setBaudRate(anotherBaudrate());
        if(eventCallback) eventCallback->onStatusUpdate("Factory reset the hid chip@9600.");
        if(serialPort->open(QIODevice::ReadWrite)){
            QByteArray retByte = sendSyncCommand(CMD_SET_DEFAULT_CFG, true);
            if (retByte.size() > 0) {
                qCDebug(log_core_serial) << "Factory reset the hid chip success.";
                if(eventCallback) eventCallback->onStatusUpdate("Factory reset the hid chip success@9600.");
                return true;
            }
        }
    }
    if(eventCallback) eventCallback->onStatusUpdate("Factory reset the hid chip failure.");
    return false;
}

/*
 * Destructor
 */
SerialPortManager::~SerialPortManager() {
    qCDebug(log_core_serial) << "Destroy serial port manager.";
    
    // Prevent further callback access during destruction
    eventCallback = nullptr;
    
    // Set shutdown flag
    m_isShuttingDown = true;
        
    // Properly stop the manager first
    stop();
    
    // Disconnect from hotplug monitor
    disconnectFromHotplugMonitor();
    
    // Clean up timers
    if (m_connectionWatchdog) {
        m_connectionWatchdog->stop();
        m_connectionWatchdog->deleteLater();
        m_connectionWatchdog = nullptr;
    }
    
    if (m_errorRecoveryTimer) {
        m_errorRecoveryTimer->stop();
        m_errorRecoveryTimer->deleteLater();
        m_errorRecoveryTimer = nullptr;
    }
    
    // Final cleanup
    if (serialPort) {
        delete serialPort;
        serialPort = nullptr;
    }
    
    qCDebug(log_core_serial) << "Serial port manager destroyed";
}

/*
 * Open the serial port
 */
bool SerialPortManager::openPort(const QString &portName, int baudRate) {
    if (m_isShuttingDown) {
        qCDebug(log_core_serial) << "Cannot open port during shutdown";
        return false;
    }
    
    QMutexLocker locker(&m_serialPortMutex);
    
    if (serialPort != nullptr && serialPort->isOpen()) {
        qCDebug(log_core_serial) << "Serial port is already opened.";
        return true;
    }
    
    if(eventCallback!=nullptr) eventCallback->onStatusUpdate("Going to open the port");
    
    if(serialPort == nullptr){
        serialPort = new QSerialPort();
        
        // Connect error signal for enhanced error handling
        connect(serialPort, QOverload<QSerialPort::SerialPortError>::of(&QSerialPort::errorOccurred),
                this, &SerialPortManager::handleSerialError);
    }
    
    serialPort->setPortName(portName);
    serialPort->setBaudRate(baudRate);
    
    // Enhanced port opening with better error handling
    bool openResult = false;
    QSerialPort::SerialPortError lastError = QSerialPort::NoError;
    
    for (int attempt = 0; attempt < 3; ++attempt) {
        openResult = serialPort->open(QIODevice::ReadWrite);
        if (openResult) {
            break;
        }
        
        lastError = serialPort->error();
        qCWarning(log_core_serial) << "Failed to open port on attempt" << (attempt + 1) 
                                   << "Error:" << serialPort->errorString();
        
        // Wait progressively longer between attempts - use event loop
        QEventLoop loop;
        QTimer::singleShot(100 * (attempt + 1), &loop, &QEventLoop::quit);
        loop.exec();
        
        // Clear error before retry
        serialPort->clearError();
    }
    
    if (openResult) {
        qCDebug(log_core_serial) << "Open port" << portName + ", baudrate: " << baudRate;
        serialPort->setRequestToSend(false);
        
        // Clear any stale data in the serial port buffers to prevent data corruption
        // This is critical when device is unplugged and replugged
        qCDebug(log_core_serial) << "Clearing serial port buffers to remove stale data";
        serialPort->clear(QSerialPort::AllDirections);
        
        // Also clear our internal incomplete data buffer
        {
            QMutexLocker bufferLocker(&m_bufferMutex);
            if (!m_incompleteDataBuffer.isEmpty()) {
                qCDebug(log_core_serial) << "Clearing internal incomplete data buffer on port open";
                m_incompleteDataBuffer.clear();
            }
        }
        
        // Reset error counters on successful connection
        resetErrorCounters();
        
        // Reset error frequency tracking and ensure error handler is connected
        m_errorCount = 0;
        m_errorTrackingTimer.restart();
        if (m_errorHandlerDisconnected) {
            qCDebug(log_core_serial) << "Reconnecting error handler after successful port opening";
            connect(serialPort, QOverload<QSerialPort::SerialPortError>::of(&QSerialPort::errorOccurred),
                   this, &SerialPortManager::handleSerialError);
            m_errorHandlerDisconnected = false;
        }

        if(eventCallback!=nullptr) eventCallback->onStatusUpdate("");
        if(eventCallback!=nullptr) eventCallback->onPortConnected(portName, baudRate);
        return true;
    } else {
        QString errorMsg = QString("Open port failure: %1 (Error: %2)")
                          .arg(serialPort->errorString())
                          .arg(static_cast<int>(lastError));
        qCWarning(log_core_serial) << errorMsg;
        
        m_consecutiveErrors++;
        if(eventCallback!=nullptr) eventCallback->onStatusUpdate(errorMsg);
        return false;
    }
}

/*
 * Close the serial port
 */
void SerialPortManager::closePort() {
    qCDebug(log_core_serial) << "Close serial port";
    
    QMutexLocker locker(&m_serialPortMutex);
    
    if (serialPort != nullptr) {
        if (serialPort->isOpen()) {
            // Disconnect all signals first
            disconnect(serialPort, &QSerialPort::readyRead, this, &SerialPortManager::readData);
            disconnect(serialPort, &QSerialPort::bytesWritten, this, &SerialPortManager::bytesWritten);
            disconnect(serialPort, QOverload<QSerialPort::SerialPortError>::of(&QSerialPort::errorOccurred),
                      this, &SerialPortManager::handleSerialError);
            
            // Attempt graceful flush and close
            try {
                serialPort->flush();
                serialPort->clear();
                serialPort->clearError();
                serialPort->close();
                qCDebug(log_core_serial) << "Serial port closed successfully";
            } catch (...) {
                qCWarning(log_core_serial) << "Exception during port closure";
            }
        }
        delete serialPort;
        serialPort = nullptr;
        
        // Reset error handler state when port is closed
        m_errorHandlerDisconnected = false;
        m_errorCount = 0;
        m_errorTrackingTimer.restart();
    } else {
        qCDebug(log_core_serial) << "Serial port is not opened.";
    }
    
    ready = false;
    if (eventCallback != nullptr) {
        eventCallback->onPortConnected("NA", 0);
    }
    
    // Clear incomplete data buffer when closing port
    {
        QMutexLocker bufferLocker(&m_bufferMutex);
        if (!m_incompleteDataBuffer.isEmpty()) {
            qCDebug(log_core_serial) << "Clearing incomplete data buffer on port close";
            m_incompleteDataBuffer.clear();
        }
    }
    
    // Stop watchdog while port is closed
    stopConnectionWatchdog();
    
    // Use non-blocking timer instead of msleep - removed delay as it's not critical
    // Port closing should be immediate, any OS-level delays are handled internally
}

bool SerialPortManager::restartPort() {
    QString portName = serialPort->portName();
    qint32 baudRate = serialPort->baudRate();
    qCDebug(log_core_serial) << "Restart port" << portName << "baudrate:" << baudRate;
    if (eventCallback != nullptr) {
        eventCallback->serialPortReset(true);
    }
    closePort();
    
    // Use non-blocking timer instead of msleep
    QTimer::singleShot(100, this, [this, portName, baudRate]() {
        openPort(portName, baudRate);
        onSerialPortConnected(portName);
        if (eventCallback != nullptr) {
            eventCallback->serialPortReset(false);
        }
    });
    
    return ready;
}


void SerialPortManager::updateSpecialKeyState(uint8_t data){

    qCDebug(log_core_serial) << "Data received: " << data;
    NumLockState = (data & 0b00000001) != 0; // NumLockState bit
    CapsLockState = (data & 0b00000010) != 0; // CapsLockState bit
    ScrollLockState = (data & 0b00000100) != 0; // ScrollLockState bit
    
    // Notify callback about key state changes
    if (eventCallback != nullptr) {
        qDebug(log_core_serial) << "NumLockState:" << NumLockState 
                               << "CapsLockState:" << CapsLockState 
                               << "ScrollLockState:" << ScrollLockState;
        eventCallback->onKeyStatesChanged(NumLockState, CapsLockState, ScrollLockState);
    }
}
/*
 * Read the data from the serial port
 */
void SerialPortManager::readData() {
    if (m_isShuttingDown || !serialPort || !serialPort->isOpen()) {
        return;
    }
    
    QByteArray data;
    try {
        data = serialPort->readAll();
    } catch (...) {
        qCWarning(log_core_serial) << "Exception occurred while reading serial data";
        m_consecutiveErrors++;
        if (isRecoveryNeeded()) {
            attemptRecovery();
        }
        return;
    }
    
    if (data.isEmpty()) {
        qCDebug(log_core_serial) << "Received empty data from serial port";
        return;
    }

        // Prepend any buffered incomplete data from previous reads
    QByteArray completeData;
    {
        QMutexLocker bufferLocker(&m_bufferMutex);
        if (!m_incompleteDataBuffer.isEmpty()) {
            completeData = m_incompleteDataBuffer + data;
            m_incompleteDataBuffer.clear();
            qCDebug(log_core_serial) << "Prepended buffered data. Total size:" << completeData.size();
        } else {
            completeData = data;
        }
    }
    
    if (completeData.size() >= 6) {
        // Validate packet header before processing
        // All valid packets should start with 0x57 0xAB
        if (completeData[0] != 0x57 || static_cast<unsigned char>(completeData[1]) != 0xAB) {
            qCWarning(log_core_serial) << "Invalid packet header detected - expected 0x57 0xAB, got:" 
                                       << QString("0x%1 0x%2").arg(static_cast<unsigned char>(completeData[0]), 2, 16, QChar('0'))
                                                               .arg(static_cast<unsigned char>(completeData[1]), 2, 16, QChar('0'))
                                       << "Full data:" << completeData.toHex(' ');
            
            // Clear the buffer to prevent cascading errors
            {
                QMutexLocker bufferLocker(&m_bufferMutex);
                m_incompleteDataBuffer.clear();
            }
            m_consecutiveErrors++;
            return;
        }
        
        // Reset consecutive errors on successful data read
        resetErrorCounters();
        m_lastSuccessfulCommand.restart();

        unsigned char status = completeData[5];
        unsigned char cmdCode = completeData[3];

        if(status != DEF_CMD_SUCCESS && (cmdCode >= 0xC0 && cmdCode <= 0xCF)){
            dumpError(status, completeData);
            m_consecutiveErrors++;
        }
        else{
            qCDebug(log_core_serial) << "Receive from serial port @" << serialPort->baudRate() << ":" << completeData.toHex(' ');
            static QSettings settings("Techxartisan", "Openterface");
            latestUpdateTime = QDateTime::currentDateTime();
            ready = true;
            unsigned char code = cmdCode | 0x80;
            int checkedBaudrate = 0;
            uint8_t mode = (settings.value("hardware/operatingMode", 0x02).toUInt());
            uint8_t chip_mode = completeData[5];
            switch (code)
            {
            case 0x81:
                isTargetUsbConnected = CmdGetInfoResult::fromByteArray(completeData).targetConnected == 0x01;
                if (eventCallback != nullptr) {
                    eventCallback->onTargetUsbConnected(isTargetUsbConnected);
                }
                updateSpecialKeyState(CmdGetInfoResult::fromByteArray(completeData).indicators);
                break;
            case 0x82:
                qCDebug(log_core_serial) << "Keyboard event sent, status" << statusCodeToString(completeData[5]);
                break;
            case 0x84:
                qCDebug(log_core_serial) << "Absolute mouse event sent, status" << statusCodeToString(completeData[5]);
                break;
            case 0x85:
                qCDebug(log_core_serial) << "Relative mouse event sent, status" << statusCodeToString(completeData[5]);
                break;
            case 0x88:
                // get parameter configuration
                // baud rate 8...11 bytes - need at least 12 bytes total
                if (completeData.size() >= 12) {
                    checkedBaudrate = ((unsigned char)completeData[8] << 24) | ((unsigned char)completeData[9] << 16) | ((unsigned char)completeData[10] << 8) | (unsigned char)completeData[11];

                    qCDebug(log_core_serial) << "Current serial port baudrate rate:" << checkedBaudrate << ", Mode:" << "0x" + QString::number(mode, 16);
                } else {
                    qCWarning(log_core_serial) << "Incomplete parameter configuration response - expected at least 12 bytes, got:" << completeData.size() << "Data:" << completeData.toHex(' ');
                }
                // if (checkedBaudrate == SerialPortManager::DEFAULT_BAUDRATE && chip_mode == mode) {
                //     qCDebug(log_core_serial) << "Serial is ready for communication.";
                //     setBaudRate(checkedBaudrate);
                // }else{
                //     qCDebug(log_core_serial) << "Serial is not ready for communication.";
                //     //reconfigureHidChip();
                //     QThread::sleep(1);
                //     resetHipChip();
                //     ready=false;
                // }
                //baudrate = checkedBaudrate;
                break;
            case 0x89:
                qCDebug(log_core_serial) << "Set parameter configuration, status" << statusCodeToString(completeData[5]);
                // If parameter configuration was successful, emit signal to trigger reset
                if (completeData[5] == DEF_CMD_SUCCESS) {
                    qCDebug(log_core_serial) << "Parameter configuration successful, emitting signal for reset command";
                    emit parameterConfigurationSuccess();
                }
                break;
            case 0x8F:
                qCDebug(log_core_serial) << "Reset command, status" << statusCodeToString(completeData[5]);
                if (completeData[5] == DEF_CMD_SUCCESS) {
                    qCDebug(log_core_serial) << "Factory reset successful, clearing stored baudrate";
                } 
                break;
            default:
                qCDebug(log_core_serial) << "Unknown command: " << completeData.toHex(' ');
                break;
            }
        }
    } else {
        // Store incomplete data in buffer for next batch
        {
            QMutexLocker bufferLocker(&m_bufferMutex);
            
            // Check if buffer would exceed maximum size
            if (m_incompleteDataBuffer.size() + completeData.size() > MAX_BUFFER_SIZE) {
                qCWarning(log_core_serial) << "Buffer overflow protection: clearing old buffer. Old size:" 
                                           << m_incompleteDataBuffer.size() << "New data size:" << completeData.size();
                m_incompleteDataBuffer.clear();
                m_consecutiveErrors++;
            }
            
            m_incompleteDataBuffer = completeData;
            qCDebug(log_core_serial) << "Buffered incomplete data packet of size:" << completeData.size() << "Data:" << completeData.toHex(' ');
        }
        // Don't increment error counter for incomplete data, as it will be processed in next batch
    }
    
    // Check if recovery is needed based on error count
    if (isRecoveryNeeded()) {
        attemptRecovery();
    }
    
    // qCDebug(log_core_serial) << "Recv read" << data;
    emit dataReceived(completeData);
}

QString SerialPortManager::statusCodeToString(uint8_t status) {
    switch (status) {
        case 0x00:
            return "Success"; 
        case 0xE1:
            return "Serial port recived one byte timeout";
        case 0xE2:
            return "Serial port recived package frist byte error";
        case 0xE3:
            return "Serial port recived command code error";
        case 0xE4:
            return "Serial port recived package checksum error";
        case 0xE5:
            return "Command parameter error";
        case 0xE6:
            return "The data frame failed to execute properly";
        default:
            return "Unknown status code";
    } 
}

/*
 * Reconfigure the HID chip to the specified baudrate and mode
 */
/*
 * Reconfigure the HID chip to the specified baudrate and mode
 * FE0C: Does not support command-based configuration, returns false
 * CH7523: Supports command-based configuration for baudrate switching
 */
bool SerialPortManager::reconfigureHidChip(int targetBaudrate)
{
    // FE0C chip does not support command-based reconfiguration
    if (isChipTypeFE0C()) {
        qCInfo(log_core_serial) << "FE0C chip does not support command-based reconfiguration - use close/reopen instead";
        return false;
    }
    
    static QSettings settings("Techxartisan", "Openterface");
    uint8_t mode = (settings.value("hardware/operatingMode", 0x02).toUInt());
    qCDebug(log_core_serial) << "Reconfigure to baudrate to" << targetBaudrate << "and mode 0x" << QString::number(mode, 16);
    
    // Select the appropriate command prefix based on target baudrate
    QByteArray command;
    if (targetBaudrate == BAUDRATE_LOWSPEED) {
        command = CMD_SET_PARA_CFG_PREFIX_9600;
        qCDebug(log_core_serial) << "Using 9600 baudrate configuration";
    } else {
        command = CMD_SET_PARA_CFG_PREFIX_115200;
        qCDebug(log_core_serial) << "Using 115200 baudrate configuration";
    }
    
    command[5] = mode;  // Set mode byte at index 5 (6th byte)

    //append from date 12...31
    command.append(CMD_SET_PARA_CFG_MID);
    
    qCDebug(log_core_serial) << "Sending configuration command:" << command.toHex(' ');
    QByteArray retBtyes = sendSyncCommand(command, true);
    
    qCDebug(log_core_serial) << "Configuration response size:" << retBtyes.size() << "data:" << retBtyes.toHex(' ');
    
    if(retBtyes.size() > 0){
        CmdDataResult dataResult = fromByteArray<CmdDataResult>(retBtyes);
        if(dataResult.data == DEF_CMD_SUCCESS){
            qCDebug(log_core_serial) << "Set data config success, reconfig to" << targetBaudrate << "baudrate and mode 0x" << QString::number(mode, 16);
            return true;
        }else{
            qCWarning(log_core_serial) << "Set data config fail with status code:" << QString("0x%1").arg(dataResult.data, 2, 16, QChar('0'));
            dumpError(dataResult.data, retBtyes);
        } 
    }else{
        qCWarning(log_core_serial) << "Set data config response empty. Port may not be responding.";
        qCWarning(log_core_serial) << "Current port:" << (serialPort ? serialPort->portName() : "null") 
                                   << "Baudrate:" << (serialPort ? QString::number(serialPort->baudRate()) : "N/A")
                                   << "Open:" << (serialPort && serialPort->isOpen() ? "Yes" : "No");
    }

    return false;
}

/*
 * Bytes written to the serial port
 */
void SerialPortManager::bytesWritten(qint64 nBytes){
    // qCDebug(log_core_serial) << nBytes << "bytesWritten";
    Q_UNUSED(nBytes);
}

/*
 * Write the data to the serial port
 */
bool SerialPortManager::writeData(const QByteArray &data) {
    if (m_isShuttingDown) {
        qCDebug(log_core_serial) << "Cannot write data during shutdown";
        return false;
    }
    
    QMutexLocker locker(&m_serialPortMutex);
    
    if (!serialPort || !serialPort->isOpen()) {
        qCWarning(log_core_serial) << "Serial port not open, cannot write data";
        ready = false;
        m_consecutiveErrors++;
        return false;
    }

    try {
        qint64 bytesWritten = serialPort->write(data);
        if (bytesWritten == -1) {
            qCWarning(log_core_serial) << "Failed to write data to serial port:" << serialPort->errorString();
            m_consecutiveErrors++;
            return false;
        } else if (bytesWritten != data.size()) {
            qCWarning(log_core_serial) << "Partial write: expected" << data.size() << "bytes, wrote" << bytesWritten;
            m_consecutiveErrors++;
            return false;
        }
        
        // Flush immediately instead of blocking wait - serial port should handle buffering
        serialPort->flush();
        
        qCDebug(log_core_serial) << "Data written to serial port:" << serialPort->portName()
                     << "baudrate:" << serialPort->baudRate() << ":" << data.toHex(' ');
        
        // Reset error count on successful write
        if (m_consecutiveErrors > 0) {
            m_consecutiveErrors = qMax(0, m_consecutiveErrors - 1);
        }
        
        return true;
        
    } catch (...) {
        qCCritical(log_core_serial) << "Exception occurred while writing to serial port";
        m_consecutiveErrors++;
        ready = false;
        return false;
    }
}

/*
 * Send the async command to the serial port
 */
bool SerialPortManager::sendAsyncCommand(const QByteArray &data, bool force) {
    if(!force && !ready) return false;
    QByteArray command = data;
    emit dataSent(data);
    command.append(calculateChecksum(command));

    // Check if less than the configured delay has passed since the last command
    if (m_lastCommandTime.isValid() && m_lastCommandTime.elapsed() < m_commandDelayMs) {
        // Calculate remaining delay time
        int remainingDelay = m_commandDelayMs - m_lastCommandTime.elapsed();
        
        // Use QTimer::singleShot for non-blocking delay
        QTimer::singleShot(remainingDelay, this, [this, command]() {
            writeData(command);
            m_lastCommandTime.start();
        });
        
        return true;
    }

    bool result = writeData(command);
    m_lastCommandTime.start();
    return result;
}

/*
 * Send the sync command to the serial port
 */
QByteArray SerialPortManager::sendSyncCommand(const QByteArray &data, bool force) {
    if(!force && !ready) return QByteArray();
    
    emit dataSent(data);
    QByteArray command = data;
    
    command.append(calculateChecksum(command));
    qCDebug(log_core_serial) <<  "Check sum" << command.toHex(' ');
    writeData(command);
    
    // Use signal-based approach instead of blocking wait
    // The response will be handled by readData() signal handler
    // For now, return empty array - calling code should use async signals
    // This prevents UI blocking
    
    // DEPRECATED: This synchronous method should be refactored to use callbacks
    // Temporarily keeping minimal blocking for backwards compatibility
    QElapsedTimer timer;
    timer.start();
    QByteArray responseData;
    
    while (timer.elapsed() < 100 && responseData.isEmpty()) {
        if (serialPort->waitForReadyRead(10)) {
            responseData = serialPort->readAll();
            // Try to get any remaining data without blocking
            while (serialPort->bytesAvailable() > 0) {
                responseData += serialPort->readAll();
            }
            if (!responseData.isEmpty()) {
                emit dataReceived(responseData);
                return responseData;
            }
        }
        QCoreApplication::processEvents(QEventLoop::ExcludeUserInputEvents, 5);
    }
    
    return responseData;
}


quint8 SerialPortManager::calculateChecksum(const QByteArray &data) {
    quint32 sum = 0;
    for (auto byte : data) {
        sum += static_cast<unsigned char>(byte);
    }
    return sum % 256;
}

/*
 * Restart the switchable USB port
 * Set the DTR to high for 0.5s to restart the USB port
 */
void SerialPortManager::restartSwitchableUSB(){
    if(serialPort){
        qCDebug(log_core_serial) << "Restart the USB port now...";
        serialPort->setDataTerminalReady(true);
        
        // Use non-blocking timer instead of msleep
        QTimer::singleShot(500, this, [this]() {
            if (serialPort) {
                serialPort->setDataTerminalReady(false);
            }
        });
    }
}

/*
 * Switch USB to host via serial command (new FE0C protocol)
 * Command: 57 AB 00 17 05 00 00 00 00 00 + checksum
 * Returns true if successful
 */
bool SerialPortManager::switchUsbToHostViaSerial() {
    qCDebug(log_core_serial) << "Switching USB to host via serial command...";
    
    if (!serialPort || !serialPort->isOpen()) {
        qCWarning(log_core_serial) << "Serial port not open, cannot switch USB to host";
        return false;
    }
    
    // Only use this method for FE0C chips
    if (!isChipTypeFE0C()) {
        qCDebug(log_core_serial) << "Not FE0C chip, skipping serial-based USB switch";
        return false;
    }
    
    QByteArray response = sendSyncCommand(CMD_SWITCH_USB_TO_HOST, true);
    
    if (response.size() > 0) {
        qCDebug(log_core_serial) << "Switch USB to host response:" << response.toHex(' ');
        
        // Expected response: 57 AB 00 17 01 00 + checksum (0x1A)
        if (response.size() >= 7 && 
            response[0] == 0x57 && response[1] == (char)0xAB && 
            response[2] == 0x00 && response[3] == 0x17 &&
            response[4] == 0x01 && response[5] == 0x00) {
            qCInfo(log_core_serial) << "Successfully switched USB to host via serial";
            return true;
        } else {
            qCWarning(log_core_serial) << "Unexpected response for switch USB to host:" << response.toHex(' ');
            return false;
        }
    }
    
    qCWarning(log_core_serial) << "No response received for switch USB to host command";
    return false;
}

/*
 * Switch USB to target via serial command (new FE0C protocol)
 * Command: 57 AB 00 17 05 00 00 00 00 01 + checksum
 * Returns true if successful
 */
bool SerialPortManager::switchUsbToTargetViaSerial() {
    qCDebug(log_core_serial) << "Switching USB to target via serial command...";
    
    if (!serialPort || !serialPort->isOpen()) {
        qCWarning(log_core_serial) << "Serial port not open, cannot switch USB to target";
        return false;
    }
    
    // Only use this method for FE0C chips
    if (!isChipTypeFE0C()) {
        qCDebug(log_core_serial) << "Not FE0C chip, skipping serial-based USB switch";
        return false;
    }
    
    QByteArray response = sendSyncCommand(CMD_SWITCH_USB_TO_TARGET, true);
    
    if (response.size() > 0) {
        qCDebug(log_core_serial) << "Switch USB to target response:" << response.toHex(' ');
        
        // Expected response: 57 AB 00 17 01 01 + checksum (0x1B)
        if (response.size() >= 7 && 
            response[0] == 0x57 && response[1] == (char)0xAB && 
            response[2] == 0x00 && response[3] == 0x17 &&
            response[4] == 0x01 && response[5] == 0x01) {
            qCInfo(log_core_serial) << "Successfully switched USB to target via serial";
            return true;
        } else {
            qCWarning(log_core_serial) << "Unexpected response for switch USB to target:" << response.toHex(' ');
            return false;
        }
    }
    
    qCWarning(log_core_serial) << "No response received for switch USB to target command";
    return false;
}

/*
 * Check USB switch status via serial command (new FE0C protocol)
 * Command: 57 AB 00 17 05 00 00 00 00 03 + checksum
 * Returns: 0 if pointing to host, 1 if pointing to target, -1 on error
 */
int SerialPortManager::checkUsbStatusViaSerial() {
    qCDebug(log_core_serial) << "Checking USB switch status via serial command...";
    
    if (!serialPort || !serialPort->isOpen()) {
        qCWarning(log_core_serial) << "Serial port not open, cannot check USB status";
        return -1;
    }
    
    // Only use this method for FE0C chips
    if (!isChipTypeFE0C()) {
        qCDebug(log_core_serial) << "Not FE0C chip, skipping serial-based USB status check";
        return -1;
    }
    
    QByteArray response = sendSyncCommand(CMD_CHECK_USB_STATUS, true);
    
    if (response.size() > 0) {
        qCDebug(log_core_serial) << "Check USB status response:" << response.toHex(' ');
        
        // Expected response: 57 AB 00 17 01 <status> + checksum
        // status: 0x00 = host, 0x01 = target
        if (response.size() >= 7 && 
            response[0] == 0x57 && response[1] == (char)0xAB && 
            response[2] == 0x00 && response[3] == 0x17 &&
            response[4] == 0x01) {
            
            int status = static_cast<unsigned char>(response[5]);
            if (status == 0x00) {
                qCInfo(log_core_serial) << "USB is currently pointing to HOST";
                return 0;
            } else if (status == 0x01) {
                qCInfo(log_core_serial) << "USB is currently pointing to TARGET";
                return 1;
            } else {
                qCWarning(log_core_serial) << "Unknown USB status value:" << QString::number(status, 16);
                return -1;
            }
        } else {
            qCWarning(log_core_serial) << "Unexpected response for check USB status:" << response.toHex(' ');
            return -1;
        }
    }
    
    qCWarning(log_core_serial) << "No response received for check USB status command";
    return -1;
}

/*
* Set the USB configuration
*/
void SerialPortManager::setUSBconfiguration(int targetBaudrate){
    QSettings settings("Techxartisan", "Openterface");
    
    // Select the appropriate command prefix based on target baudrate
    QByteArray command;
    if (targetBaudrate == BAUDRATE_LOWSPEED) {
        command = CMD_SET_PARA_CFG_PREFIX_9600;
        qCDebug(log_core_serial) << "Using 9600 baudrate configuration for USB setup";
    } else {
        command = CMD_SET_PARA_CFG_PREFIX_115200;
        qCDebug(log_core_serial) << "Using 115200 baudrate configuration for USB setup";
    }

    QString VID = settings.value("serial/vid", "86 1A").toString();
    QString PID = settings.value("serial/pid", "29 E1").toString();
    QString enable = settings.value("serial/enableflag", "00").toString();

    QByteArray VIDbyte = GlobalSetting::instance().convertStringToByteArray(VID);
    QByteArray PIDbyte = GlobalSetting::instance().convertStringToByteArray(PID);
    QByteArray enableByte =  GlobalSetting::instance().convertStringToByteArray(enable);

    command.append(RESERVED_2BYTES);
    command.append(PACKAGE_INTERVAL);

    command.append(VIDbyte);
    command.append(PIDbyte);
    command.append(KEYBOARD_UPLOAD_INTERVAL);
    command.append(KEYBOARD_RELEASE_TIMEOUT);
    command.append(KEYBOARD_AUTO_ENTER);
    command.append(KEYBOARD_ENTER);
    command.append(FILTER);

    command.append(enableByte);

    command.append(SPEED_MODE);
    command.append(RESERVED_4BYTES);
    command.append(RESERVED_4BYTES);
    command.append(RESERVED_4BYTES);
    
    qDebug(log_core_serial) <<  " no checksum" << command.toHex(' ');
    if (serialPort != nullptr && serialPort->isOpen()){
        QByteArray respon = sendSyncCommand(command, true); 
        qDebug(log_core_serial) << respon;
        qDebug(log_core_serial) << " After sending command";
    } 
}

/*
 * change USB Descriptor of the device
 */
void SerialPortManager::changeUSBDescriptor() {
    QSettings settings("Techxartisan", "Openterface");
    
    QString USBDescriptors[3];
    USBDescriptors[0] = settings.value("serial/customVIDDescriptor", "www.openterface.com").toString(); // 00
    USBDescriptors[1] = settings.value("serial/customPIDDescriptor", "test").toString(); // 01
    USBDescriptors[2] = settings.value("serial/serialnumber", "1").toString(); //02
    QString enableflag = settings.value("serial/enableflag", "00").toString();
    bool bits[4];

    bool ok;    
    int hexValue = enableflag.toInt(&ok, 16);

    qDebug(log_core_serial) << "extractBits: " << hexValue;

    if (!ok) {
        qDebug(log_core_serial) << "Convert failed";
        return ; // return empty array
    }
    
    bits[0] = (hexValue >> 0) & 1;
    bits[1] = (hexValue >> 1) & 1;
    bits[2] = (hexValue >> 2) & 1;
    bits[3] = (hexValue >> 7) & 1;
    
    if (bits[3]){
        int delayIndex = 0;
        for(uint i=0; i < sizeof(bits)/ sizeof(bits[0]) -1; i++){
            if (bits[i]){
                QByteArray command = CMD_SET_USB_STRING_PREFIX;
                QByteArray tmp = USBDescriptors[i].toUtf8();
                // qCDebug(log_core_serial) << "USB descriptor:" << tmp;
                int descriptor_size = tmp.length();
                QByteArray hexLength = QByteArray::number(descriptor_size, 16).rightJustified(2, '0').toUpper();
                QByteArray hexLength_2 = QByteArray::number(descriptor_size + 2, 16).rightJustified(2, '0').toUpper();
                QByteArray descriptor_type = QByteArray::number(0, 16).rightJustified(1, '0').toUpper() + QByteArray::number(i, 16).rightJustified(1, '0').toUpper();
                
                // convert hex to binary bytes
                QByteArray hexLength_2_bin = QByteArray::fromHex(hexLength_2);
                QByteArray descriptor_type_bin = QByteArray::fromHex(descriptor_type);
                QByteArray hexLength_bin = QByteArray::fromHex(hexLength);
                
                command.append(hexLength_2_bin);
                command.append(descriptor_type_bin);
                command.append(hexLength_bin);
                command.append(tmp);

                // qCDebug(log_core_serial) <<  "usb descriptor" << command.toHex(' ');
                if (serialPort != nullptr && serialPort->isOpen()){
                    // Use delayed execution to avoid blocking
                    QTimer::singleShot(10 * delayIndex++, this, [this, command]() {
                        QByteArray respon = sendSyncCommand(command, true);
                        qDebug(log_core_serial) << respon;
                        qDebug(log_core_serial) << " After sending command";
                    });
                }
                qCDebug(log_core_serial) <<  "usb descriptor" << command.toHex(' ');
            }
        }
    }
}

void SerialPortManager::sendCommand(const QByteArray &command, bool waitForAck) {
    Q_UNUSED(waitForAck);
    // qCDebug(log_core_serial)  << "sendCommand:" << command.toHex(' ');
    sendAsyncCommand(command, false);

}

bool SerialPortManager::setBaudRate(int baudRate) {
    if (serialPort->baudRate() == baudRate) {
        qCDebug(log_core_serial) << "Baud rate is already set to" << baudRate;
        return true;
    }

    qCDebug(log_core_serial) << "Setting baud rate to" << baudRate;
    
    if (serialPort->setBaudRate(baudRate)) {
        qCDebug(log_core_serial) << "Baud rate successfully set to" << baudRate;
        
        emit connectedPortChanged(serialPort->portName(), baudRate);
        return true;
    } else {
        qCWarning(log_core_serial) << "Failed to set baud rate to" << baudRate << ": " << serialPort->errorString();
        return false;
    }
}

void SerialPortManager::setUserSelectedBaudrate(int baudRate) {
    qCDebug(log_core_serial) << "User manually selected baudrate:" << baudRate;
    
    // Check if this is an FE0C chip (only supports 115200)
    if (serialPort && serialPort->isOpen()) {
        QString portName = serialPort->portName();
        QList<QSerialPortInfo> availablePorts = QSerialPortInfo::availablePorts();
        for (const QSerialPortInfo &portInfo : availablePorts) {
            if (portName.indexOf(portInfo.portName())>=0) {
                QString vid = QString("%1").arg(portInfo.vendorIdentifier(), 4, 16, QChar('0')).toUpper();
                QString pid = QString("%1").arg(portInfo.productIdentifier(), 4, 16, QChar('0')).toUpper();
                
                if (vid == "1A86" && pid == "FE0C") {
                    if (baudRate != BAUDRATE_HIGHSPEED) {
                        qCWarning(log_core_serial) << "FE0C chip only supports 115200 baudrate. Ignoring user request for" << baudRate;
                        if (eventCallback) {
                            eventCallback->onStatusUpdate("FE0C chip only supports 115200 baudrate");
                        }
                        return;
                    }
                }
                break;
            }
        }
    }
    
    // Store the user selection immediately
    GlobalSetting::instance().setSerialPortBaudrate(baudRate);
    
    // Handle FE0C chip - simple close/reopen, no commands
    if (isChipTypeFE0C()) {
        qCInfo(log_core_serial) << "FE0C chip - using simple close/reopen (baudrate must be 115200)";
        QString portName = serialPort->portName();
        closePort();
        
        // Use non-blocking timer instead of msleep
        QTimer::singleShot(100, this, [this, portName]() {
            if (openPort(portName, BAUDRATE_HIGHSPEED)) {
                qCInfo(log_core_serial) << "FE0C chip successfully switched to 115200";
                onSerialPortConnected(portName);
            } else {
                qCWarning(log_core_serial) << "Failed to reopen FE0C chip";
            }
        });
        return;
    }
    
    // Handle CH7523 chip - use commands
    if (isChipTypeCH7523()) {
        qCInfo(log_core_serial) << "CH7523 chip - using command-based baudrate change";
        QByteArray command;
        static QSettings settings("Techxartisan", "Openterface");
        uint8_t mode = (settings.value("hardware/operatingMode", 0x02).toUInt());
        if (baudRate == BAUDRATE_LOWSPEED) {
            command = CMD_SET_PARA_CFG_PREFIX_9600;
        } else {
            command = CMD_SET_PARA_CFG_PREFIX_115200;
        }
        command[5] = mode; 
        command.append(CMD_SET_PARA_CFG_MID);
        sendAsyncCommand(command, true);
        bool success = sendResetCommand() && setBaudRate(baudRate) && restartPort();
        if (success) {
            qCInfo(log_core_serial) << "CH7523 chip: User selected baudrate applied successfully:" << baudRate;
        } else {
            qCWarning(log_core_serial) << "CH7523 chip: Failed to apply user selected baudrate:" << baudRate;
        }
        return;
    }
    
    // Unknown chip - try CH7523 approach as fallback
    qCWarning(log_core_serial) << "Unknown chip type - attempting CH7523 approach";
    QByteArray command;
    static QSettings settings("Techxartisan", "Openterface");
    uint8_t mode = (settings.value("hardware/operatingMode", 0x02).toUInt());
    if (baudRate == BAUDRATE_LOWSPEED) {
        command = CMD_SET_PARA_CFG_PREFIX_9600;
    } else {
        command = CMD_SET_PARA_CFG_PREFIX_115200;
    }
    command[5] = mode; 
    command.append(CMD_SET_PARA_CFG_MID);
    sendAsyncCommand(command, true);
    bool success = sendResetCommand() && setBaudRate(baudRate) && restartPort();
    if (success) {
        qCInfo(log_core_serial) << "User selected baudrate applied successfully:" << baudRate;
    } else {
        qCWarning(log_core_serial) << "Failed to apply user selected baudrate:" << baudRate;
    }
}

void SerialPortManager::clearStoredBaudrate() {
    qCDebug(log_core_serial) << "Clearing stored baudrate setting";
    GlobalSetting::instance().clearSerialPortBaudrate();
}

// Chip type detection and management
ChipType SerialPortManager::detectChipType(const QString &portName) const
{
    QList<QSerialPortInfo> availablePorts = QSerialPortInfo::availablePorts();
    for (const QSerialPortInfo &portInfo : availablePorts) {
        if (portName.indexOf(portInfo.portName()) >= 0) {
            QString vid = QString("%1").arg(portInfo.vendorIdentifier(), 4, 16, QChar('0')).toUpper();
            QString pid = QString("%1").arg(portInfo.productIdentifier(), 4, 16, QChar('0')).toUpper();
            
            qCDebug(log_core_serial) << "Detected VID:PID =" << vid << ":" << pid << "for port" << portName;
            
            if (vid == "1A86") {
                if (pid == "FE0C") {
                    qCInfo(log_core_serial) << "Detected FE0C chip - only supports 115200 baudrate, no command-based configuration";
                    return ChipType::FE0C;
                } else if (pid == "7523") {
                    qCInfo(log_core_serial) << "Detected CH7523 chip - supports 9600 and 115200 with command-based configuration";
                    return ChipType::CH7523;
                }
            }
            break;
        }
    }
    
    qCWarning(log_core_serial) << "Unknown chip type for port" << portName;
    return ChipType::UNKNOWN;
}

// ARM architecture detection and performance prompt
bool SerialPortManager::isArmArchitecture() {
    QString architecture = QSysInfo::currentCpuArchitecture();
    qCDebug(log_core_serial) << "Current CPU architecture:" << architecture;
    
    // Check for ARM architectures (arm, arm64, aarch64)
    return architecture.contains("arm", Qt::CaseInsensitive) || 
           architecture.contains("aarch64", Qt::CaseInsensitive);
}

void SerialPortManager::checkArmBaudratePerformance(int baudrate) {
    // Only check for 115200 baudrate on ARM architecture
    if (baudrate == BAUDRATE_LOWSPEED || !isArmArchitecture()) {
        return;
    }
    
    // Check if user has disabled this prompt
    if (GlobalSetting::instance().getArmBaudratePromptDisabled()) {
        qCDebug(log_core_serial) << "ARM baudrate performance prompt is disabled by user";
        return;
    }
    
    qCInfo(log_core_serial) << "ARM architecture detected with 115200 baudrate - emitting performance recommendation signal";
    
    // Emit signal to notify UI layer
    emit armBaudratePerformanceRecommendation(baudrate);
}

void SerialPortManager::setCommandDelay(int delayMs) {
    m_commandDelayMs = delayMs;
}

void SerialPortManager::connectToHotplugMonitor()
{
    qCDebug(log_core_serial) << "Connecting SerialPortManager to hotplug monitor";
    
    // Get the hotplug monitor from DeviceManager
    DeviceManager& deviceManager = DeviceManager::getInstance();
    HotplugMonitor* hotplugMonitor = deviceManager.getHotplugMonitor();
    
    if (!hotplugMonitor) {
        qCWarning(log_core_serial) << "Failed to get hotplug monitor from device manager";
        return;
    }
    
    // Connect to device unplugging signal
    connect(hotplugMonitor, &HotplugMonitor::deviceUnplugged,
            this, [this](const DeviceInfo& device) {
                qCDebug(log_core_serial) << "Device unplugged detected:" << device.portChain << "Port chain:" << m_currentSerialPortChain;
                
                // Check if this device has the same port chain as our current serial port
                if (!m_currentSerialPortChain.isEmpty() && 
                    m_currentSerialPortChain == device.portChain) {
                    qCInfo(log_core_serial) << "Serial port device unplugged, closing connection:" << device.portChain;
                    
                    // Close the serial port connection
                    if (serialPort && serialPort->isOpen()) {
                        closePort();
                        emit serialPortDisconnected(m_currentSerialPortPath);
                    }
                    
                    // Clear current device tracking
                    m_currentSerialPortPath.clear();
                    m_currentSerialPortChain.clear();
                }
            });
            
    // Connect to new device plugged in signal
    connect(hotplugMonitor, &HotplugMonitor::newDevicePluggedIn,
            this, [this](const DeviceInfo& device) {
                qCDebug(log_core_serial) << "New device plugged in:" << device.portChain;
                
                // Check if we don't have an active serial port and if this device has a serial port
                if ((!serialPort || !serialPort->isOpen()) && !device.serialPortPath.isEmpty()) {
                    qCInfo(log_core_serial) << "Auto-connecting to new serial device:" << device.serialPortPath;
                    
                    // Try to switch to this new serial port
                    bool switchSuccess = switchSerialPortByPortChain(device.portChain);
                    if (switchSuccess) {
                        qCInfo(log_core_serial) << "✓ Serial port auto-switched to new device at port:" << device.portChain;
                        emit serialPortConnected(device.serialPortPath);
                    } else {
                        qCDebug(log_core_serial) << "Serial port auto-switch failed for port:" << device.portChain;
                    }
                }
            });
            
    qCDebug(log_core_serial) << "SerialPortManager successfully connected to hotplug monitor";
}

void SerialPortManager::disconnectFromHotplugMonitor()
{
    qCDebug(log_core_serial) << "Disconnecting SerialPortManager from hotplug monitor";
    
    // Get the hotplug monitor from DeviceManager
    DeviceManager& deviceManager = DeviceManager::getInstance();
    HotplugMonitor* hotplugMonitor = deviceManager.getHotplugMonitor();
    
    if (hotplugMonitor) {
        // Disconnect all signals from hotplug monitor
        disconnect(hotplugMonitor, nullptr, this, nullptr);
        qCDebug(log_core_serial) << "SerialPortManager disconnected from hotplug monitor";
    }
}

// Enhanced stability implementation

void SerialPortManager::enableAutoRecovery(bool enable)
{
    m_autoRecoveryEnabled = enable;
    qCDebug(log_core_serial) << "Auto recovery" << (enable ? "enabled" : "disabled");
}

void SerialPortManager::setMaxRetryAttempts(int maxRetries)
{
    m_maxRetryAttempts = qMax(1, maxRetries);
    qCDebug(log_core_serial) << "Max retry attempts set to:" << m_maxRetryAttempts;
}

void SerialPortManager::setMaxConsecutiveErrors(int maxErrors)
{
    m_maxConsecutiveErrors = qMax(1, maxErrors);
    qCDebug(log_core_serial) << "Max consecutive errors set to:" << m_maxConsecutiveErrors;
}

bool SerialPortManager::isConnectionStable() const
{
    return m_consecutiveErrors < (m_maxConsecutiveErrors / 2) && 
           m_lastSuccessfulCommand.elapsed() < 10000; // 10 seconds
}

int SerialPortManager::getConsecutiveErrorCount() const
{
    return m_consecutiveErrors;
}

int SerialPortManager::getConnectionRetryCount() const
{
    return m_connectionRetryCount;
}

void SerialPortManager::forceRecovery()
{
    qCInfo(log_core_serial) << "Force recovery requested";
    attemptRecovery();
}

void SerialPortManager::clearIncompleteDataBuffer()
{
    QMutexLocker bufferLocker(&m_bufferMutex);
    if (!m_incompleteDataBuffer.isEmpty()) {
        qCDebug(log_core_serial) << "Manually clearing incomplete data buffer. Size:" << m_incompleteDataBuffer.size();
        m_incompleteDataBuffer.clear();
    }
}

void SerialPortManager::handleSerialError(QSerialPort::SerialPortError error)
{
    if (error == QSerialPort::NoError || m_isShuttingDown) {
        return;
    }
    
    // Check if error frequency tracking timer needs reset (more than 1 second elapsed)
    if (m_errorTrackingTimer.elapsed() > 1000) {
        m_errorCount = 0;
        m_errorTrackingTimer.restart();
    }
    
    // Increment error count for frequency tracking
    m_errorCount++;
    
    // Auto-disconnect mechanism: if more than 5 errors in one second
    if (m_errorCount > MAX_ERRORS_PER_SECOND && !m_errorHandlerDisconnected) {
        qCWarning(log_core_serial) << "Too many serial errors (" << m_errorCount.load() 
                                   << ") within one second. Disconnecting error handler to prevent flooding.";
        
        if (serialPort) {
            disconnect(serialPort, QOverload<QSerialPort::SerialPortError>::of(&QSerialPort::errorOccurred),
                      this, &SerialPortManager::handleSerialError);
        }
        m_errorHandlerDisconnected = true;
        
        // Schedule reconnection after 5 seconds
        QTimer::singleShot(5000, this, [this]() {
            if (serialPort && !m_isShuttingDown) {
                qCInfo(log_core_serial) << "Reconnecting error handler after cooldown period";
                connect(serialPort, QOverload<QSerialPort::SerialPortError>::of(&QSerialPort::errorOccurred),
                       this, &SerialPortManager::handleSerialError);
                m_errorHandlerDisconnected = false;
                m_errorCount = 0;
                m_errorTrackingTimer.restart();
            }
        });
        
        // Force immediate recovery attempt for the current error
        ready = false;
        attemptRecovery();
        return;
    }
    
    QString errorString = serialPort ? serialPort->errorString() : "Unknown error";
    qCWarning(log_core_serial) << "Serial port error occurred:" << errorString << "Error code:" << static_cast<int>(error);
    
    m_consecutiveErrors++;
    
    switch (error) {
        case QSerialPort::DeviceNotFoundError:
        case QSerialPort::PermissionError:
        case QSerialPort::OpenError:
            qCCritical(log_core_serial) << "Critical serial port error, immediate recovery needed";
            ready = false;
            attemptRecovery();
            break;
            
        case QSerialPort::WriteError:
        case QSerialPort::ReadError:
        case QSerialPort::ResourceError:
        case QSerialPort::UnsupportedOperationError:
        case QSerialPort::TimeoutError:
            if (isRecoveryNeeded()) {
                attemptRecovery();
            }
            break;
            
        default:
            qCDebug(log_core_serial) << "Unhandled serial port error:" << static_cast<int>(error);
            break;
    }
}

void SerialPortManager::attemptRecovery()
{
    if (m_isShuttingDown || !m_autoRecoveryEnabled) {
        return;
    }
    
    qCInfo(log_core_serial) << "Attempting serial port recovery. Consecutive errors:" << m_consecutiveErrors 
                           << "Retry count:" << m_connectionRetryCount;
    
    if (m_connectionRetryCount >= m_maxRetryAttempts) {
        qCCritical(log_core_serial) << "Maximum retry attempts reached. Giving up recovery.";
        ready = false;
        if (eventCallback) {
            eventCallback->onStatusUpdate("Serial port recovery failed - max retries exceeded");
        }
        return;
    }
    
    m_connectionRetryCount++;
    
    // Schedule recovery attempt with exponential backoff
    int delay = qMin(1000 * (1 << (m_connectionRetryCount - 1)), 10000); // Max 10 seconds
    
    m_errorRecoveryTimer->stop();
    QTimer::singleShot(delay, this, [this]() {
        if (m_isShuttingDown) {
            return;
        }
        
        qCInfo(log_core_serial) << "Executing recovery attempt" << m_connectionRetryCount;
        
        QString currentPortPath = m_currentSerialPortPath;
        QString currentPortChain = m_currentSerialPortChain;
        
        // Try to restart the current port
        if (!currentPortPath.isEmpty() && !currentPortChain.isEmpty()) {
            bool recoverySuccess = switchSerialPortByPortChain(currentPortChain);
            
            if (recoverySuccess && ready) {
                qCInfo(log_core_serial) << "✓ Serial port recovery successful";
                resetErrorCounters();
                if (eventCallback) {
                    eventCallback->onStatusUpdate("Serial port recovered successfully");
                }
            } else {
                qCWarning(log_core_serial) << "Serial port recovery attempt failed";
                if (eventCallback) {
                    eventCallback->onStatusUpdate(QString("Recovery attempt %1 failed").arg(m_connectionRetryCount));
                }
                
                // Try again if we haven't exceeded max attempts
                if (m_connectionRetryCount < m_maxRetryAttempts) {
                    attemptRecovery();
                }
            }
        } else {
            qCWarning(log_core_serial) << "Cannot recover - no port chain information available";
        }
    });
}

void SerialPortManager::resetErrorCounters()
{
    m_consecutiveErrors = 0;
    m_connectionRetryCount = 0;
}

bool SerialPortManager::isRecoveryNeeded() const
{
    return m_autoRecoveryEnabled && 
           m_consecutiveErrors >= m_maxConsecutiveErrors &&
           m_connectionRetryCount < m_maxRetryAttempts;
}

void SerialPortManager::setupConnectionWatchdog()
{
    m_connectionWatchdog->setInterval(30000); // 30 seconds
    connect(m_connectionWatchdog, &QTimer::timeout, this, [this]() {
        if (m_isShuttingDown) {
            return;
        }
        
        // Check if we haven't had successful communication in a while
        if (m_lastSuccessfulCommand.elapsed() > 30000) { // 30 seconds
            qCWarning(log_core_serial) << "Connection watchdog triggered - no successful communication for 30s";
            
            if (m_autoRecoveryEnabled && !isRecoveryNeeded()) {
                m_consecutiveErrors = m_maxConsecutiveErrors; // Force recovery
                attemptRecovery();
            }
        }
        
        // Restart watchdog
        m_connectionWatchdog->start();
    });
    
    if (!m_isShuttingDown) {
        m_connectionWatchdog->start();
    }
}

void SerialPortManager::stopConnectionWatchdog()
{
    if (m_connectionWatchdog) {
        m_connectionWatchdog->stop();
    }
    if (m_errorRecoveryTimer) {
        m_errorRecoveryTimer->stop();
    }
}<|MERGE_RESOLUTION|>--- conflicted
+++ resolved
@@ -397,38 +397,14 @@
     // Use synchronous method to check the serial port
     qCDebug(log_core_serial) << "Serial port connected: " << portName;
     
-<<<<<<< HEAD
-    // Check chip type FIRST to determine correct baudrate
-    // FE0C chips ONLY support 115200 baudrate
-    bool isFE0CChip = false;
-    QList<QSerialPortInfo> availablePorts = QSerialPortInfo::availablePorts();
-    for (const QSerialPortInfo &portInfo : availablePorts) {
-        if (portName.indexOf(portInfo.portName())>=0) {
-            QString vid = QString("%1").arg(portInfo.vendorIdentifier(), 4, 16, QChar('0')).toUpper();
-            QString pid = QString("%1").arg(portInfo.productIdentifier(), 4, 16, QChar('0')).toUpper();
-            qCDebug(log_core_serial) << "Port" << portName << "VID:PID" << vid << ":" << pid;
-            
-            if (vid == "1A86" && pid == "FE0C") {
-                isFE0CChip = true;
-                qCInfo(log_core_serial) << "FE0C chip detected - forcing 115200 baudrate (only supported baudrate)";
-            }
-            break;
-        }
-    }
-=======
     // Detect chip type FIRST
     m_currentChipType = detectChipType(portName);
->>>>>>> c5da6ab6
     
     // Determine baudrate to use
     int storedBaudrate = GlobalSetting::instance().getSerialPortBaudrate();
     int tryBaudrate = DEFAULT_BAUDRATE; // Default fallback
     
-<<<<<<< HEAD
-    if (isFE0CChip) {
-=======
     if (isChipTypeFE0C()) {
->>>>>>> c5da6ab6
         // FE0C chip: ALWAYS use 115200, ignore stored setting
         tryBaudrate = BAUDRATE_HIGHSPEED;
         qCInfo(log_core_serial) << "FE0C chip: Using 115200 baudrate (ignoring stored baudrate:" << storedBaudrate << ")";
@@ -479,11 +455,7 @@
         config = CmdDataParamConfig::fromByteArray(retBtye);
         if(config.mode == mode){ 
             // Check if we're using wrong baudrate for FE0C chip
-<<<<<<< HEAD
-            if (isFE0CChip && serialPort->baudRate() != BAUDRATE_HIGHSPEED) {
-=======
             if (isChipTypeFE0C() && serialPort->baudRate() != BAUDRATE_HIGHSPEED) {
->>>>>>> c5da6ab6
                 qCWarning(log_core_serial) << "FE0C chip detected at wrong baudrate" << serialPort->baudRate() << "- switching to 115200";
                 closePort();
                 openPort(portName, BAUDRATE_HIGHSPEED);
@@ -506,20 +478,6 @@
             checkArmBaudratePerformance(serialPort->baudRate());
         } else { // the mode is not correct, need to re-config the chip
             qCWarning(log_core_serial) << "The mode is incorrect, mode:" << config.mode << "expected:" << mode;
-<<<<<<< HEAD
-            // Don't call resetHipChip here as it causes infinite loop
-            // Instead, try to reconfigure directly with the current baudrate
-            if(reconfigureHidChip(tryBaudrate)) {
-                qCDebug(log_core_serial) << "Reconfigured HID chip successfully, sending reset command";
-                if(sendResetCommand()) {
-                    connectionSuccessful = true;
-                    workingBaudrate = tryBaudrate;
-                } else {
-                    qCWarning(log_core_serial) << "Failed to send reset command after reconfiguration";
-                }
-            } else {
-                qCWarning(log_core_serial) << "Failed to reconfigure HID chip with mode:" << mode;
-=======
             
             // FE0C chip does NOT support command-based reconfiguration
             if (isChipTypeFE0C()) {
@@ -542,46 +500,12 @@
                 } else {
                     qCWarning(log_core_serial) << "Failed to reconfigure HID chip with mode:" << mode;
                 }
->>>>>>> c5da6ab6
             }
         }
     } else { 
         // If initial baudrate failed, try the baudrate detection process
         qCDebug(log_core_serial) << "No data with initial baudrate, starting baudrate detection process";
         
-<<<<<<< HEAD
-        // Check VID/PID to determine chip type and supported baudrates
-        // 1A86:7523 = CH341 chip (supports both 9600 and 115200)
-        // 1A86:FE0C = CH9329 chip (only supports 115200)
-        bool isCH341SerialChip = false;
-        bool isFE0CSerialChip = false;
-        
-        // Check if this port has VID/PID 1A86:7523 or 1A86:FE0C
-        QList<QSerialPortInfo> availablePorts = QSerialPortInfo::availablePorts();
-        for (const QSerialPortInfo &portInfo : availablePorts) {
-            if (portName.indexOf(portInfo.portName())>=0) {
-                QString vid = QString("%1").arg(portInfo.vendorIdentifier(), 4, 16, QChar('0')).toUpper();
-                QString pid = QString("%1").arg(portInfo.productIdentifier(), 4, 16, QChar('0')).toUpper();
-                qCDebug(log_core_serial) << "Detected serial chip VID:PID" << vid << ":" << pid;
-                
-                if (vid == "1A86" && pid == "7523") {
-                    isCH341SerialChip = true;
-                    workingBaudrate = anotherBaudrate();
-                    qCDebug(log_core_serial) << "Detected CH341 serial chip (VID:PID 1A86:7523), will try" << workingBaudrate << "baudrate fallback";
-                } else if (vid == "1A86" && pid == "FE0C") {
-                    isFE0CSerialChip = true;
-                    // FE0C only supports 115200, ensure we're using it
-                    workingBaudrate = BAUDRATE_HIGHSPEED;
-                    qCDebug(log_core_serial) << "Detected FE0C serial chip (VID:PID 1A86:FE0C), only 115200 baudrate supported";
-                }
-                break;
-            }
-        }
-        
-        if (isCH341SerialChip) {
-            // CH341 chip - try alternative baudrate (supports both 9600 and 115200)
-            qCDebug(log_core_serial) << "Try to connect CH341: " << portName << "with baudrate:" << workingBaudrate;
-=======
         if (isChipTypeFE0C()) {
             // FE0C chip - ONLY supports 115200 baudrate, simple retry
             qCInfo(log_core_serial) << "FE0C chip: Only supports 115200, retrying at 115200";
@@ -607,7 +531,6 @@
             // CH7523 chip - try alternative baudrate (supports both 9600 and 115200)
             workingBaudrate = anotherBaudrate();
             qCDebug(log_core_serial) << "CH7523 chip: Trying alternative baudrate" << workingBaudrate;
->>>>>>> c5da6ab6
             closePort();
             openPort(portName, workingBaudrate);
             QByteArray retBtye = sendSyncCommand(CMD_GET_PARA_CFG, true);
@@ -623,11 +546,7 @@
                     connectionSuccessful = true;
                     setBaudRate(workingBaudrate);
                 } else {
-<<<<<<< HEAD
-                    qCWarning(log_core_serial) << "Mode incorrect after CH341 baudrate detection, mode:" << config.mode << "expected:" << mode;
-=======
                     qCWarning(log_core_serial) << "Mode incorrect after CH7523 baudrate detection, mode:" << config.mode << "expected:" << mode;
->>>>>>> c5da6ab6
                     // Try to reconfigure with current baudrate
                     if(reconfigureHidChip(workingBaudrate)) {
                         qCDebug(log_core_serial) << "Reconfigured HID chip successfully, sending reset command";
@@ -637,51 +556,6 @@
                             qCWarning(log_core_serial) << "Failed to send reset command after reconfiguration";
                         }
                     } else {
-<<<<<<< HEAD
-                        qCWarning(log_core_serial) << "Failed to reconfigure HID chip after CH341 detection";
-                    }
-                }
-            }
-        } else if (isFE0CSerialChip) {
-            // FE0C chip - ONLY supports 115200 baudrate
-            qCDebug(log_core_serial) << "Try to connect FE0C: " << portName << "with baudrate: 115200 (only supported baudrate)";
-            closePort();
-            openPort(portName, BAUDRATE_HIGHSPEED);
-            QByteArray retBtye = sendSyncCommand(CMD_GET_PARA_CFG, true);
-            qCDebug(log_core_serial) << "Data read from FE0C serial port at 115200: " << retBtye.toHex(' ');
-            if(retBtye.size() > 0){
-                config = CmdDataParamConfig::fromByteArray(retBtye);
-                qCDebug(log_core_serial) << "Connected with baudrate: " << BAUDRATE_HIGHSPEED;
-                qCDebug(log_core_serial) << "Current working mode is:" << "0x" + QString::number(config.mode, 16);
-                
-                // Check if mode is correct
-                if(config.mode == mode) {
-                    qCDebug(log_core_serial) << "Mode is correct, connection successful";
-                    connectionSuccessful = true;
-                    setBaudRate(BAUDRATE_HIGHSPEED);
-                    workingBaudrate = BAUDRATE_HIGHSPEED;
-                } else {
-                    qCWarning(log_core_serial) << "Mode incorrect for FE0C, mode:" << config.mode << "expected:" << mode;
-                    // Try to reconfigure with 115200 baudrate (the only supported baudrate)
-                    if(reconfigureHidChip(BAUDRATE_HIGHSPEED)) {
-                        qCDebug(log_core_serial) << "Reconfigured FE0C HID chip successfully, sending reset command";
-                        if(sendResetCommand()) {
-                            connectionSuccessful = true;
-                            workingBaudrate = BAUDRATE_HIGHSPEED;
-                        } else {
-                            qCWarning(log_core_serial) << "Failed to send reset command after FE0C reconfiguration";
-                        }
-                    } else {
-                        qCWarning(log_core_serial) << "Failed to reconfigure FE0C chip - this chip only supports 115200 baudrate";
-                    }
-                }
-            } else {
-                qCWarning(log_core_serial) << "No response from FE0C chip at 115200 baudrate";
-                qCWarning(log_core_serial) << "FE0C chip only supports 115200 baudrate. Port may not be responding or hardware issue.";
-            }
-        } else {
-            qCDebug(log_core_serial) << "No data received and chip type not recognized for baudrate fallback";
-=======
                         qCWarning(log_core_serial) << "Failed to reconfigure HID chip after CH7523 detection";
                     }
                 }
@@ -700,18 +574,13 @@
             } else {
                 qCWarning(log_core_serial) << "No data received with alternative baudrate - connection failed";
             }
->>>>>>> c5da6ab6
         }
     }
 
     // Store the working baudrate if connection was successful and it's different from stored
     if (connectionSuccessful && (storedBaudrate != workingBaudrate)) {
         // For FE0C chips, always store 115200
-<<<<<<< HEAD
-        if (isFE0CChip && workingBaudrate != BAUDRATE_HIGHSPEED) {
-=======
         if (isChipTypeFE0C() && workingBaudrate != BAUDRATE_HIGHSPEED) {
->>>>>>> c5da6ab6
             qCWarning(log_core_serial) << "FE0C chip: Forcing stored baudrate to 115200 instead of" << workingBaudrate;
             workingBaudrate = BAUDRATE_HIGHSPEED;
         }
