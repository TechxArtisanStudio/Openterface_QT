/*
* ========================================================================== *
*                                                                            *
*    This file is part of the Openterface Mini KVM App QT version            *
*                                                                            *
*    Copyright (C) 2024   <info@openterface.com>                             *
*                                                                            *
*    This program is free software: you can redistribute it and/or modify    *
*    it under the terms of the GNU General Public License as published by    *
*    the Free Software Foundation version 3.                                 *
*                                                                            *
*    This program is distributed in the hope that it will be useful, but     *
*    WITHOUT ANY WARRANTY; without even the implied warranty of              *
*    MERCHANTABILITY or FITNESS FOR A PARTICULAR PURPOSE. See the GNU        *
*    General Public License for more details.                                *
*                                                                            *
*    You should have received a copy of the GNU General Public License       *
*    along with this program. If not, see <http://www.gnu.org/licenses/>.    *
*                                                                            *
* ========================================================================== *
*/

#include "SerialPortManager.h"
#include "../ui/globalsetting.h"

#include <QSerialPortInfo>
#include <QTimer>
#include <QtConcurrent>
#include <QFuture>
#include <QtSerialPort>


Q_LOGGING_CATEGORY(log_core_serial, "opf.core.serial")

SerialPortManager::SerialPortManager(QObject *parent) : QObject(parent), serialThread(new QThread(nullptr)), serialTimer(new QTimer(nullptr)){
    qCDebug(log_core_serial) << "Initialize serial port.";

    connect(this, &SerialPortManager::serialPortConnected, this, &SerialPortManager::onSerialPortConnected);
    connect(this, &SerialPortManager::serialPortDisconnected, this, &SerialPortManager::onSerialPortDisconnected);
    connect(this, &SerialPortManager::serialPortConnectionSuccess, this, &SerialPortManager::onSerialPortConnectionSuccess);

    observeSerialPortNotification();
}

void SerialPortManager::observeSerialPortNotification(){
    qCDebug(log_core_serial) << "Created a timer to observer SerialPort...";

    serialTimer->moveToThread(serialThread);

    connect(serialThread, &QThread::started, serialTimer, [this]() {
        connect(serialTimer, &QTimer::timeout, this, &SerialPortManager::checkSerialPort);
        serialTimer->start(1000);
    });

    connect(serialThread, &QThread::finished, serialTimer, &QObject::deleteLater);
    connect(serialThread, &QThread::finished, serialThread, &QObject::deleteLater);
    connect(this, &SerialPortManager::sendCommandAsync, this, &SerialPortManager::sendCommand);
    
    serialThread->start();
}

void SerialPortManager::checkSerialPorts() {
#ifdef __linux__
    QList<QString> acceptedPorts = {"USB Serial", "USB2.0-Serial"};
#elif _WIN32
    QList<QString> acceptedPorts = {"USB-SERIAL CH340"};
#endif

    QSet<QString> currentPorts;
    const auto ports = QSerialPortInfo::availablePorts();
    for (const QSerialPortInfo &port : ports) {
        if (acceptedPorts.contains(port.description())) {
            currentPorts.insert(port.portName());
        }
    }

    // Detect newly connected ports
    for (const QString &portName : currentPorts) {
        if (!availablePorts.contains(portName)) {
            emit serialPortConnected(portName);
        }
    }

    // Detect disconnected ports
    for (auto it = availablePorts.constBegin(); it != availablePorts.constEnd(); ++it) {
        const QString &portName = *it;
        if (!currentPorts.contains(portName)) {
            emit serialPortDisconnected(portName);
        }
    }

    // Update the availablePorts set
    availablePorts = currentPorts;
}

// void SerialPortManager::checkSwitchableUSB(){
//     // For hardware 1.9, using MS2109 GPIO 0 to read the hard USB toggle switch state
//     // TODO skip this checking for 1.9
//     if(serialPort){
//         bool newIsSwitchToHost = serialPort->pinoutSignals() & QSerialPort::DataSetReadySignal;
//         if(newIsSwitchToHost){
//             qCDebug(log_core_serial) << "USB switch is connecting to host, original connected to" << (isSwitchToHost?"host":"target");
//         }else{
//             qCDebug(log_core_serial) << "USB switch is connecting to target, original connected to" << (isSwitchToHost?"host":"target");
//         }

//         if(isSwitchToHost!=newIsSwitchToHost){
//             qCDebug(log_core_serial) << "USB switch status changed, toggle the switch";
//             if (isSwitchToHost) {
//                 // Set the RTS pin to high(pin inverted) to connect to the target
//                 serialPort->setRequestToSend(false);
//             }else{
//                 // Set the RTS pin to low(pin inverted) to connect to the host
//                 serialPort->setRequestToSend(true);
//             }
//             isSwitchToHost = newIsSwitchToHost;
//             restartSwitchableUSB();
//         }
//     }
// }

/*
 * Check the serial port connection status
 */
void SerialPortManager::checkSerialPort() {
    qCDebug(log_core_serial) << "Check serial port.";

    // Check if any new ports is connected, compare to the last port list
    checkSerialPorts();

    if (isTargetUsbConnected){
        // Check target connection status when no data received in 3 seconds
        if (latestUpdateTime.secsTo(QDateTime::currentDateTime()) > 3) {
            sendAsyncCommand(CMD_GET_INFO, false);
        }
    }else {
        sendAsyncCommand(CMD_GET_INFO, false);
    }

}

/*
 * Open the serial port and check the baudrate and mode
 */
void SerialPortManager::onSerialPortConnected(const QString &portName){
    // Use synchronous method to check the serial port
    qCDebug(log_core_serial) << "Serial port connected: " << portName << "baudrate:" << DEFAULT_BAUDRATE;
    openPort(portName, DEFAULT_BAUDRATE);
    // send a command to get the parameter configuration with 115200 baudrate
    QByteArray retBtye = sendSyncCommand(CMD_GET_PARA_CFG, true);
    CmdDataParamConfig config;
    if(retBtye.size() > 0){
        qDebug() << "Data read from serial port: " << retBtye.toHex(' ');
        config = CmdDataParamConfig::fromByteArray(retBtye);
        if(config.mode == 0x82){ // the default mode is correct, TODO store the default mode to config in future
            ready = true;
        } else { // the mode is not correct, need to re-config the chip
            qCWarning(log_core_serial) << "The mode is incorrect, mode:" << config.mode;
            resetHipChip();
        }
    } else { // try 9600 baudrate
        qCDebug(log_core_serial) << "No data with 115200 baudrate, try to connect: " << portName << "with baudrate:" << ORIGINAL_BAUDRATE;
        closePort();
        openPort(portName, ORIGINAL_BAUDRATE);
        QByteArray retBtye = sendSyncCommand(CMD_GET_PARA_CFG, true);
        qDebug() << "Data read from serial port with 9600: " << retBtye.toHex(' ');
        if(retBtye.size() > 0){
            config = CmdDataParamConfig::fromByteArray(retBtye);
            qCDebug(log_core_serial) << "Connect success with baudrate: " << ORIGINAL_BAUDRATE;
            qCDebug(log_core_serial) << "Current working mode is:" << "0x" + QString::number(config.mode, 16);

            resetHipChip();
        }
    }

    qCDebug(log_core_serial) << "Check serial port completed.";
    emit serialPortConnectionSuccess(portName); 
}

/*
 * Close the serial port
 */
void SerialPortManager::onSerialPortDisconnected(const QString &portName){
    qCDebug(log_core_serial) << "Serial port disconnected: " << portName;
    if(ready){
        closePort();
    }
}

/*
 * Serial port connection success, connect the data ready and bytes written signal
 */
void SerialPortManager::onSerialPortConnectionSuccess(const QString &portName){
    qCDebug(log_core_serial) << "Serial port connection success: " << portName;

    // Async handle the keyboard and mouse events
    qCDebug(log_core_serial) << "Observe" << portName << "data ready and bytes written.";
    connect(serialPort, &QSerialPort::readyRead, this, &SerialPortManager::readData);
    connect(serialPort, &QSerialPort::bytesWritten, this, &SerialPortManager::bytesWritten);
    ready = true;

    if(eventCallback!=nullptr) eventCallback->onPortConnected(QString("%1@%2").arg(portName).arg(serialPort->baudRate()));

    qCDebug(log_core_serial) << "Enable the switchable USB now...";
    serialPort->setDataTerminalReady(false);

    sendSyncCommand(CMD_GET_INFO, true);
}

void SerialPortManager::setEventCallback(StatusEventCallback* callback) {
    eventCallback = callback;
}

/* 
 * Reset the hid chip, set the baudrate to 115200 and mode to 0x82 and reset the chip
 */
bool SerialPortManager::resetHipChip(){
    QString portName = serialPort->portName();
    if(reconfigureHidChip()) {
        if(sendResetCommand()){
            qCDebug(log_core_serial) << "Reopen the serial port with baudrate: " << DEFAULT_BAUDRATE;
            serialPort->setBaudRate(DEFAULT_BAUDRATE);
            restartPort();
            return true;
        }else{
            qCWarning(log_core_serial) << "Reset the hid chip fail...";
            return false;
        }
    }else{
        qCWarning(log_core_serial) << "Set data config fail, reset the serial port now...";
        QThread::sleep(1);
        restartPort();
        ready = false;
        qCDebug(log_core_serial) << "Reopen the serial port with baudrate: " << DEFAULT_BAUDRATE;
        return false;
    }
}

/*
 * Send the reset command to the hid chip
 */
bool SerialPortManager::sendResetCommand(){
    QByteArray retByte = sendSyncCommand(CMD_RESET, true);
    if(retByte.size() > 0){
        qCDebug(log_core_serial) << "Reset the hid chip success.";
        return true;
    } else{
        qCDebug(log_core_serial) << "Reset the hid chip fail.";
        return false;
    }
}

/*
 * Supported hardware 1.9 and > 1.9.1
 * Factory reset the hid chip by holding the RTS pin to low for 4 seconds
 */
bool SerialPortManager::factoryResetHipChip(){
    qCDebug(log_core_serial) << "Factory reset Hid chip now...";

    if(serialPort->setRequestToSend(true)){
        qCDebug(log_core_serial) << "Set RTS to low";
        QThread::sleep(4);
        if(serialPort->setRequestToSend(false)){
            qCDebug(log_core_serial) << "Set RTS to high";

            QString portName = serialPort->portName();
            restartPort();
            emit serialPortConnectionSuccess(portName);
        }
    }
    return false;
}

/*
 * Supported hardware == 1.9.1
 * Factory reset the hid chip by sending set default cfg command
 */
bool SerialPortManager::factoryResetHipChipV191(){
    qCDebug(log_core_serial) << "Factory reset Hid chip for 1.9.1 now...";
    if(eventCallback) eventCallback->onStatusUpdate("Factory reset Hid chip now.");

    QByteArray retByte = sendSyncCommand(CMD_SET_DEFAULT_CFG, true);
    if (retByte.size() > 0) {
        qCDebug(log_core_serial) << "Factory reset the hid chip success.";
        if(eventCallback) eventCallback->onStatusUpdate("Factory reset Hid chip success.");
        return true;
    } else{
        qCDebug(log_core_serial) << "Factory reset the hid chip fail.";
        // toggle to another baudrate
        serialPort->close();
        serialPort->setBaudRate(ORIGINAL_BAUDRATE);
        if(eventCallback) eventCallback->onStatusUpdate("Factory reset the hid chip@9600.");
        if(serialPort->open(QIODevice::ReadWrite)){
            QByteArray retByte = sendSyncCommand(CMD_SET_DEFAULT_CFG, true);
            if (retByte.size() > 0) {
                qCDebug(log_core_serial) << "Factory reset the hid chip success.";
                if(eventCallback) eventCallback->onStatusUpdate("Factory reset the hid chip success@9600.");
                return true;
            }
        }
    }
    if(eventCallback) eventCallback->onStatusUpdate("Factory reset the hid chip failure.");
    return false;
}

/*
 * Destructor
 */
SerialPortManager::~SerialPortManager() {
    qCDebug(log_core_serial) << "Destroy serial port manager.";
    closePort();

    if (serialThread->isRunning()) {
        serialThread->quit();
        serialThread->wait();
    }
    delete serialTimer;
    delete serialThread;
    delete serialPort;
}

/*
 * Open the serial port
 */
bool SerialPortManager::openPort(const QString &portName, int baudRate) {
    if (serialPort != nullptr && serialPort->isOpen()) {
        qCDebug(log_core_serial) << "Serial port is already opened.";
        return false;
    }
    if(eventCallback!=nullptr) eventCallback->onStatusUpdate("Going to open the port");
    if(serialPort == nullptr){
        serialPort = new QSerialPort();
    }
    serialPort->setPortName(portName);
    serialPort->setBaudRate(baudRate);
    if (serialPort->open(QIODevice::ReadWrite)) {
        qCDebug(log_core_serial) << "Open port" << portName + ", baudrate: " << baudRate;
        serialPort->setRequestToSend(false);

        if(eventCallback!=nullptr) eventCallback->onStatusUpdate("");
        if(eventCallback!=nullptr) eventCallback->onPortConnected(QString("%1@%2").arg(portName).arg(baudRate));
        return true;
    } else {
        if(eventCallback!=nullptr) eventCallback->onStatusUpdate("Open port failure");
        return false;
    }
}

/*
 * Close the serial port
 */
void SerialPortManager::closePort() {
    qCDebug(log_core_serial) << "Close serial port";
    if (serialPort != nullptr && serialPort->isOpen()) {
        serialPort->flush();
        serialPort->clear();
        serialPort->clearError();
        qCDebug(log_core_serial) << "Unregister obseration of the data ready";
        disconnect(serialPort, &QSerialPort::readyRead, this, &SerialPortManager::readData);
        disconnect(serialPort, &QSerialPort::bytesWritten, this, &SerialPortManager::bytesWritten);
        serialPort->close();
        delete serialPort;
        serialPort = nullptr;
        ready=false;
        if(eventCallback!=nullptr) eventCallback->onPortConnected("NA");
    } else {
        qCDebug(log_core_serial) << "Serial port is not opened.";
    }
}

bool SerialPortManager::restartPort() {
    QString portName = serialPort->portName();
    qint32 baudRate = serialPort->baudRate();
    qDebug() << "Restart port" << portName << "baudrate:" << baudRate;
    closePort();
    QThread::sleep(1);
    openPort(portName, baudRate);
    onSerialPortConnected(portName);
    return ready;
}

/*
 * Read the data from the serial port
 */
void SerialPortManager::readData() {
    QByteArray data = serialPort->readAll();
    if (data.size() >= 6) {

        unsigned char status = data[5];
        unsigned char cmdCode = data[3];

        if(status != DEF_CMD_SUCCESS && (cmdCode >= 0xC0 && cmdCode <= 0xCF)){
            dumpError(status, data);
        }
        else{
            qCDebug(log_core_serial) << "Receive from serial port @" << serialPort->baudRate() << ":" << data.toHex(' ');

            latestUpdateTime = QDateTime::currentDateTime();
            unsigned char code = cmdCode | 0x80;
            int checkedBaudrate = 0;
            uint8_t mode = 0;
            switch (code)
            {
            case 0x81:
                qDebug() << "Get info result, target connected:" << (CmdGetInfoResult::fromByteArray(data).targetConnected == 0x01);
                isTargetUsbConnected = CmdGetInfoResult::fromByteArray(data).targetConnected == 0x01;
                eventCallback->onTargetUsbConnected(isTargetUsbConnected);
                break;
            case 0x82:
                qCDebug(log_core_serial) << "Keyboard event sent, status" << data[5];
                break;
            case 0x84:
                qCDebug(log_core_serial) << "Absolute mouse event sent, status" << data[5];
                break;
            case 0x85:
                qCDebug(log_core_serial) << "Relative mouse event sent, status" << data[5];
                break;
            case 0x88:
                // get parameter configuration
                // baud rate 8...11 bytes
                checkedBaudrate = ((unsigned char)data[8] << 24) | ((unsigned char)data[9] << 16) | ((unsigned char)data[10] << 8) | (unsigned char)data[11];
                mode = data[5];

                qCDebug(log_core_serial) << "Current serial port baudrate rate:" << checkedBaudrate << ", Mode:" << "0x" + QString::number(mode, 16);
                if (checkedBaudrate == SerialPortManager::DEFAULT_BAUDRATE && mode == 0x82) {
                    qCDebug(log_core_serial) << "Serial is ready for communication.";
                    ready = true;
                    serialPort->setBaudRate(checkedBaudrate);
                    if(eventCallback!=nullptr){
                        eventCallback->onPortConnected(QString("%1@%2").arg(serialPort->portName()).arg(serialPort->baudRate()));
                    }
                }else{
                    qCDebug(log_core_serial) << "Serial is not ready for communication.";
                    //reconfigureHidChip();
                    QThread::sleep(1);
                    resetHipChip();
                    ready=false;
                }
                //baudrate = checkedBaudrate;
                break;
            default:
                qCDebug(log_core_serial) << "Unknown command: " << data.toHex(' ');
                break;
            }
        }
    }
    emit dataReceived(data);
}

/*
 * Reconfigure the HID chip to the default baudrate and mode
 */
bool SerialPortManager::reconfigureHidChip()
{

    qCDebug(log_core_serial) << "Reconfigure to baudrate to 115200 and mode 0x82";
    // replace the data with set parameter configuration prefix
    QByteArray command = CMD_SET_PARA_CFG_PREFIX;
    //append from date 12...31
    command.append(CMD_SET_PARA_CFG_MID);
    QByteArray retBtyes = sendSyncCommand(command, true);
    if(retBtyes.size() > 0){
        CmdDataResult dataResult = fromByteArray<CmdDataResult>(retBtyes);
        if(dataResult.data == DEF_CMD_SUCCESS){
            qCDebug(log_core_serial) << "Set data config success, reconfig to 115200 baudrate and mode 0x82";
            return true;
        }else{
            qWarning() << "Set data config fail.";
            dumpError(dataResult.data, retBtyes);
        } 
    }else{
        qWarning() << "Set data config response empty, response:" << retBtyes.toHex(' ');
    }

    return false;
}

/*
 * About to close the serial port
 */
void SerialPortManager::aboutToClose()
{
    qCDebug(log_core_serial) << "aboutToClose";
}

/*
 * Bytes written to the serial port
 */
void SerialPortManager::bytesWritten(qint64 nBytes){
    qCDebug(log_core_serial) << nBytes << "bytesWritten";
}

/*
 * Write the data to the serial port
 */
bool SerialPortManager::writeData(const QByteArray &data) {
    if (serialPort->isOpen()) {
        serialPort->write(data);
        qCDebug(log_core_serial) << "Data written to serial port:" << data.toHex(' ')
                                 << ", Baud rate: " << serialPort->baudRate();
        return true;
    }

    qCDebug(log_core_serial) << "Serial is not opened, cannot write data" << serialPort->portName();
    ready = false;
    return false;
}

/*
 * Send the async command to the serial port
 */
bool SerialPortManager::sendAsyncCommand(const QByteArray &data, bool force) {
    if(!force && !ready) return false;
    QByteArray command = data;
    command.append(calculateChecksum(command));
    return writeData(command);
}

/*
 * Send the sync command to the serial port
 */
QByteArray SerialPortManager::sendSyncCommand(const QByteArray &data, bool force) {
    if(!force && !ready) return QByteArray();
    QByteArray command = data;
    command.append(calculateChecksum(command));
    qDebug() <<  "Check sum" << command ;
    writeData(command);
    if (serialPort->waitForReadyRead(100)) {
        QByteArray responseData = serialPort->readAll();
        while (serialPort->waitForReadyRead(100))
            responseData += serialPort->readAll();
        return responseData;
    }
    return QByteArray();
}


quint8 SerialPortManager::calculateChecksum(const QByteArray &data) {
    quint32 sum = 0;
    for (auto byte : data) {
        sum += static_cast<unsigned char>(byte);
    }
    return sum % 256;
}

/*
 * Restart the switchable USB port
 * Set the DTR to high for 0.5s to restart the USB port
 */
void SerialPortManager::restartSwitchableUSB(){
    if(serialPort){
        qCDebug(log_core_serial) << "Restart the USB port now...";
        serialPort->setDataTerminalReady(true);
        QThread::msleep(500);
        serialPort->setDataTerminalReady(false);
    }
}

/*
* Set the VID and PID
*/
void SerialPortManager::setVIDAndPID(QByteArray &VID, QByteArray &PID){

<<<<<<< HEAD
    QByteArray command = CMD_SET_PARA_CFG_PREFIX;
    
=======
    QByteArray command = "";
    command.append(CMD_SET_PARA_CFG_PREFIX);
>>>>>>> c9030111
    command.append(QByteArray::fromHex("08 00 00 03"));
    qDebug() << "test" << command;
    // command.append(QByteArray::fromHex("87 1A"));
    command.append(VID);
    command.append(PID);
<<<<<<< HEAD
    command.append(QByteArray::fromHex("00 00 00 03 00 0D 00 00 00 00 00 00 00 00 00 00 00 00 00 00 00 00 00 00 00 00 00 00 00 00 00 00 00 00 00"));
    
    qDebug() <<  "PID VID no checksum" << command;
    if (serialPort != nullptr && serialPort->isOpen()){
        QByteArray respon = sendSyncCommand(command, true); 
        qDebug() << respon;
        qDebug() << "PID VID After sending command";
    } 
    
}



void SerialPortManager::enableUSBFlag(QString enable) {
    QSettings settings("Techxartisan", "Openterface");
    QByteArray command = CMD_SET_PARA_CFG_PREFIX;
    
    QString Reserved = "08 00";
    QString SerialInterval = "00 03";
    
    QString VID = settings.value("serial/vid", "86 1A").toString();
    QString PID = settings.value("serial/pid", "29 E1").toString();
    QString KeyboradUploadInterval = "00 00"; // 0ms interval between two packages
    QString KeyboradReleaseTimeout = "00 03"; // 1ms timeout
    QString KeyboradAutoEnter = "00"; // auto enter
    QString KeyboradEnter = "0D 00 00 00 00 00 00 00"; // USB enter 
    QString Filter = "00 00 00 00 00 00 00 00"; // USB Keyboard filter
    
    QString SpeedMode = "00";
    QString Reserved1 = "00 00 00 00";
    QString Reserved2 = "00 00 00 00";
    QString Reserved3 = "00 00 00 00";
    
    QByteArray ReservedByte =  GlobalSetting::instance().convertStringToByteArray(Reserved);
    QByteArray SerialIntervalByte =  GlobalSetting::instance().convertStringToByteArray(SerialInterval);
    QByteArray VIDbyte = GlobalSetting::instance().convertStringToByteArray(VID);
    QByteArray PIDbyte = GlobalSetting::instance().convertStringToByteArray(PID);
    QByteArray KeyboradUploadIntervalByte =  GlobalSetting::instance().convertStringToByteArray(KeyboradUploadInterval);
    QByteArray KeyboradReleaseTimeoutByte =  GlobalSetting::instance().convertStringToByteArray(KeyboradReleaseTimeout);
    QByteArray KeyboradAutoEnterByte =  GlobalSetting::instance().convertStringToByteArray(KeyboradAutoEnter);
    QByteArray KeyboradEnterByte =  GlobalSetting::instance().convertStringToByteArray(KeyboradEnter);
    QByteArray FilterByte =  GlobalSetting::instance().convertStringToByteArray(Filter);
    QByteArray enableByte =  GlobalSetting::instance().convertStringToByteArray(enable);
    QByteArray SpeedModeByte =  GlobalSetting::instance().convertStringToByteArray(SpeedMode);
    QByteArray Reserved1Byte =  GlobalSetting::instance().convertStringToByteArray(Reserved1);
    QByteArray Reserved2Byte =  GlobalSetting::instance().convertStringToByteArray(Reserved2);
    QByteArray Reserved3Byte =  GlobalSetting::instance().convertStringToByteArray(Reserved3);
    // qDebug() << "test: " << command;
    // command.append(ReservedByte);
    // command.append(SerialIntervalByte);
    // qDebug() << "test: " << command;
    command.append(QByteArray::fromHex("08 00 00 03"));
    command.append(VIDbyte);
    command.append(PIDbyte);
    command.append(KeyboradUploadIntervalByte);
    command.append(KeyboradReleaseTimeoutByte);
    command.append(KeyboradAutoEnterByte);
    command.append(KeyboradEnterByte);
    command.append(FilterByte);

    command.append(enableByte);

    command.append(SpeedModeByte);
    command.append(Reserved1Byte);
    command.append(Reserved2Byte);
    command.append(Reserved3Byte);

    qDebug() << "USB enable Command: " << command ;
    
    // command.append(QByteArray::fromHex("08 00 00 03"));
    // command.append(vidbyte);
    // command.append(pidbyte);
    // command.append(USBEventbyte);
    // command.append(USBEnterCharByte);
    // command.append(USBfilterByte);

    // if (enable) {
    //     command.append(USBEnableByte);
    //     qDebug() << "eable test";
    // }else{
    //     command.append(USBDisableByte);
    //     qDebug() << "disable test";
    // }
    // command.append(USBQuickUploadSignByte);
    // command.append(USBReservedByte);
    // command.append(USBReserved1Byte);

    // qDebug() <<  "no checksum" << command;
    if (serialPort != nullptr && serialPort->isOpen()){
        QByteArray respon = sendSyncCommand(command, true);
        qDebug() << respon;
        qDebug() << "After sending command";
    }

=======
    qDebug() <<  "no checksum" << command;
    
    QByteArray respon = sendSyncCommand(command, true);
    qDebug() << respon;

    qDebug() << "After sending command";
>>>>>>> c9030111
}

void SerialPortManager::sendCommand(const QByteArray &command, bool waitForAck) {
    qCDebug(log_core_serial)  << "sendCommand:" << command.toHex(' ');
    sendAsyncCommand(command, false);

}<|MERGE_RESOLUTION|>--- conflicted
+++ resolved
@@ -561,19 +561,13 @@
 */
 void SerialPortManager::setVIDAndPID(QByteArray &VID, QByteArray &PID){
 
-<<<<<<< HEAD
     QByteArray command = CMD_SET_PARA_CFG_PREFIX;
     
-=======
-    QByteArray command = "";
-    command.append(CMD_SET_PARA_CFG_PREFIX);
->>>>>>> c9030111
     command.append(QByteArray::fromHex("08 00 00 03"));
     qDebug() << "test" << command;
     // command.append(QByteArray::fromHex("87 1A"));
     command.append(VID);
     command.append(PID);
-<<<<<<< HEAD
     command.append(QByteArray::fromHex("00 00 00 03 00 0D 00 00 00 00 00 00 00 00 00 00 00 00 00 00 00 00 00 00 00 00 00 00 00 00 00 00 00 00 00"));
     
     qDebug() <<  "PID VID no checksum" << command;
@@ -668,14 +662,6 @@
         qDebug() << "After sending command";
     }
 
-=======
-    qDebug() <<  "no checksum" << command;
-    
-    QByteArray respon = sendSyncCommand(command, true);
-    qDebug() << respon;
-
-    qDebug() << "After sending command";
->>>>>>> c9030111
 }
 
 void SerialPortManager::sendCommand(const QByteArray &command, bool waitForAck) {
