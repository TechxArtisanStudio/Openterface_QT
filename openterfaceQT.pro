--- conflicted
+++ resolved
@@ -14,13 +14,7 @@
     target/mouseeventdto.cpp \
     host/audiomanager.cpp \
     host/cameramanager.cpp \
-<<<<<<< HEAD
-    ui/fpsspinbox.cpp \
-    ui/serialportdebugdialog.cpp \
-    ui/statuswidget.cpp \
-=======
     ui/statusbar/statuswidget.cpp \
->>>>>>> d890f8db
     video/videohid.cpp \
     video/firmwarewriter.cpp \
     ui/help/helppane.cpp \
@@ -31,7 +25,6 @@
     ui/toolbar/toggleswitch.cpp \
     ui/loghandler.cpp \
     ui/inputhandler.cpp \
-<<<<<<< HEAD
     ui/versioninfomanager.cpp \    
     ui/statusbarmanager.cpp \
     ui/preferences/settingdialog.cpp \
@@ -41,8 +34,6 @@
     ui/preferences/audiopage.cpp \
     ui/cameraadjust.cpp \
     ui/scripttool.cpp \
-=======
->>>>>>> d890f8db
     ui/TaskManager.cpp \
     ui/statusbar/statusbarmanager.cpp \
     ui/preferences/fpsspinbox.cpp \
@@ -80,13 +71,7 @@
     target/mouseeventdto.h \
     host/audiomanager.h \
     host/cameramanager.h \
-<<<<<<< HEAD
-    ui/fpsspinbox.h \
-    ui/serialportdebugdialog.h \
-    ui/statuswidget.h \
-=======
     ui/statusbar/statuswidget.h \
->>>>>>> d890f8db
     video/videohid.h \
     video/firmwarewriter.h \
     ui/help/helppane.h \
@@ -98,10 +83,6 @@
     ui/toolbar/toggleswitch.h \
     ui/loghandler.h \
     ui/inputhandler.h \
-<<<<<<< HEAD
-    ui/versioninfomanager.h \
-    ui/statusbarmanager.h \
-=======
     ui/statusbar/statusbarmanager.h \
     ui/help/versioninfomanager.h \
     ui/advance/serialportdebugdialog.h \
@@ -110,17 +91,11 @@
     ui/advance/firmwareupdatedialog.h \
     ui/preferences/cameraadjust.h \
     ui/preferences/fpsspinbox.h \
->>>>>>> d890f8db
     ui/preferences/settingdialog.h \
     ui/preferences/logpage.h \
     ui/preferences/targetcontrolpage.h \
     ui/preferences/videopage.h   \
     ui/preferences/audiopage.h \
-<<<<<<< HEAD
-    ui/cameraadjust.h \
-    ui/scripttool.h \
-=======
->>>>>>> d890f8db
     ui/TaskManager.h \
     host/HostManager.h \
     serial/ch9329.h \
@@ -139,21 +114,13 @@
     regex/RegularExpression.h \
     target/KeyboardLayouts.h \
     scripts/scriptEditor.h \
-<<<<<<< HEAD
     ui/languagemanager.h \
     ui/screensavermanager.h
-=======
-    ui/languagemanager.h
->>>>>>> d890f8db
 
 FORMS    += \
     ui/mainwindow.ui \
     ui/preferences/settingdialog.ui \
-<<<<<<< HEAD
-    ui/envdialog.ui
-=======
     ui/advance/envdialog.ui
->>>>>>> d890f8db
 
 RESOURCES += \
     openterfaceQT.rc \
