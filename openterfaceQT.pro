#-------------------------------------------------
#
# Project created by QtCreator 2024-04-02T19:21:24
#
#-------------------------------------------------

TARGET = openterfaceQT
TEMPLATE = app

QT       += core gui multimedia multimediawidgets serialport concurrent svg

greaterThan(QT_MAJOR_VERSION, 4): QT += widgets

SOURCES += main.cpp \
    target/mouseeventdto.cpp \
    host/audiomanager.cpp \
    ui/fpsspinbox.cpp \
    ui/serialportdebugdialog.cpp \
    ui/settingdialog.cpp \
    ui/statuswidget.cpp \
    video/videohid.cpp \
    ui/helppane.cpp \
    ui/imagesettings.cpp \
    ui/mainwindow.cpp \
    ui/metadatadialog.cpp \
    ui/videopane.cpp \
    ui/videosettings.cpp \
    ui/globalsetting.cpp \
    ui/toolbarmanager.cpp \
<<<<<<< HEAD
=======
    ui/loghandler.cpp \
>>>>>>> 82ff7901
    # ui/serialportDebug.cpp \
    host/HostManager.cpp \
    serial/SerialPortManager.cpp \
    target/KeyboardManager.cpp \
    target/MouseManager.cpp 

HEADERS  += \
    global.h \
    target/mouseeventdto.h \
    host/audiomanager.h \
    ui/fpsspinbox.h \
    ui/serialportdebugdialog.h \
    ui/settingdialog.h \
    ui/statuswidget.h \
    video/videohid.h \
    ui/helppane.h \
    ui/imagesettings.h \
    ui/mainwindow.h \
    ui/metadatadialog.h \
    ui/videopane.h \
    ui/videosettings.h \
    ui/globalsetting.h \
    ui/statusevents.h \
    ui/toolbarmanager.h \
<<<<<<< HEAD
=======
    ui/loghandler.h \
>>>>>>> 82ff7901
    # ui/serialportDebug \
    host/HostManager.h \
    serial/ch9329.h \
    serial/SerialPortManager.h \
    target/KeyboardManager.h \
    target/MouseManager.h \
    target/Keymapping.h

FORMS    += \
    ui/imagesettings.ui \
    ui/mainwindow.ui \
    ui/settingdialog.ui \
    ui/videosettings.ui

RESOURCES += \
    openterfaceQT.rc \
    ui/mainwindow.qrc


# Link against the HID library
win32:LIBS += -lhid
win32:LIBS += -lsetupapi


# Set the target installation path to a directory within the build folder
target.path = $$PWD/build/install

INSTALLS += target

RC_FILE = openterfaceQT.rc

INCLUDEPATH += $$PWD/''
DEPENDPATH += $$PWD/''<|MERGE_RESOLUTION|>--- conflicted
+++ resolved
@@ -27,10 +27,8 @@
     ui/videosettings.cpp \
     ui/globalsetting.cpp \
     ui/toolbarmanager.cpp \
-<<<<<<< HEAD
-=======
     ui/loghandler.cpp \
->>>>>>> 82ff7901
+
     # ui/serialportDebug.cpp \
     host/HostManager.cpp \
     serial/SerialPortManager.cpp \
@@ -55,10 +53,7 @@
     ui/globalsetting.h \
     ui/statusevents.h \
     ui/toolbarmanager.h \
-<<<<<<< HEAD
-=======
     ui/loghandler.h \
->>>>>>> 82ff7901
     # ui/serialportDebug \
     host/HostManager.h \
     serial/ch9329.h \
