--- conflicted
+++ resolved
@@ -158,11 +158,8 @@
 
 # Build other modules
 for module in "${MODULES[@]}"; do
-<<<<<<< HEAD
-    if [[ "$module" != "qtbase" && "$module" != "qtshadertools" && "$module" != "qtdeclarative" && "$module" != "qttools" ]]; then
-=======
+
     if [[ "$module" != "qtbase" && "$module" != "qtshadertools" && "$module" != "qtdeclarative" ]]; then
->>>>>>> 431d7284
         cd "$BUILD_DIR/$module"
         mkdir -p build
         cd build
