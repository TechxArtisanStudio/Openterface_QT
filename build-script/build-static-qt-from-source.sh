--- conflicted
+++ resolved
@@ -154,42 +154,7 @@
 ninja
 sudo ninja install
 
-<<<<<<< HEAD
-# Build qttools
-echo "Building qttools..."
-if [ ! -d "$BUILD_DIR/qttools" ]; then
-    echo "Error: qttools directory not found at $BUILD_DIR/qttools"
-    ls -la "$BUILD_DIR"
-    exit 1
-fi
-cd "$BUILD_DIR/qttools"
-mkdir -p build
-cd build
-cmake -GNinja \
-    $CMAKE_COMMON_FLAGS \
-    -S .. \
-    -DCMAKE_INSTALL_PREFIX="$INSTALL_PREFIX" \
-    -DCMAKE_PREFIX_PATH="$INSTALL_PREFIX" \
-    -DBUILD_SHARED_LIBS=OFF \
-    -DFEATURE_linguist=ON \      
-    -DFEATURE_qdoc=OFF \         
-    -DBUILD_qdoc=OFF \ 
-    -DQT_FEATURE_clang=OFF \          
-    -DFEATURE_designer=OFF \     
-    -DFEATURE_assistant=OFF \    
-    ..
-ninja
-sudo ninja install
-
-if [ -f "$INSTALL_PREFIX/bin/lupdate" ] && [ -f "$INSTALL_PREFIX/bin/lrelease" ]; then
-    echo "lupdate and lrelease built successfully at $INSTALL_PREFIX/bin"
-else
-    echo "Error: lupdate or lrelease not found in $INSTALL_PREFIX/bin"
-    exit 1
-fi
-=======
-
->>>>>>> f4180517
+
 
 # Build other modules
 for module in "${MODULES[@]}"; do
