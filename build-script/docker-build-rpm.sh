#!/bin/bash

set -e

# =========================
# Build RPM package (.rpm)
# =========================
echo "Preparing RPM package..."

apt install -y rpm
if ! command -v rpmbuild >/dev/null 2>&1; then
	echo "Error: rpmbuild not found in the container. Please ensure 'rpm' is installed in the image." >&2
	exit 1
fi

SRC=/workspace/src
BUILD=/workspace/build
RPMTOP=/workspace/rpmbuild-shared

mkdir -p "${RPMTOP}/SPECS" "${RPMTOP}/SOURCES" "${RPMTOP}/BUILD" "${RPMTOP}/RPMS" "${RPMTOP}/SRPMS"

## VERSION and ARCH already computed above for .deb; reuse here
VERSION="${VERSION:-0.0.1}"
ARCH="${ARCH:-amd64}"

case "${ARCH}" in
	amd64|x86_64) RPM_ARCH=x86_64;;
	arm64|aarch64) RPM_ARCH=aarch64;;
	armhf|armv7l) RPM_ARCH=armv7hl;;
	*) RPM_ARCH=${ARCH};;
esac

# Copy build output and resources to SOURCES
if [ ! -f "${BUILD}/openterfaceQT" ]; then
	echo "Error: built binary not found at ${BUILD}/openterfaceQT" >&2
	exit 1
fi
cp "${BUILD}/openterfaceQT" "${RPMTOP}/SOURCES/"

# Copy launcher script
if [ -f "${SRC}/packaging/rpm/openterfaceQT-launcher.sh" ]; then
	cp "${SRC}/packaging/rpm/openterfaceQT-launcher.sh" "${RPMTOP}/SOURCES/"
	echo "✅ Launcher script copied to SOURCES"
else
	echo "Error: launcher script not found at ${SRC}/packaging/rpm/openterfaceQT-launcher.sh" >&2
	exit 1
fi

# Copy Qt Version Wrapper source and build script
if [ -f "${SRC}/packaging/rpm/qt_version_wrapper.c" ]; then
	cp "${SRC}/packaging/rpm/qt_version_wrapper.c" "${RPMTOP}/SOURCES/"
	echo "✅ Qt Version Wrapper source copied to SOURCES"
else
	echo "Warning: Qt Version Wrapper source not found at ${SRC}/packaging/rpm/qt_version_wrapper.c" >&2
fi

if [ -f "${SRC}/packaging/rpm/build-qt-wrapper.sh" ]; then
	cp "${SRC}/packaging/rpm/build-qt-wrapper.sh" "${RPMTOP}/SOURCES/"
	echo "✅ Qt Version Wrapper build script copied to SOURCES"
fi

if [ -f "${SRC}/packaging/rpm/setup-env.sh" ]; then
	cp "${SRC}/packaging/rpm/setup-env.sh" "${RPMTOP}/SOURCES/"
	echo "✅ Environment setup script copied to SOURCES"
fi

<<<<<<< HEAD
# Install patchelf and gcc for wrapper compilation
apt update && apt install -y patchelf gcc libmfx1

=======
>>>>>>> 38644596
# Verify Qt6 build exists
# CRITICAL: Must use a proper Qt6 build, NOT system libraries
QT_LIB_DIR="/opt/Qt6/lib"
if [ ! -d "${QT_LIB_DIR}" ]; then
    echo "❌ ERROR: Qt6 custom build not found at /opt/Qt6/lib"
    echo "   The RPM package requires a properly compiled Qt6 build."
    echo "   System Qt6 libraries cannot be used as they have version dependencies."
    exit 1
fi

# ============================================================
# BUILD Qt Version Wrapper (CRITICAL for Fedora compatibility)
# ============================================================
# This wrapper intercepts dlopen() calls and prevents system Qt6 from being loaded
echo "📋 RPM: Building Qt Version Wrapper library..."
if [ -f "${RPMTOP}/SOURCES/qt_version_wrapper.c" ]; then
    cd "${RPMTOP}/SOURCES"
    
    # Compile the wrapper
    gcc -shared -fPIC -o qt_version_wrapper.so \
        -DBUNDLED_QT_PATH=\"/usr/lib/openterfaceqt/qt6\" \
        qt_version_wrapper.c -ldl 2>&1 | sed 's/^/   /'
    
    if [ -f "qt_version_wrapper.so" ]; then
        echo "✅ Qt Version Wrapper compiled successfully"
        echo "   Size: $(stat -c%s qt_version_wrapper.so) bytes"
    else
        echo "⚠️  Warning: Qt Version Wrapper compilation failed"
        echo "   Application may encounter Qt version conflicts on Fedora"
    fi
    
    cd - > /dev/null
else
    echo "⚠️  Qt Version Wrapper source not available"
fi

# Copy Qt plugins to SOURCES (SELECTIVE: only essential plugins to reduce RPM size)
QT_PLUGIN_DIR="/opt/Qt6/plugins"
if [ -d "${QT_PLUGIN_DIR}" ]; then
    echo "📋 RPM: Qt plugins will be copied via unified library configuration..."
fi

# Copy Qt QML imports to SOURCES (SELECTIVE: only essential modules)
QT_QML_DIR="/opt/Qt6/qml"
if [ -d "${QT_QML_DIR}" ]; then
    echo "📋 RPM: Checking for essential Qt QML modules (selective bundling)..."
    
    # Only copy if actually used by application - check if application uses QML
    if strings "${RPMTOP}/SOURCES/openterfaceQT" 2>/dev/null | grep -q "qml\|QML\|QtQuick"; then
        echo "   ✅ Application uses QML, copying essential modules..."
        mkdir -p "${RPMTOP}/SOURCES/qt6/qml"
        
        # Only copy core QML modules needed at runtime
        ESSENTIAL_QML=(
            "Qt"           # Core Qt QML module
            "QtCore"       # QtCore bindings
        )
        
        for qml_module in "${ESSENTIAL_QML[@]}"; do
            if [ -d "${QT_QML_DIR}/${qml_module}" ]; then
                echo "      Copying ${qml_module}..."
                mkdir -p "${RPMTOP}/SOURCES/qt6/qml/${qml_module}"
                cp -r "${QT_QML_DIR}/${qml_module}"/* "${RPMTOP}/SOURCES/qt6/qml/${qml_module}/" 2>/dev/null || true
            fi
        done
        echo "   ✅ Essential QML modules copied"
    else
        echo "   ℹ️  Application doesn't use QML, skipping QML module bundling"
    fi
fi

# Copy SVG-specific Qt libraries and plugins to SOURCES (CONDITIONAL: only if SVG icons used)
echo "📋 RPM: Checking for SVG icon usage in application..."

# OPTIMIZATION: Only bundle SVG libraries if project contains SVG icons
if find "${SRC}/images" -name "*.svg" 2>/dev/null | grep -q .; then
    echo "   ✅ SVG icons detected - will bundle SVG support"
else
    echo "   ℹ️  No SVG icons detected - skipping SVG library bundling (size optimization: ~5-10MB saved)"
fi

# ============================================================
# Generic library copying function
# ============================================================
# This function eliminates code duplication for library copying
# Usage: copy_libraries "VARNAME" "Display Name" "lib_pattern" "ERROR|WARNING" "target_dir" "search_dir1" "search_dir2" ...
copy_libraries() {
    local var_name="$1"
    local display_name="$2"
    local lib_pattern="$3"
    local severity="$4"  # ERROR or WARNING
    local target_dir="$5"
    shift 5
    local search_dirs=("$@")
    
    echo "� RPM: Searching for ${display_name} libraries..."
    local found=0
    
    for search_dir in "${search_dirs[@]}"; do
        echo "   Checking: $search_dir"
        if [ -d "$search_dir" ]; then
            if ls "$search_dir"/${lib_pattern}* >/dev/null 2>&1; then
                echo "   ✅ Found ${display_name} in $search_dir"
                local files=$(ls -la "$search_dir"/${lib_pattern}* 2>/dev/null)
                echo "   Files found:"
                echo "$files" | sed 's/^/     /'
                # Copy both actual files AND symlinks to preserve library versioning chains
                find "$search_dir" -maxdepth 1 -name "${lib_pattern}*" \( -type f -o -type l \) -exec cp -avP {} "${target_dir}/" \; 2>&1 | sed 's/^/     /'
                echo "   ✅ ${display_name} libraries copied to ${target_dir}"
                found=1
                break
            else
                echo "   ✗ No ${display_name} found in $search_dir"
            fi
        else
            echo "   ✗ Directory does not exist: $search_dir"
        fi
    done
    
    if [ $found -eq 0 ]; then
        if [ "$severity" = "ERROR" ]; then
            echo "❌ ERROR: ${display_name} libraries not found in any search path!"
        else
            echo "⚠️  Warning: ${display_name} libraries not found"
        fi
    else
        echo "✅ ${display_name} found and copied"
    fi
    
    # Export result as a variable (e.g., LIBBZ2_FOUND=1)
    eval "${var_name}_FOUND=$found"
}

# ============================================================
# Define library copying configurations in a unified structure
# Format: variable_name|display_name|lib_pattern|severity|target_subdir|search_dirs...
# target_subdir: "" (root), "ffmpeg", or "gstreamer"
# ============================================================

# Create target directories
mkdir -p "${RPMTOP}/SOURCES/ffmpeg"
mkdir -p "${RPMTOP}/SOURCES/gstreamer"
mkdir -p "${RPMTOP}/SOURCES/gstreamer/gstreamer-1.0"
mkdir -p "${RPMTOP}/SOURCES/qt6"
mkdir -p "${RPMTOP}/SOURCES/qt6/plugins"
mkdir -p "${RPMTOP}/SOURCES/qt6/plugins/imageformats"
mkdir -p "${RPMTOP}/SOURCES/qt6/plugins/iconengines"
mkdir -p "${RPMTOP}/SOURCES/qt6/plugins/platforms"
mkdir -p "${RPMTOP}/SOURCES/qt6/plugins/platforminputcontexts"


# Common search directories for Qt6 libraries
QT_LIB_SEARCH_DIRS="/opt/Qt6/lib|/usr/lib/x86_64-linux-gnu|/usr/lib"

# Common search directories for Qt6 plugins
QT_PLUGIN_SEARCH_DIRS="/opt/Qt6/plugins|/opt/Qt6/plugins/imageformats|/opt/Qt6/plugins/iconengines|/opt/Qt6/plugins"

# Common search directories for FFmpeg libraries
FFMPEG_LIB_SEARCH_DIRS="/opt/ffmpeg/lib|/usr/lib/x86_64-linux-gnu|/usr/lib"

# Common search directories for GStreamer libraries
GSTREAMER_LIB_SEARCH_DIRS="/opt/gstreamer/lib/x86_64-linux-gnu|/usr/lib/x86_64-linux-gnu|/usr/lib"

# Common search directories for GStreamer plugins
GSTREAMER_PLUGIN_SEARCH_DIRS="/opt/gstreamer/lib/x86_64-linux-gnu/gstreamer-1.0|/usr/lib/x86_64-linux-gnu/gstreamer-1.0|/usr/lib/gstreamer-1.0"

# Unified library configurations with target subdirectories
declare -a UNIFIED_LIBRARY_CONFIGS=(
    # Qt6 libraries -> ${RPMTOP}/SOURCES/qt6
    # Using common Qt6 library search directories
    "QTCORE|Qt6 core|libQt6Core.so|ERROR|qt6|${QT_LIB_SEARCH_DIRS}"
    "QTGUI|Qt6 gui|libQt6Gui.so|ERROR|qt6|${QT_LIB_SEARCH_DIRS}"
    "QTWIDGETS|Qt6 widgets|libQt6Widgets.so|ERROR|qt6|${QT_LIB_SEARCH_DIRS}"
    # Common search directories for Qt6 libraries
    "QTSERIALPORT|Qt6 serial port|libQt6SerialPort.so|WARNING|qt6|${QT_LIB_SEARCH_DIRS}"
    "QTSHADERTOOLS|Qt6 shader tools|libQt6ShaderTools.so|WARNING|qt6|${QT_LIB_SEARCH_DIRS}"
    "QTSVGWIDGETS|Qt6 SVG widgets|libQt6SvgWidgets.so|WARNING|qt6|${QT_LIB_SEARCH_DIRS}"
    "QTUITOOLS|Qt6 UI tools|libQt6UiTools.so|WARNING|qt6|${QT_LIB_SEARCH_DIRS}"
    "QTXML|Qt6 XML|libQt6Xml.so|WARNING|qt6|${QT_LIB_SEARCH_DIRS}"
    "QTTEST|Qt6 test|libQt6Test.so|WARNING|qt6|${QT_LIB_SEARCH_DIRS}"
    "QTQML|Qt6 qml|libQt6Qml.so|ERROR|qt6|${QT_LIB_SEARCH_DIRS}"
    "QTQMLCOMPILER|Qt6 QML compiler|libQt6QmlCompiler.so|WARNING|qt6|${QT_LIB_SEARCH_DIRS}"
    "QTQMLCORE|Qt6 QML core|libQt6QmlCore.so|WARNING|qt6|${QT_LIB_SEARCH_DIRS}"
    "QTQMLXMLLISTMODEL|Qt6 QML XML list model|libQt6QmlXmlListModel.so|WARNING|qt6|${QT_LIB_SEARCH_DIRS}"
    "QTQMLMODELS|Qt6 QML models|libQt6QmlModels.so|WARNING|qt6|${QT_LIB_SEARCH_DIRS}"
    "QTQMLWORKERSCRIPT|Qt6 QML worker script|libQt6QmlWorkerScript.so|WARNING|qt6|${QT_LIB_SEARCH_DIRS}"
    "QTQUICK|Qt6 quick|libQt6Quick.so|WARNING|qt6|${QT_LIB_SEARCH_DIRS}"
    "QTWAYLANDCLIENT|Qt6 Wayland Client|libQt6WaylandClient.so|WARNING|qt6|${QT_LIB_SEARCH_DIRS}"
    "QTXCBQPA|Qt6 XCB QPA|libQt6XcbQpa.so|ERROR|qt6|${QT_LIB_SEARCH_DIRS}"
    "QTCORE5COMPAT|Qt6 core5 compat|libQt6Core5Compat.so|WARNING|qt6|${QT_LIB_SEARCH_DIRS}"
    "QTGUIPRIVATE|Qt6 gui private|libQt6GuiPrivate.so|WARNING|qt6|${QT_LIB_SEARCH_DIRS}"
    "QTDBUS|Qt6 D-Bus|libQt6DBus.so|WARNING|qt6|${QT_LIB_SEARCH_DIRS}"
    "QTMULTIMEDIA|Qt6 multimedia|libQt6Multimedia.so|WARNING|qt6|${QT_LIB_SEARCH_DIRS}"
    "QTMULTIMEDIAQUICK|Qt6 multimedia quick|libQt6MultimediaQuick.so|WARNING|qt6|${QT_LIB_SEARCH_DIRS}"
    "QTMULTIMEDIAWIDGETS|Qt6 multimedia widgets|libQt6MultimediaWidgets.so|WARNING|qt6|${QT_LIB_SEARCH_DIRS}"
    "QTNETWORK|Qt6 network|libQt6Network.so|WARNING|qt6|${QT_LIB_SEARCH_DIRS}"
    "QTOPENGL|Qt6 OpenGL|libQt6OpenGL.so|WARNING|qt6|${QT_LIB_SEARCH_DIRS}"
    "QTQUICKCONTROLS2|Qt6 quick controls 2|libQt6QuickControls2.so|WARNING|qt6|${QT_LIB_SEARCH_DIRS}"
    "QTQUICKSHAPES|Qt6 quick shapes|libQt6QuickShapes.so|WARNING|qt6|${QT_LIB_SEARCH_DIRS}"
    "QTQUICKLAYOUTS|Qt6 quick layouts|libQt6QuickLayouts.so|WARNING|qt6|${QT_LIB_SEARCH_DIRS}"
    "QTQUICKTEMPLATES2|Qt6 quick templates 2|libQt6QuickTemplates2.so|WARNING|qt6|${QT_LIB_SEARCH_DIRS}"
    "QTQUICKPARTICLES|Qt6 quick particles|libQt6QuickParticles.so|WARNING|qt6|${QT_LIB_SEARCH_DIRS}"
    "QTOPENGLWIDGETS|Qt6 opengl widgets|libQt6OpenGLWidgets.so|WARNING|qt6|${QT_LIB_SEARCH_DIRS}"
    "QTSVG|Qt6 svg|libQt6Svg.so|WARNING|qt6|${QT_LIB_SEARCH_DIRS}"
    
    # Qt6 plugins -> ${RPMTOP}/SOURCES/qt6/plugins/imageformats and iconengines
    # Using common Qt6 plugin search directories
    "QTPLUGIN_SVG|Qt6 SVG image format plugin|libqsvg.so|WARNING|qt6/plugins/imageformats|${QT_PLUGIN_SEARCH_DIRS}"
    "QTPLUGIN_SVGICON|Qt6 SVG icon engine plugin|libqsvgicon.so|WARNING|qt6/plugins/iconengines|${QT_PLUGIN_SEARCH_DIRS}"
    
    # Qt6 platform plugins -> ${RPMTOP}/SOURCES/qt6/plugins/platforms
    "QTPLUGIN_QXC|Qt6 XCB platform|libqxcb.so|ERROR|qt6/plugins/platforms|${QT_PLUGIN_SEARCH_DIRS}/platforms"
    "QTPLUGIN_WAYLAND_EGL|Qt6 Wayland EGL platform|libqwayland-egl.so|WARNING|qt6/plugins/platforms|${QT_PLUGIN_SEARCH_DIRS}/platforms"
    "QTPLUGIN_WAYLAND_GENERIC|Qt6 Wayland generic platform|libqwayland-generic.so|WARNING|qt6/plugins/platforms|${QT_PLUGIN_SEARCH_DIRS}/platforms"
    "QTPLUGIN_EGLFS|Qt6 EGLFS platform|libqeglfs.so|WARNING|qt6/plugins/platforms|${QT_PLUGIN_SEARCH_DIRS}/platforms"
    "QTPLUGIN_MINIMAL|Qt6 minimal platform|libqminimal.so|WARNING|qt6/plugins/platforms|${QT_PLUGIN_SEARCH_DIRS}/platforms"
    "QTPLUGIN_MINIMALEGL|Qt6 minimal EGL platform|libqminimalegl.so|WARNING|qt6/plugins/platforms|${QT_PLUGIN_SEARCH_DIRS}/platforms"
    "QTPLUGIN_LINUXFB|Qt6 Linux framebuffer platform|libqlinuxfb.so|WARNING|qt6/plugins/platforms|${QT_PLUGIN_SEARCH_DIRS}/platforms"
    "QTPLUGIN_OFFSCREEN|Qt6 offscreen platform|libqoffscreen.so|WARNING|qt6/plugins/platforms|${QT_PLUGIN_SEARCH_DIRS}/platforms"
    "QTPLUGIN_VNC|Qt6 VNC platform|libqvnc.so|WARNING|qt6/plugins/platforms|${QT_PLUGIN_SEARCH_DIRS}/platforms"
    "QTPLUGIN_VKKHRDISPLAY|Qt6 VK KHR display platform|libqvkkhrdisplay.so|WARNING|qt6/plugins/platforms|${QT_PLUGIN_SEARCH_DIRS}/platforms"
    
    # Qt6 platform input context plugins -> ${RPMTOP}/SOURCES/qt6/plugins/platforminputcontexts
    "QTPLUGIN_COMPOSE|Qt6 compose platform input context|libcomposeplatforminputcontextplugin.so|WARNING|qt6/plugins/platforminputcontexts|${QT_PLUGIN_SEARCH_DIRS}/platforminputcontexts"
    "QTPLUGIN_IBUS|Qt6 IBus platform input context|libibusplatforminputcontextplugin.so|WARNING|qt6/plugins/platforminputcontexts|${QT_PLUGIN_SEARCH_DIRS}/platforminputcontexts"
    
    # GPU/Rendering libraries (CRITICAL for display)
    "EGL|libEGL|libEGL.so|WARNING||/lib/x86_64-linux-gnu|/opt/Qt6/lib|/usr/lib/x86_64-linux-gnu|/usr/lib|/usr/lib64|/lib"
    "GL|libGL|libGL.so|WARNING||/lib/x86_64-linux-gnu|/opt/Qt6/lib|/usr/lib/x86_64-linux-gnu|/usr/lib|/usr/lib64|/lib"
    "GLX|libGLX|libGLX.so|WARNING||/lib/x86_64-linux-gnu|/opt/Qt6/lib|/usr/lib/x86_64-linux-gnu|/usr/lib|/usr/lib64|/lib"
    "GLESV2|libGLESv2|libGLESv2.so|WARNING||/lib/x86_64-linux-gnu|/opt/Qt6/lib|/usr/lib/x86_64-linux-gnu|/usr/lib|/usr/lib64|/lib"
    "GLVND|libglvnd|libglvnd.so|WARNING||/lib/x86_64-linux-gnu|/opt/Qt6/lib|/usr/lib/x86_64-linux-gnu|/usr/lib|/usr/lib64|/lib"
    "GLDISPATCH|libGLdispatch|libGLdispatch.so|WARNING||/lib/x86_64-linux-gnu|/opt/Qt6/lib|/usr/lib/x86_64-linux-gnu|/usr/lib|/usr/lib64|/lib"
    "OPENGL|libOpenGL|libOpenGL.so|WARNING||/lib/x86_64-linux-gnu|/opt/Qt6/lib|/usr/lib/x86_64-linux-gnu|/usr/lib|/usr/lib64|/lib"
    
    # Core media libraries
    "LIBUSB|libusb|libusb*.so|ERROR||/opt/libusb/lib|/opt/ffmpeg/lib|/usr/lib/x86_64-linux-gnu|/usr/lib"
    "GUDEV|GUdev device|libgudev-1.0.so|WARNING||/usr/lib/x86_64-linux-gnu|/usr/lib"
    "JPEG|libjpeg|libjpeg.so|ERROR||/opt/ffmpeg/lib|/usr/lib/x86_64-linux-gnu|/usr/lib"
    "TURBOJPEG|libturbojpeg|libturbojpeg.so|ERROR||/opt/ffmpeg/lib|/usr/lib/x86_64-linux-gnu|/usr/lib"
    "VA|VA-API|libva.so|WARNING||/usr/lib/x86_64-linux-gnu|/usr/lib"
    "VADRM|VA-API DRM|libva-drm.so|WARNING||/usr/lib/x86_64-linux-gnu|/usr/lib"
    "VAX11|VA-API X11|libva-x11.so|WARNING||/usr/lib/x86_64-linux-gnu|/usr/lib"
    "VDPAU|VDPAU|libvdpau.so|WARNING||/usr/lib/x86_64-linux-gnu|/usr/lib"
    
    # Compression libraries (FFmpeg dependencies)
    "BZ2|libbz2|libbz2.so|WARNING||/usr/lib/x86_64-linux-gnu|/usr/lib"
    "Z|zlib|libz.so|WARNING||/usr/lib/x86_64-linux-gnu|/usr/lib"
    "LZMA|liblzma|liblzma.so|WARNING||/usr/lib/x86_64-linux-gnu|/usr/lib"
    
    # FFmpeg libraries -> ${RPMTOP}/SOURCES/ffmpeg
    # Using common FFmpeg library search directories
    "AVDEVICE|FFmpeg avdevice|libavdevice.so|WARNING|ffmpeg|${FFMPEG_LIB_SEARCH_DIRS}"
    "AVCODEC|FFmpeg avcodec|libavcodec.so|WARNING|ffmpeg|${FFMPEG_LIB_SEARCH_DIRS}"
    "AVFORMAT|FFmpeg avformat|libavformat.so|WARNING|ffmpeg|${FFMPEG_LIB_SEARCH_DIRS}"
    "AVUTIL|FFmpeg avutil|libavutil.so|WARNING|ffmpeg|${FFMPEG_LIB_SEARCH_DIRS}"
    "SWSCALE|FFmpeg swscale|libswscale.so|WARNING|ffmpeg|${FFMPEG_LIB_SEARCH_DIRS}"
    "SWRESAMPLE|FFmpeg swresample|libswresample.so|WARNING|ffmpeg|${FFMPEG_LIB_SEARCH_DIRS}"
    "AVFILTER|FFmpeg avfilter|libavfilter.so|WARNING|ffmpeg|${FFMPEG_LIB_SEARCH_DIRS}"
    "POSTPROC|FFmpeg postproc|libpostproc.so|WARNING|ffmpeg|${FFMPEG_LIB_SEARCH_DIRS}"
    "MFX|Intel Media SDK|libmfx.so|ERROR|ffmpeg|${FFMPEG_LIB_SEARCH_DIRS}"
    
    # GStreamer libraries -> ${RPMTOP}/SOURCES/gstreamer
    # Using common GStreamer library search directories
    "GSTREAMER|GStreamer core|libgstreamer-1.0.so|WARNING|gstreamer|${GSTREAMER_LIB_SEARCH_DIRS}"
    "GSTBASE|GStreamer base|libgstbase-1.0.so|WARNING|gstreamer|${GSTREAMER_LIB_SEARCH_DIRS}"
    "GSTAUDIO|GStreamer audio|libgstaudio-1.0.so|WARNING|gstreamer|${GSTREAMER_LIB_SEARCH_DIRS}"
    "GSTPBUTILS|GStreamer playback utils|libgstpbutils-1.0.so|WARNING|gstreamer|${GSTREAMER_LIB_SEARCH_DIRS}"
    "GSTVIDEO|GStreamer video|libgstvideo-1.0.so|WARNING|gstreamer|${GSTREAMER_LIB_SEARCH_DIRS}"
    "GSTAPP|GStreamer app|libgstapp-1.0.so|WARNING|gstreamer|${GSTREAMER_LIB_SEARCH_DIRS}"
    "GSTCODECS|GStreamer codecs|libgstcodecs-1.0.so|WARNING|gstreamer|${GSTREAMER_LIB_SEARCH_DIRS}"
    "GSTCODECPARSERS|GStreamer codec parsers|libgstcodecparsers-1.0.so|WARNING|gstreamer|${GSTREAMER_LIB_SEARCH_DIRS}"
    "GSTTAG|GStreamer tag|libgsttag-1.0.so|WARNING|gstreamer|${GSTREAMER_LIB_SEARCH_DIRS}"
    "GSTRTP|GStreamer RTP|libgstrtp-1.0.so|WARNING|gstreamer|${GSTREAMER_LIB_SEARCH_DIRS}"
    "GSTRTSP|GStreamer RTSP|libgstrtsp-1.0.so|WARNING|gstreamer|${GSTREAMER_LIB_SEARCH_DIRS}"
    "GSTSDP|GStreamer SDP|libgstsdp-1.0.so|WARNING|gstreamer|${GSTREAMER_LIB_SEARCH_DIRS}"
    "GSTALLOCATORS|GStreamer allocators|libgstallocators-1.0.so|WARNING|gstreamer|${GSTREAMER_LIB_SEARCH_DIRS}"
    "GSTGL|GStreamer OpenGL|libgstgl-1.0.so|WARNING|gstreamer|${GSTREAMER_LIB_SEARCH_DIRS}"
    "ORC|ORC optimization|liborc-0.4.so|WARNING|gstreamer|/usr/lib/x86_64-linux-gnu|/usr/lib"
    "V4L|v4l-utils|libv4l*.so|WARNING|gstreamer|/usr/lib/x86_64-linux-gnu|/usr/lib"
    "V4L1|v4l1 compatibility|libv4l1.so|WARNING|gstreamer|/usr/lib/x86_64-linux-gnu|/usr/lib"
    "V4LCONVERT|v4l format conversion|libv4lconvert.so|WARNING|gstreamer|/usr/lib/x86_64-linux-gnu|/usr/lib"
    
    # GStreamer plugins -> ${RPMTOP}/SOURCES/gstreamer/gstreamer-1.0
    # Using common GStreamer plugin search directories
    "GSTPLUGIN_VIDEO4LINUX2|GStreamer V4L2 video capture|libgstvideo4linux2.so|WARNING|gstreamer/gstreamer-1.0|${GSTREAMER_PLUGIN_SEARCH_DIRS}"
    "GSTPLUGIN_V4L2CODECS|GStreamer V4L2 hardware codecs|libgstv4l2codecs.so|WARNING|gstreamer/gstreamer-1.0|${GSTREAMER_PLUGIN_SEARCH_DIRS}"
    "GSTPLUGIN_VIDEOCONVERTSCALE|GStreamer video format conversion|libgstvideoconvertscale.so|WARNING|gstreamer/gstreamer-1.0|${GSTREAMER_PLUGIN_SEARCH_DIRS}"
    "GSTPLUGIN_VIDEORATE|GStreamer video frame rate conversion|libgstvideorate.so|WARNING|gstreamer/gstreamer-1.0|${GSTREAMER_PLUGIN_SEARCH_DIRS}"
    "GSTPLUGIN_COREELEMENTS|GStreamer core elements|libgstcoreelements.so|WARNING|gstreamer/gstreamer-1.0|${GSTREAMER_PLUGIN_SEARCH_DIRS}"
    "GSTPLUGIN_TYPEFIND|GStreamer type detection|libgsttypefindfunctions.so|WARNING|gstreamer/gstreamer-1.0|${GSTREAMER_PLUGIN_SEARCH_DIRS}"
    "GSTPLUGIN_APP|GStreamer application integration|libgstapp.so|WARNING|gstreamer/gstreamer-1.0|${GSTREAMER_PLUGIN_SEARCH_DIRS}"
    "GSTPLUGIN_PLAYBACK|GStreamer playback elements|libgstplayback.so|WARNING|gstreamer/gstreamer-1.0|${GSTREAMER_PLUGIN_SEARCH_DIRS}"
    "GSTPLUGIN_JPEG|GStreamer JPEG codec|libgstjpeg.so|WARNING|gstreamer/gstreamer-1.0|${GSTREAMER_PLUGIN_SEARCH_DIRS}"
    "GSTPLUGIN_XIMAGESINK|GStreamer X11 video sink|libgstximagesink.so|WARNING|gstreamer/gstreamer-1.0|${GSTREAMER_PLUGIN_SEARCH_DIRS}"
    "GSTPLUGIN_XVIMAGESINK|GStreamer XVideo sink|libgstxvimagesink.so|WARNING|gstreamer/gstreamer-1.0|${GSTREAMER_PLUGIN_SEARCH_DIRS}"
    "GSTPLUGIN_AUTODETECT|GStreamer auto detection|libgstautodetect.so|WARNING|gstreamer/gstreamer-1.0|${GSTREAMER_PLUGIN_SEARCH_DIRS}"
    "GSTPLUGIN_PULSEAUDIO|GStreamer PulseAudio|libgstpulseaudio.so|WARNING|gstreamer/gstreamer-1.0|${GSTREAMER_PLUGIN_SEARCH_DIRS}"
    "GSTPLUGIN_AUDIOPARSERS|GStreamer audio parsers|libgstaudioparsers.so|WARNING|gstreamer/gstreamer-1.0|${GSTREAMER_PLUGIN_SEARCH_DIRS}"
    "GSTPLUGIN_AUDIOCONVERT|GStreamer audio conversion|libgstaudioconvert.so|WARNING|gstreamer/gstreamer-1.0|${GSTREAMER_PLUGIN_SEARCH_DIRS}"
    "GSTPLUGIN_AUDIORESAMPLE|GStreamer audio resampling|libgstaudioresample.so|WARNING|gstreamer/gstreamer-1.0|${GSTREAMER_PLUGIN_SEARCH_DIRS}"
    "LIBDW|DW support library|libdw.so|WARNING|gstreamer/gstreamer-1.0|/usr/lib/x86_64-linux-gnu|/usr/lib"
    "XCBCURSOR|XCB cursor support|libxcb-cursor.so|ERROR|qt6|/usr/lib/x86_64-linux-gnu|/usr/lib"
    "XCB|X11 XCB|libxcb.so|ERROR|qt6|/usr/lib/x86_64-linux-gnu|/usr/lib"
    "XCBUTIL|XCB utilities|libxcb-util.so|WARNING|qt6|/usr/lib/x86_64-linux-gnu|/usr/lib"
)

# Process all library configurations
echo "🔍 Copying required libraries to RPM SOURCES..."
for config in "${UNIFIED_LIBRARY_CONFIGS[@]}"; do
    IFS='|' read -r var_name display_name lib_pattern severity target_subdir search_dirs_str <<< "$config"
    IFS='|' read -ra search_dirs <<< "$search_dirs_str"
    
    # Determine full target directory
    if [ -z "$target_subdir" ]; then
        target_dir="${RPMTOP}/SOURCES"
    else
        target_dir="${RPMTOP}/SOURCES/${target_subdir}"
    fi
    
    copy_libraries "$var_name" "$display_name" "$lib_pattern" "$severity" "$target_dir" "${search_dirs[@]}"
done

echo "📋 RPM: Final SOURCES directory contents:"
ls -lah "${RPMTOP}/SOURCES/" | head -30

# Update the binary's rpath to point to /usr/lib/openterfaceqt for RPM
# CRITICAL: The binary needs BOTH RPATH and possibly RUNPATH
if [ -f "${RPMTOP}/SOURCES/openterfaceQT" ]; then
    echo "Updating binary loader paths for RPM bundled libraries..."
    echo "   This makes bundled Qt libraries load BEFORE system Qt libraries"
    
    # First, try to REMOVE any existing RPATH/RUNPATH to start clean
    patchelf --remove-rpath "${RPMTOP}/SOURCES/openterfaceQT" 2>/dev/null || true
    
    # Set RPATH (preferred, checked by glibc before /lib64)
    RPATH_DIRS='/usr/lib/openterfaceqt/qt6:/usr/lib/openterfaceqt/ffmpeg:/usr/lib/openterfaceqt/gstreamer:/usr/lib/openterfaceqt'
    echo "   Setting RPATH to: $RPATH_DIRS"
    patchelf --set-rpath "$RPATH_DIRS" "${RPMTOP}/SOURCES/openterfaceQT"
    
    # Verify RPATH was set
    ACTUAL_RPATH=$(patchelf --print-rpath "${RPMTOP}/SOURCES/openterfaceQT" 2>/dev/null || echo "FAILED")
    echo "   ✅ RPATH set to: $ACTUAL_RPATH"
    
    # CRITICAL: Also check if we need to set RUNPATH (used by some linkers)
    # On systems with LD_LIBRARY_PATH, RUNPATH takes precedence, so we want it too
    if patchelf --help 2>/dev/null | grep -q "set-runpath"; then
        echo "   Setting RUNPATH (for LD_LIBRARY_PATH precedence)..."
        patchelf --set-runpath "$RPATH_DIRS" "${RPMTOP}/SOURCES/openterfaceQT" 2>/dev/null || true
    fi
    
    # Verify final state
    echo "   Final loader configuration:"
    patchelf --print-rpath "${RPMTOP}/SOURCES/openterfaceQT" 2>/dev/null | sed 's/^/     RPATH: /'
fi

# Generate spec from template
SPEC_TEMPLATE="${SRC}/packaging/rpm/spec"
SPEC_OUT="${RPMTOP}/SPECS/openterfaceqt.spec"
if [ -f "${SPEC_TEMPLATE}" ]; then
	sed -e "s/\${VERSION}/${VERSION}/g" \
			-e "s/\${ARCH}/${RPM_ARCH}/g" \
			"${SPEC_TEMPLATE}" > "${SPEC_OUT}"
else
	echo "Error: RPM spec template not found at ${SPEC_TEMPLATE}" >&2
	exit 1
fi

# Copy icon files (both PNG and SVG) if available
# These will be installed to /usr/share/icons/hicolor/ in the spec file
echo "📋 RPM: Copying icon files..."
if [ -f "${SRC}/images/icon_256.png" ]; then
	cp "${SRC}/images/icon_256.png" "${RPMTOP}/SOURCES/icon_256.png"
	echo "   ✅ Icon PNG copied"
else
	echo "   ⚠️  Warning: icon_256.png not found"
fi

if [ -f "${SRC}/images/icon_256.svg" ]; then
	cp "${SRC}/images/icon_256.svg" "${RPMTOP}/SOURCES/icon_256.svg"
	echo "   ✅ Icon SVG copied"
fi

# Copy desktop file to SOURCES
if [ -f "${SRC}/packaging/com.openterface.openterfaceQT.desktop" ]; then
	mkdir -p "${RPMTOP}/SOURCES/packaging"
	cp "${SRC}/packaging/com.openterface.openterfaceQT.desktop" "${RPMTOP}/SOURCES/packaging/"
	echo "✅ Desktop file copied to SOURCES"
else
	echo "Warning: Desktop file not found at ${SRC}/packaging/com.openterface.openterfaceQT.desktop" >&2
fi

# Normalize library symlinks in SOURCES before building RPM
# This ensures ldconfig doesn't complain about non-symlink files during installation
echo "📋 RPM: Normalizing library symlinks in SOURCES..."
if [ -d "${RPMTOP}/SOURCES" ]; then
	cd "${RPMTOP}/SOURCES"
	
	# Process all library files to create proper symlink chains
	# Find all .so.X.X.X files and create symlinks for .so.X and .so
	for fullfile in *.so.*.* ; do
		[ -f "$fullfile" ] || continue
		
		# Extract base name (e.g., libQt6Core from libQt6Core.so.6.6.3)
		base=$(echo "$fullfile" | sed 's/\.so\..*//')
		
		# Extract soname (e.g., libQt6Core.so.6 from libQt6Core.so.6.6.3)
		soname=$(echo "$fullfile" | sed 's/\(.*\.so\.[0-9]*\)\.*.*/\1/')
		
		# Create major version symlink if needed
		if [ "$soname" != "$fullfile" ]; then
			if [ ! -L "$soname" ] && [ ! -f "$soname" ]; then
				ln -sf "$fullfile" "$soname"
				echo "   ✅ Created symlink: $soname -> $fullfile"
			elif [ -f "$soname" ]; then
				# If real file exists, remove and replace with symlink
				rm -f "$soname"
				ln -sf "$fullfile" "$soname"
				echo "   ✅ Converted to symlink: $soname -> $fullfile"
			fi
		fi
		
		# Create base .so symlink if needed
		if [ ! -L "$base.so" ] && [ ! -f "$base.so" ]; then
			ln -sf "$fullfile" "$base.so"
			echo "   ✅ Created symlink: $base.so -> $fullfile"
		fi
	done
	
	echo "✅ Library symlinks normalized in SOURCES"
	cd - > /dev/null
fi

# Build the RPM
rpmbuild --define "_topdir ${RPMTOP}" -bb "${SPEC_OUT}"

# Move resulting RPM to build output with normalized name
RPM_OUT_NAME="openterfaceQT_${VERSION}_${RPM_ARCH}.rpm"
FOUND_RPM=$(find "${RPMTOP}/RPMS" -name "*.rpm" -type f | head -n1 || true)
if [ -n "${FOUND_RPM}" ]; then
	mv "${FOUND_RPM}" "${BUILD}/${RPM_OUT_NAME}"
	echo "RPM package created at ${BUILD}/${RPM_OUT_NAME}"
else
	echo "Error: RPM build did not produce an output." >&2
	exit 1
fi

# Diagnostic: Ensure FFmpeg libs (incl. libmfx) exist in buildroot and are included in RPM
echo "🔍 RPM Build Diagnostics: Listing FFmpeg libs in BUILDROOT and package contents"
BUILDROOT_DIR=$(find "${RPMTOP}/BUILDROOT" -maxdepth 1 -type d -name "*openterfaceqt-*" | head -n1 || true)
if [ -n "${BUILDROOT_DIR}" ]; then
    echo "Buildroot directory: ${BUILDROOT_DIR}"
    ls -la "${BUILDROOT_DIR}/usr/lib/openterfaceqt/ffmpeg" || echo "   ⚠️  No ffmpeg directory in buildroot"
else
    echo "   ⚠️  No BUILDROOT directory found"
fi

if [ -f "${BUILD}/${RPM_OUT_NAME}" ]; then
    echo "Listing ffmpeg files inside RPM package:" 
    rpm -qpl "${BUILD}/${RPM_OUT_NAME}" | grep -i "openterfaceqt/ffmpeg" || echo "   ⚠️  No ffmpeg libs found in RPM package"
    # Check specifically for libmfx
    if rpm -qpl "${BUILD}/${RPM_OUT_NAME}" | grep -i "openterfaceqt/ffmpeg/libmfx" >/dev/null 2>&1; then
        echo "✅ libmfx found inside RPM package"
    else
        echo "⚠️  libmfx NOT found inside RPM package"
    fi
fi<|MERGE_RESOLUTION|>--- conflicted
+++ resolved
@@ -64,12 +64,6 @@
 	echo "✅ Environment setup script copied to SOURCES"
 fi
 
-<<<<<<< HEAD
-# Install patchelf and gcc for wrapper compilation
-apt update && apt install -y patchelf gcc libmfx1
-
-=======
->>>>>>> 38644596
 # Verify Qt6 build exists
 # CRITICAL: Must use a proper Qt6 build, NOT system libraries
 QT_LIB_DIR="/opt/Qt6/lib"
