cmake_minimum_required(VERSION 3.16)
project(openterfaceQT VERSION 1.0 LANGUAGES C CXX)

set(CMAKE_INCLUDE_CURRENT_DIR ON)
set(CMAKE_AUTOUIC ON)

# Option to control static linking of FFmpeg
option(USE_FFMPEG_STATIC "Use static FFmpeg libraries" ON)

# Prefer static libraries
if(USE_FFMPEG_STATIC)
    set(CMAKE_FIND_STATIC_PREFER ON)
endif()
set(CMAKE_AUTOUIC ON)

# Option to control static linking of FFmpeg
option(USE_FFMPEG_STATIC "Use static FFmpeg libraries" ON)

# Prefer static libraries
if(USE_FFMPEG_STATIC)
    set(CMAKE_FIND_STATIC_PREFER ON)
endif()

find_package(QT NAMES Qt5 Qt6 REQUIRED COMPONENTS Core)
find_package(Qt${QT_VERSION_MAJOR} REQUIRED COMPONENTS Concurrent Gui Multimedia MultimediaWidgets Network SerialPort Svg)
find_package(Qt${QT_VERSION_MAJOR} OPTIONAL_COMPONENTS Widgets)
if(UNIX AND NOT APPLE)
    find_package(Qt${QT_VERSION_MAJOR} REQUIRED COMPONENTS DBus)
endif()

# Find X11 libraries
find_package(X11 REQUIRED COMPONENTS Xrandr)

find_package(EXPAT REQUIRED)
find_package(Freetype REQUIRED)
find_package(Fontconfig REQUIRED)
find_package(BZip2 REQUIRED)

# Use pkg-config to find Xrender
find_package(PkgConfig REQUIRED)
pkg_check_modules(XRENDER REQUIRED xrender)

<<<<<<< HEAD
# Check for GStreamer and its dependencies
pkg_check_modules(GSTREAMER gstreamer-1.0)
pkg_check_modules(ORC orc-0.4)

if(GSTREAMER_FOUND)
    pkg_check_modules(GSTREAMER_VIDEO gstreamer-video-1.0)
    if(GSTREAMER_VIDEO_FOUND)
        message(STATUS "GStreamer found - enabling direct pipeline support")
        add_definitions(-DHAVE_GSTREAMER)
        if(ORC_FOUND)
            message(STATUS "ORC library found - will link for GStreamer support")
        else()
            message(WARNING "ORC library not found - GStreamer may have linking issues")
        endif()
    else()
        message(STATUS "GStreamer video not found - using fallback mode")
=======
# Find additional packages required for static GStreamer linking
pkg_check_modules(GUDEV REQUIRED gudev-1.0)
pkg_check_modules(V4L2 REQUIRED libv4l2)

# Find X11 extension libraries
find_library(XI_LIBRARY Xi REQUIRED)
find_library(XV_LIBRARY Xv REQUIRED)

# Find ORC library for GStreamer
pkg_check_modules(ORC orc-0.4)

# Check for GStreamer (prefer static build from Qt6-arm64)
if(DEFINED QT_TARGET_DIR AND QT_TARGET_DIR)
    set(GSTREAMER_ROOT_DIR "${QT_TARGET_DIR}")
else()
    set(GSTREAMER_ROOT_DIR "/opt/Qt6-arm64")
endif()
set(GSTREAMER_INCLUDE_DIR "${GSTREAMER_ROOT_DIR}/include/gstreamer-1.0")
set(GSTREAMER_VIDEO_INCLUDE_DIR "${GSTREAMER_ROOT_DIR}/include/gstreamer-1.0")
set(GLIB_INCLUDE_DIR "${GSTREAMER_ROOT_DIR}/include/glib-2.0")
set(GLIB_CONFIG_INCLUDE_DIR "${GSTREAMER_ROOT_DIR}/lib/glib-2.0/include")

# Check if GStreamer headers exist in the static build location
if(EXISTS "${GSTREAMER_INCLUDE_DIR}/gst/gst.h" AND EXISTS "${GSTREAMER_VIDEO_INCLUDE_DIR}/gst/video/videooverlay.h")
    message(STATUS "GStreamer static build found - enabling direct pipeline support")
    add_definitions(-DHAVE_GSTREAMER)
    
    # Set GStreamer variables for static linking
    set(GSTREAMER_FOUND TRUE)
    set(GSTREAMER_VIDEO_FOUND TRUE)
    
    # Set include directories for static GStreamer
    set(GSTREAMER_INCLUDE_DIRS 
        "${GSTREAMER_INCLUDE_DIR}"
        "${GLIB_INCLUDE_DIR}"
        "${GLIB_CONFIG_INCLUDE_DIR}"
    )
    
    # Set static GStreamer libraries (using system GLib)
    set(GSTREAMER_LIBRARIES
        "${GSTREAMER_ROOT_DIR}/lib/libgstreamer-1.0.a"
        "${GSTREAMER_ROOT_DIR}/lib/libgstbase-1.0.a"
        "${GSTREAMER_ROOT_DIR}/lib/libgstcontroller-1.0.a"
        "${GSTREAMER_ROOT_DIR}/lib/libgstnet-1.0.a"
    )
    
    set(GSTREAMER_VIDEO_LIBRARIES
        "${GSTREAMER_ROOT_DIR}/lib/libgstvideo-1.0.a"
        "${GSTREAMER_ROOT_DIR}/lib/libgstaudio-1.0.a"
        "${GSTREAMER_ROOT_DIR}/lib/libgsttag-1.0.a"
        "${GSTREAMER_ROOT_DIR}/lib/libgstpbutils-1.0.a"
        "${GSTREAMER_ROOT_DIR}/lib/libgstapp-1.0.a"
        "${GSTREAMER_ROOT_DIR}/lib/libgstgl-1.0.a"
        "${GSTREAMER_ROOT_DIR}/lib/libgstriff-1.0.a"
        "${GSTREAMER_ROOT_DIR}/lib/libgstrtp-1.0.a"
        "${GSTREAMER_ROOT_DIR}/lib/libgstrtsp-1.0.a"
        "${GSTREAMER_ROOT_DIR}/lib/libgstsdp-1.0.a"
    )
    
    # Add static GStreamer plugin libraries that need to be linked
    set(GSTREAMER_PLUGIN_LIBRARIES
        "${GSTREAMER_ROOT_DIR}/lib/gstreamer-1.0/libgstvideo4linux2.a"  # v4l2src plugin
        "${GSTREAMER_ROOT_DIR}/lib/gstreamer-1.0/libgstcoreelements.a"  # queue, capsfilter, etc.
        "${GSTREAMER_ROOT_DIR}/lib/gstreamer-1.0/libgstvideoconvertscale.a"  # videoconvert, videoscale
        "${GSTREAMER_ROOT_DIR}/lib/gstreamer-1.0/libgsttypefindfunctions.a"  # typefind elements
        "${GSTREAMER_ROOT_DIR}/lib/gstreamer-1.0/libgstvideofilter.a"    # video filter base
        "${GSTREAMER_ROOT_DIR}/lib/gstreamer-1.0/libgstvideotestsrc.a"   # videotestsrc
        "${GSTREAMER_ROOT_DIR}/lib/gstreamer-1.0/libgstjpeg.a"           # jpegdec, jpegenc
        "${GSTREAMER_ROOT_DIR}/lib/gstreamer-1.0/libgstximagesink.a"     # ximagesink
        "${GSTREAMER_ROOT_DIR}/lib/gstreamer-1.0/libgstxvimagesink.a"    # xvimagesink
        "${GSTREAMER_ROOT_DIR}/lib/gstreamer-1.0/libgstautodetect.a"     # autovideosink
    )
    
    # Add system GLib libraries using pkg-config
    pkg_check_modules(GLIB_PKG REQUIRED glib-2.0 gobject-2.0 gio-2.0)
    if(GLIB_PKG_FOUND)
        list(APPEND GSTREAMER_LIBRARIES ${GLIB_PKG_LIBRARIES})
        list(APPEND GSTREAMER_INCLUDE_DIRS ${GLIB_PKG_INCLUDE_DIRS})
        message(STATUS "Using system GLib libraries: ${GLIB_PKG_LIBRARIES}")
>>>>>>> 3f213ce5
    endif()
    
    # Add additional system libraries that GStreamer needs
    list(APPEND GSTREAMER_LIBRARIES
        z
        m
        pthread
        dl
        rt
        # Additional GStreamer dependencies for static linking
        ffi
        mount
        blkid
        resolv
        gmodule-2.0
        gobject-2.0
        glib-2.0
        pcre2-8
        orc-0.4
        # Required for v4l2 plugin static linking
        ${V4L2_LIBRARIES}  # Video4Linux2 utilities
        udev              # Device enumeration
        ${GUDEV_LIBRARIES} # GUdev for device monitoring
        # Required for X11 video sinks
        ${XI_LIBRARY}     # X11 Input extension
        ${XV_LIBRARY}     # X11 Video extension
    )
    
    message(STATUS "Using static GStreamer from: ${GSTREAMER_ROOT_DIR}")
    message(STATUS "GStreamer include dirs: ${GSTREAMER_INCLUDE_DIRS}")
else()
    # Fallback to system GStreamer using pkg-config
    pkg_check_modules(GSTREAMER gstreamer-1.0)
    if(GSTREAMER_FOUND)
        pkg_check_modules(GSTREAMER_VIDEO gstreamer-video-1.0)
        if(GSTREAMER_VIDEO_FOUND)
            message(STATUS "System GStreamer found - enabling direct pipeline support")
            add_definitions(-DHAVE_GSTREAMER)
            
            # Also check for system GStreamer to ensure we have all headers
            pkg_check_modules(PC_GSTREAMER_VIDEO gstreamer-video-1.0 IMPORTED_TARGET)
            
            # Prefer system include directories for headers
            if(PC_GSTREAMER_VIDEO_FOUND)
                message(STATUS "Using system GStreamer video includes: ${PC_GSTREAMER_VIDEO_INCLUDE_DIRS}")
            endif()
        else()
            message(STATUS "GStreamer video not found - using fallback mode")
        endif()
    else()
        message(STATUS "GStreamer not found - using QProcess fallback")
    endif()
endif()

# Check for libjpeg-turbo (preferred for performance)
find_library(TURBOJPEG_LIBRARY turbojpeg)
find_path(TURBOJPEG_INCLUDE_DIR turbojpeg.h)

if(TURBOJPEG_LIBRARY AND TURBOJPEG_INCLUDE_DIR)
    message(STATUS "Found libjpeg-turbo: ${TURBOJPEG_LIBRARY}")
    add_definitions(-DHAVE_LIBJPEG_TURBO)
    set(TURBOJPEG_LIBRARIES ${TURBOJPEG_LIBRARY})
    include_directories(${TURBOJPEG_INCLUDE_DIR})
else()
    message(STATUS "libjpeg-turbo not found - JPEG acceleration disabled")
endif()

# Set FFmpeg include and library directories
if(NOT FFMPEG_INCLUDE_DIRS)
set(FFMPEG_INCLUDE_DIRS "/usr/local/include")
endif()
# Force use of our static FFmpeg libraries
set(FFMPEG_LIBRARIES 
    "/usr/local/lib/libavdevice.a"
    "/usr/local/lib/libavfilter.a"
    "/usr/local/lib/libavformat.a"
    "/usr/local/lib/libavcodec.a"
    "/usr/local/lib/libswresample.a"
    "/usr/local/lib/libswscale.a"
    "/usr/local/lib/libavutil.a"
)

# Add hardware acceleration libraries required by FFmpeg
set(HWACCEL_LIBRARIES
    va-drm
    va-x11
    va
    vdpau
    X11
    atomic
    pthread
    m
)

# Check if FFmpeg is available and enable it
if(EXISTS "/usr/local/include/libavformat/avformat.h")
    message(STATUS "FFmpeg found - enabling FFmpeg backend")
    add_definitions(-DHAVE_FFMPEG)
else()
    message(STATUS "FFmpeg not found - FFmpeg backend disabled")
endif()

# Include FFmpeg directories
include_directories(${FFMPEG_INCLUDE_DIRS})

# Add the executable target
qt_standard_project_setup()

qt_add_executable(openterfaceQT WIN32 MACOSX_BUNDLE
    global.h
    # Device management
    device/DeviceInfo.cpp device/DeviceInfo.h
    device/DeviceManager.cpp device/DeviceManager.h
    device/HotplugMonitor.cpp device/HotplugMonitor.h
    device/platform/AbstractPlatformDeviceManager.cpp device/platform/AbstractPlatformDeviceManager.h
    device/platform/DeviceFactory.cpp device/platform/DeviceFactory.h
    # Host management
    host/HostManager.cpp host/HostManager.h
    host/audiomanager.cpp host/audiomanager.h
    host/audiothread.cpp host/audiothread.h
    host/cameramanager.cpp host/cameramanager.h
    host/usbcontrol.cpp host/usbcontrol.h
    host/multimediabackend.cpp host/multimediabackend.h
    host/backend/ffmpegbackendhandler.cpp host/backend/ffmpegbackendhandler.h
    host/backend/gstreamerbackendhandler.cpp host/backend/gstreamerbackendhandler.h
    host/backend/qtmultimediabackendhandler.cpp host/backend/qtmultimediabackendhandler.h
    main.cpp
    regex/RegularExpression.cpp regex/RegularExpression.h
    resources/version.h
    scripts/KeyboardMouse.cpp scripts/KeyboardMouse.h
    scripts/Lexer.cpp scripts/Lexer.h
    scripts/Parser.cpp scripts/Parser.h
    scripts/semanticAnalyzer.cpp scripts/semanticAnalyzer.h
    scripts/scriptEditor.cpp scripts/scriptEditor.h
    serial/SerialPortManager.cpp serial/SerialPortManager.h
    serial/ch9329.h
    server/tcpServer.cpp server/tcpServer.h
    target/KeyboardLayouts.cpp target/KeyboardLayouts.h
    target/KeyboardManager.cpp target/KeyboardManager.h
    target/Keymapping.h
    target/MouseManager.cpp target/MouseManager.h
    target/mouseeventdto.cpp target/mouseeventdto.h
    video/videohid.cpp video/videohid.h
    ui/TaskManager.cpp ui/TaskManager.h
    ui/globalsetting.cpp ui/globalsetting.h
    ui/help/helppane.cpp ui/help/helppane.h
    ui/inputhandler.cpp ui/inputhandler.h
    ui/loghandler.cpp ui/loghandler.h
    ui/mainwindow.cpp ui/mainwindow.h ui/mainwindow.ui
    ui/advance/scripttool.cpp ui/advance/scripttool.h
    ui/advance/serialportdebugdialog.cpp ui/advance/serialportdebugdialog.h
    ui/advance/DeviceSelectorDialog.cpp ui/advance/DeviceSelectorDialog.h
    ui/advance/envdialog.cpp ui/advance/envdialog.h ui/advance/envdialog.ui
    ui/statusbar/statusbarmanager.cpp ui/statusbar/statusbarmanager.h
    ui/help/versioninfomanager.cpp ui/help/versioninfomanager.h
    ui/statusevents.h
    ui/screenscale.h ui/screenscale.cpp
    ui/cornerwidget/cornerwidgetmanager.h ui/cornerwidget/cornerwidgetmanager.cpp
    ui/statusbar/statuswidget.cpp ui/statusbar/statuswidget.h
    ui/toolbar/toggleswitch.cpp ui/toolbar/toggleswitch.h
    ui/toolbar/toolbarmanager.cpp ui/toolbar/toolbarmanager.h
    ui/preferences/cameraadjust.cpp ui/preferences/cameraadjust.h
    ui/preferences/fpsspinbox.cpp ui/preferences/fpsspinbox.h
    ui/preferences/settingdialog.cpp ui/preferences/settingdialog.h ui/preferences/settingdialog.ui
    ui/preferences/logpage.cpp ui/preferences/logpage.h
    ui/preferences/videopage.cpp ui/preferences/videopage.h
    ui/preferences/audiopage.cpp ui/preferences/audiopage.h
    ui/preferences/targetcontrolpage.cpp ui/preferences/targetcontrolpage.h
    ui/videopane.cpp ui/videopane.h
    ui/languagemanager.cpp ui/languagemanager.h
    ui/screensavermanager.cpp ui/screensavermanager.h
    ui/advance/firmwareupdatedialog.cpp ui/advance/firmwareupdatedialog.h
    ui/advance/firmwaremanagerdialog.cpp ui/advance/firmwaremanagerdialog.h
    ui/advance/renamedisplaydialog.cpp ui/advance/renamedisplaydialog.h
    ui/advance/updatedisplaysettingsdialog.cpp ui/advance/updatedisplaysettingsdialog.h
    video/firmwarewriter.cpp video/firmwarewriter.h
    video/firmwarereader.cpp video/firmwarereader.h
    video/ms2109.h
)

target_link_libraries(openterfaceQT PRIVATE
    Qt::Concurrent
    Qt::Core
    Qt::Gui
    Qt::Multimedia
    Qt::MultimediaWidgets
    Qt::Network
    Qt::SerialPort
    Qt::Svg
    ${FFMPEG_LIBRARIES}  # Link against FFmpeg libraries
    ${HWACCEL_LIBRARIES} # Link against hardware acceleration libraries
    ${X11_LIBRARIES}     # Link against X11 libraries
    ${EXPAT_LIBRARIES}
    ${FREETYPE_LIBRARIES}
    ${FONTCONFIG_LIBRARIES}
    ${XRENDER_LIBRARIES}
    ${BZIP2_LIBRARIES}
    /opt/orc-static/lib/aarch64-linux-gnu/liborc-0.4.a  # Static ORC library
    ${EXTRA_LIBS}
)

# Add TurboJPEG if available
if(TURBOJPEG_LIBRARY)
    target_link_libraries(openterfaceQT PRIVATE ${TURBOJPEG_LIBRARIES})
endif()

# Add libjpeg libraries if available
if(LIBJPEG_FOUND)
    target_link_libraries(openterfaceQT PRIVATE ${LIBJPEG_LIBRARIES})
    target_include_directories(openterfaceQT PRIVATE ${LIBJPEG_INCLUDE_DIRS})
endif()

# Add GStreamer libraries if available
if(GSTREAMER_FOUND AND GSTREAMER_VIDEO_FOUND)
<<<<<<< HEAD
    target_link_libraries(openterfaceQT PRIVATE 
        ${GSTREAMER_LIBRARIES}
        ${GSTREAMER_VIDEO_LIBRARIES}
    )
    target_include_directories(openterfaceQT PRIVATE 
        ${GSTREAMER_INCLUDE_DIRS}
        ${GSTREAMER_VIDEO_INCLUDE_DIRS}
    )
    
    # Add ORC library if available (required by GStreamer video components)
    if(ORC_FOUND)
        target_link_libraries(openterfaceQT PRIVATE ${ORC_LIBRARIES})
        target_include_directories(openterfaceQT PRIVATE ${ORC_INCLUDE_DIRS})
=======
    if(EXISTS "${GSTREAMER_ROOT_DIR}/include/gstreamer-1.0/gst/gst.h")
        # Add static ORC include path and library path
        target_include_directories(openterfaceQT PRIVATE 
            ${GSTREAMER_INCLUDE_DIRS}
            /opt/orc-static/include/orc-0.4
            ${GUDEV_INCLUDE_DIRS}
            ${V4L2_INCLUDE_DIRS}
        )
        
        # Static GStreamer linking with proper library grouping
        target_link_libraries(openterfaceQT PRIVATE 
            -Wl,--whole-archive
            /opt/orc-static/lib/aarch64-linux-gnu/liborc-0.4.a
            -Wl,--no-whole-archive
            -Wl,--start-group
            ${GSTREAMER_LIBRARIES}
            ${GSTREAMER_VIDEO_LIBRARIES}
            ${GSTREAMER_PLUGIN_LIBRARIES}
            -Wl,--end-group
            -lm -pthread
        )
        
        message(STATUS "Added static GStreamer libraries and include directories")
    else()
        # System GStreamer linking
        target_link_libraries(openterfaceQT PRIVATE 
            ${GSTREAMER_LIBRARIES}
            ${GSTREAMER_VIDEO_LIBRARIES}
        )
        
        # Use system include directories for better header compatibility
        if(PC_GSTREAMER_VIDEO_FOUND)
            target_include_directories(openterfaceQT PRIVATE 
                ${PC_GSTREAMER_VIDEO_INCLUDE_DIRS}
            )
            message(STATUS "Added system GStreamer video include directories")
        else()
            target_include_directories(openterfaceQT PRIVATE 
                ${GSTREAMER_INCLUDE_DIRS}
                ${GSTREAMER_VIDEO_INCLUDE_DIRS}
            )
        endif()
>>>>>>> 3f213ce5
    endif()
endif()

# Add DBus on Unix systems (excluding macOS)
if(UNIX AND NOT APPLE)
    target_link_libraries(openterfaceQT PRIVATE Qt::DBus)
endif()

# Resources:
set(mainwindow_resource_files
    "ui/../images/capture.svg"
    "ui/../images/content_dark_eng.png"
    "ui/../images/contrast.svg"
    "ui/../images/full_screen.svg"
    "ui/../images/fullscreen.svg"
    "ui/../images/icon_128.ico"
    "ui/../images/icon_128.png"
    "ui/../images/icon_32.ico"
    "ui/../images/icon_32.png"
    "ui/../images/icon_64.ico"
    "ui/../images/icon_64.png"
    "ui/../images/keyboard-down.svg"
    "ui/../images/keyboard-pressed.svg"
    "ui/../images/keyboard-up.svg"
    "ui/../images/keyboard.svg"
    "ui/../images/mouse-default.svg"
    "ui/../images/mouse-left-button.svg"
    "ui/../images/mouse-middle-button.svg"
    "ui/../images/mouse-right-button.svg"
    "ui/../images/paste.svg"
    "ui/../images/screensaver.svg"
    "ui/../images/shutter.svg"
    "ui/../images/zoom_fit.svg"
    "ui/../images/zoom_in.svg"
    "ui/../images/zoom_out.svg"
    "ui/../images/screen_scale.svg"
)

qt_add_resources(openterfaceQT "mainwindow"
    PREFIX
        "/"
    BASE
        "ui"
    FILES
        ${mainwindow_resource_files}
)

set(keyboard_layouts_resource_files
    "config/keyboards/azerty_fr.json"
    "config/keyboards/japanese.json"
    "config/keyboards/qwerty_dk.json"
    "config/keyboards/qwerty_uk.json"
    "config/keyboards/qwerty_us.json"
    "config/keyboards/qwertz_de.json"
)
 
qt_add_resources(openterfaceQT "keyboard_layouts"
    PREFIX
        "/config/keyboards"
    BASE
        "config/keyboards"
    FILES
        ${keyboard_layouts_resource_files}
)

set(languages_resources_files
    "config/languages/openterface_da.qm"
    "config/languages/openterface_de.qm"
    "config/languages/openterface_en.qm"
    "config/languages/openterface_fr.qm"
    "config/languages/openterface_ja.qm"
    "config/languages/openterface_se.qm"
    "config/languages/openterface_zh.qm"
)

qt_add_resources(openterfaceQT "languages"
    PREFIX
        "/config/languages"
    BASE
        "config/languages"
    FILES
        ${languages_resources_files}
)

set(qmake_immediate_resource_files
    "openterfaceQT.rc"
)

qt_add_resources(openterfaceQT "qmake_immediate"
    PREFIX
        "/"
    FILES
        ${qmake_immediate_resource_files}
)

set(app_icons_resource_files
    "images/icon_128.png"
    "images/icon_64.png"
    "images/icon_32.png"
)

qt_add_resources(openterfaceQT "app_icons"
    PREFIX
        "/icons"
    FILES
        ${app_icons_resource_files}
)

if((QT_VERSION_MAJOR GREATER 4))
    target_link_libraries(openterfaceQT PRIVATE
        Qt::Widgets
    )
endif()

if(WIN32)
    # Add Windows-specific device manager
    target_sources(openterfaceQT PRIVATE
        device/platform/WindowsDeviceManager.cpp device/platform/WindowsDeviceManager.h
    )
    
    target_include_directories(openterfaceQT PRIVATE
        lib
    )

    target_link_libraries(openterfaceQT PRIVATE
        hid
        libusb-1.0
        ole32
        oleaut32
        setupapi
        cfgmgr32
        winpthread
    )

    # Resources:
    set_source_files_properties("driver/windows/CH341SER.INF"
        PROPERTIES QT_RESOURCE_ALIAS "CH341SER.INF"
    )
    set(drivers_resource_files
        "driver/windows/CH341SER.INF"
    )

    qt_add_resources(openterfaceQT "drivers"
        PREFIX
            "/drivers/windows"
        BASE
            "driver/windows"
        FILES
            ${drivers_resource_files}
    )
endif()

if(UNIX)
    # Add Linux-specific device manager
    target_sources(openterfaceQT PRIVATE
        device/platform/LinuxDeviceManager.cpp device/platform/LinuxDeviceManager.h
    )
    
    target_include_directories(openterfaceQT PRIVATE
        /usr/include
        /usr/local/include
    )

    target_link_libraries(openterfaceQT PRIVATE
        usb-1.0
    )
    
    # Add libudev dependency for enhanced Linux device detection
    find_package(PkgConfig REQUIRED)
    pkg_check_modules(UDEV REQUIRED libudev)
    if(UDEV_FOUND)
        target_link_libraries(openterfaceQT PRIVATE ${UDEV_LIBRARIES})
        target_include_directories(openterfaceQT PRIVATE ${UDEV_INCLUDE_DIRS})
        target_compile_definitions(openterfaceQT PRIVATE HAVE_LIBUDEV)
        target_compile_options(openterfaceQT PRIVATE ${UDEV_CFLAGS_OTHER})
        target_link_directories(openterfaceQT PRIVATE ${UDEV_LIBRARY_DIRS})
    endif()

    set(drivers_resource_files
        "driver/linux/ch341.c"
        "driver/linux/ch341.h"
        "driver/linux/Makefile"
    )

    qt_add_resources(openterfaceQT "drivers"
        PREFIX
            "/drivers/linux"
        BASE
            "driver/linux"
        FILES
            ${drivers_resource_files}
    )
endif()

install(TARGETS openterfaceQT
    BUNDLE DESTINATION .
    RUNTIME DESTINATION ${CMAKE_INSTALL_BINDIR}
)

qt_generate_deploy_app_script(
    TARGET openterfaceQT
    FILENAME_VARIABLE deploy_script
    NO_UNSUPPORTED_PLATFORM_ERROR
)
install(SCRIPT ${deploy_script})

# Add these lines to enable size optimization
if(CMAKE_BUILD_TYPE STREQUAL "Release")
    # Enable Link Time Optimization
    include(CheckIPOSupported)
    check_ipo_supported(RESULT LTO_SUPPORTED OUTPUT LTO_ERROR)
    if(LTO_SUPPORTED)
        message(STATUS "IPO / LTO enabled")
        set(CMAKE_INTERPROCEDURAL_OPTIMIZATION TRUE)
    else()
        message(STATUS "IPO / LTO not supported: ${LTO_ERROR}")
    endif()
    
    # Optimize for size
    add_compile_options(-Os)
    
    # Remove unused functions and data
    add_compile_options(-ffunction-sections -fdata-sections)
    
    # Strip unused symbols
    if(CMAKE_CXX_COMPILER_ID STREQUAL "GNU" OR CMAKE_CXX_COMPILER_ID MATCHES "Clang")
        add_link_options(-Wl,--gc-sections)
    endif()
endif()

# Make sure to only include the necessary Qt components
find_package(Qt6 REQUIRED COMPONENTS Core Gui Widgets Network Multimedia MultimediaWidgets)
# Replace with only the modules you actually need<|MERGE_RESOLUTION|>--- conflicted
+++ resolved
@@ -40,24 +40,6 @@
 find_package(PkgConfig REQUIRED)
 pkg_check_modules(XRENDER REQUIRED xrender)
 
-<<<<<<< HEAD
-# Check for GStreamer and its dependencies
-pkg_check_modules(GSTREAMER gstreamer-1.0)
-pkg_check_modules(ORC orc-0.4)
-
-if(GSTREAMER_FOUND)
-    pkg_check_modules(GSTREAMER_VIDEO gstreamer-video-1.0)
-    if(GSTREAMER_VIDEO_FOUND)
-        message(STATUS "GStreamer found - enabling direct pipeline support")
-        add_definitions(-DHAVE_GSTREAMER)
-        if(ORC_FOUND)
-            message(STATUS "ORC library found - will link for GStreamer support")
-        else()
-            message(WARNING "ORC library not found - GStreamer may have linking issues")
-        endif()
-    else()
-        message(STATUS "GStreamer video not found - using fallback mode")
-=======
 # Find additional packages required for static GStreamer linking
 pkg_check_modules(GUDEV REQUIRED gudev-1.0)
 pkg_check_modules(V4L2 REQUIRED libv4l2)
@@ -137,7 +119,6 @@
         list(APPEND GSTREAMER_LIBRARIES ${GLIB_PKG_LIBRARIES})
         list(APPEND GSTREAMER_INCLUDE_DIRS ${GLIB_PKG_INCLUDE_DIRS})
         message(STATUS "Using system GLib libraries: ${GLIB_PKG_LIBRARIES}")
->>>>>>> 3f213ce5
     endif()
     
     # Add additional system libraries that GStreamer needs
@@ -177,6 +158,12 @@
             message(STATUS "System GStreamer found - enabling direct pipeline support")
             add_definitions(-DHAVE_GSTREAMER)
             
+            if(ORC_FOUND)
+                message(STATUS "ORC library found - will link for GStreamer support")
+            else()
+                message(WARNING "ORC library not found - GStreamer may have linking issues")
+            endif()
+
             # Also check for system GStreamer to ensure we have all headers
             pkg_check_modules(PC_GSTREAMER_VIDEO gstreamer-video-1.0 IMPORTED_TARGET)
             
@@ -352,21 +339,6 @@
 
 # Add GStreamer libraries if available
 if(GSTREAMER_FOUND AND GSTREAMER_VIDEO_FOUND)
-<<<<<<< HEAD
-    target_link_libraries(openterfaceQT PRIVATE 
-        ${GSTREAMER_LIBRARIES}
-        ${GSTREAMER_VIDEO_LIBRARIES}
-    )
-    target_include_directories(openterfaceQT PRIVATE 
-        ${GSTREAMER_INCLUDE_DIRS}
-        ${GSTREAMER_VIDEO_INCLUDE_DIRS}
-    )
-    
-    # Add ORC library if available (required by GStreamer video components)
-    if(ORC_FOUND)
-        target_link_libraries(openterfaceQT PRIVATE ${ORC_LIBRARIES})
-        target_include_directories(openterfaceQT PRIVATE ${ORC_INCLUDE_DIRS})
-=======
     if(EXISTS "${GSTREAMER_ROOT_DIR}/include/gstreamer-1.0/gst/gst.h")
         # Add static ORC include path and library path
         target_include_directories(openterfaceQT PRIVATE 
@@ -409,7 +381,12 @@
                 ${GSTREAMER_VIDEO_INCLUDE_DIRS}
             )
         endif()
->>>>>>> 3f213ce5
+    endif()
+        
+    # Add ORC library if available (required by GStreamer video components)
+    if(ORC_FOUND)
+        target_link_libraries(openterfaceQT PRIVATE ${ORC_LIBRARIES})
+        target_include_directories(openterfaceQT PRIVATE ${ORC_INCLUDE_DIRS})
     endif()
 endif()
 
