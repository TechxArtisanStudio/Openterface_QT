--- conflicted
+++ resolved
@@ -661,15 +661,6 @@
 endif()
 
 # Set FFmpeg include and library directories
-<<<<<<< HEAD
-# Try to find FFmpeg in Qt6 installation first, then fallback to system locations
-set(FFMPEG_SEARCH_PATHS 
-    "/home/bot/project/ffmpeg"
-    "/opt/Qt6"
-    "/usr/local"
-    "/usr"
-)
-=======
 # For dynamic builds, prioritize system libraries; for static builds, prefer Qt6 installation
 if(USE_FFMPEG_STATIC)
     set(FFMPEG_SEARCH_PATHS 
@@ -694,7 +685,6 @@
     message(STATUS "Architecture-specific path: ${ARCH_SPECIFIC_PATH}")
     message(STATUS "USE_FFMPEG_STATIC: ${USE_FFMPEG_STATIC}")
 endif()
->>>>>>> 42c97354
 
 # Also check if FFMPEG_PREFIX was set via CMAKE_PREFIX_PATH or environment
 if(DEFINED ENV{FFMPEG_PREFIX})
@@ -718,18 +708,6 @@
     endforeach()
 endif()
 
-<<<<<<< HEAD
-# Find FFmpeg installation
-foreach(SEARCH_PATH ${FFMPEG_SEARCH_PATHS})
-    if(EXISTS "${SEARCH_PATH}/lib/libavformat.a" AND EXISTS "${SEARCH_PATH}/include/libavformat/avformat.h")
-        set(FFMPEG_PREFIX "${SEARCH_PATH}")
-        message(STATUS "Found FFmpeg installation at: ${FFMPEG_PREFIX}")
-        break()
-    elseif(EXISTS "${SEARCH_PATH}/libavformat/libavformat.a" AND EXISTS "${SEARCH_PATH}/libavformat/avformat.h")
-        set(FFMPEG_PREFIX "${SEARCH_PATH}")
-        message(STATUS "Found FFmpeg installation at: ${FFMPEG_PREFIX}")
-        break()
-=======
 # For dynamic builds, try pkg-config first as it's more reliable
 if(NOT USE_FFMPEG_STATIC)
     find_package(PkgConfig QUIET)
@@ -767,7 +745,6 @@
         endif()
     else()
         message(STATUS "pkg-config not found")
->>>>>>> 42c97354
     endif()
 endif()
 
@@ -900,32 +877,6 @@
 endif()
 
 # Set include and library directories based on found prefix
-<<<<<<< HEAD
-if(EXISTS "${FFMPEG_PREFIX}/include/libavformat/avformat.h")
-    # Standard installation structure
-    set(FFMPEG_INCLUDE_DIRS "${FFMPEG_PREFIX}/include")
-    set(FFMPEG_LIBRARIES 
-        "${FFMPEG_PREFIX}/lib/libavdevice.a"
-        "${FFMPEG_PREFIX}/lib/libavfilter.a"
-        "${FFMPEG_PREFIX}/lib/libavformat.a"
-        "${FFMPEG_PREFIX}/lib/libavcodec.a"
-        "${FFMPEG_PREFIX}/lib/libswresample.a"
-        "${FFMPEG_PREFIX}/lib/libswscale.a"
-        "${FFMPEG_PREFIX}/lib/libavutil.a"
-    )
-else()
-    # Source build structure
-    set(FFMPEG_INCLUDE_DIRS "${FFMPEG_PREFIX}")
-    set(FFMPEG_LIBRARIES 
-        "${FFMPEG_PREFIX}/libavdevice/libavdevice.a"
-        "${FFMPEG_PREFIX}/libavfilter/libavfilter.a"
-        "${FFMPEG_PREFIX}/libavformat/libavformat.a"
-        "${FFMPEG_PREFIX}/libavcodec/libavcodec.a"
-        "${FFMPEG_PREFIX}/libswresample/libswresample.a"
-        "${FFMPEG_PREFIX}/libswscale/libswscale.a"
-        "${FFMPEG_PREFIX}/libavutil/libavutil.a"
-    )
-=======
 if(FFMPEG_PKG_CONFIG AND FFMPEG_INCLUDE_DIRS)
     # Use pkg-config include directories if available
     message(STATUS "Using pkg-config include directories: ${FFMPEG_INCLUDE_DIRS}")
@@ -983,7 +934,6 @@
 if(NOT FFMPEG_PKG_CONFIG OR NOT FFMPEG_INCLUDE_DIRS)
     # Use standard include directory based on the final prefix
     set(FFMPEG_INCLUDE_DIRS "${FFMPEG_PREFIX}/include")
->>>>>>> 42c97354
 endif()
 
 # Add hardware acceleration libraries required by FFmpeg (optional)
@@ -1036,9 +986,6 @@
 )
 
 # Check if FFmpeg is available and enable it
-<<<<<<< HEAD
-if(EXISTS "${FFMPEG_PREFIX}/include/libavformat/avformat.h" OR EXISTS "${FFMPEG_PREFIX}/libavformat/avformat.h")
-=======
 set(FFMPEG_CHECK_FILE "${FFMPEG_PREFIX}/include/avformat.h")
 
 if(USE_FFMPEG_STATIC)
@@ -1069,7 +1016,6 @@
 endif()
 
 if(FFMPEG_PKG_CONFIG OR (EXISTS_HEADER AND EXISTS_LIB))
->>>>>>> 42c97354
     message(STATUS "FFmpeg found - enabling FFmpeg backend")
     if(FFMPEG_PKG_CONFIG)
         message(STATUS "FFmpeg verified via pkg-config")
@@ -1083,14 +1029,9 @@
     add_definitions(-DHAVE_FFMPEG)
 else()
     message(STATUS "FFmpeg not found - FFmpeg backend disabled")
-<<<<<<< HEAD
-    message(STATUS "Checked path: ${FFMPEG_PREFIX}/include/libavformat/avformat.h")
-    message(STATUS "Checked path: ${FFMPEG_PREFIX}/libavformat/avformat.h")
-=======
     message(STATUS "Checked header: ${FFMPEG_CHECK_FILE} (exists: ${EXISTS_HEADER})")
     message(STATUS "Checked library: ${FFMPEG_LIB_CHECK} (exists: ${EXISTS_LIB})")
     message(FATAL_ERROR "FFmpeg is required but not found. Please ensure FFmpeg libraries are installed at ${CMAKE_PREFIX_PATH}")
->>>>>>> 42c97354
 endif()
 
 # Include FFmpeg directories
@@ -1234,10 +1175,6 @@
     ${FONTCONFIG_LIBRARIES}
     ${XRENDER_LIBRARIES}
     ${BZIP2_LIBRARIES}
-<<<<<<< HEAD
-    # /opt/orc-static/lib/aarch64-linux-gnu/liborc-0.4.a  # Static ORC library
-=======
->>>>>>> 42c97354
     ${EXTRA_LIBS}
     zstd  # Required for Qt resource compression
 )
