--- conflicted
+++ resolved
@@ -80,234 +80,6 @@
     )
 endif()
 
-<<<<<<< HEAD
-# Set include directory after prefix has been potentially corrected
-if(NOT FFMPEG_PKG_CONFIG OR NOT FFMPEG_INCLUDE_DIRS)
-    # Use standard include directory based on the final prefix
-    set(FFMPEG_INCLUDE_DIRS "${FFMPEG_PREFIX}/include")
-endif()
-
-# Add hardware acceleration libraries required by FFmpeg (optional)
-set(HWACCEL_LIBRARIES)
-
-if(USE_HWACCEL)
-    # Check for hardware acceleration libraries and add them if available
-    find_library(VADRM_LIB va-drm)
-    find_library(VAX11_LIB va-x11) 
-    find_library(VA_LIB va)
-    find_library(VDPAU_LIB vdpau)
-
-    if(VADRM_LIB)
-        list(APPEND HWACCEL_LIBRARIES ${VADRM_LIB})
-        message(STATUS "Found VA-DRM library: ${VADRM_LIB}")
-    else()
-        message(STATUS "VA-DRM library not found - hardware acceleration may be limited")
-    endif()
-
-    if(VAX11_LIB)
-        list(APPEND HWACCEL_LIBRARIES ${VAX11_LIB})
-        message(STATUS "Found VA-X11 library: ${VAX11_LIB}")
-    else()
-        message(STATUS "VA-X11 library not found - hardware acceleration may be limited")
-    endif()
-
-    if(VA_LIB)
-        list(APPEND HWACCEL_LIBRARIES ${VA_LIB})
-        message(STATUS "Found VA library: ${VA_LIB}")
-    else()
-        message(STATUS "VA library not found - hardware acceleration may be limited")
-    endif()
-
-    if(VDPAU_LIB)
-        list(APPEND HWACCEL_LIBRARIES ${VDPAU_LIB})
-        message(STATUS "Found VDPAU library: ${VDPAU_LIB}")
-    else()
-        message(STATUS "VDPAU library not found - hardware acceleration may be limited")
-    endif()
-else()
-    message(STATUS "Hardware acceleration disabled by USE_HWACCEL=OFF")
-endif()
-
-# Always include these essential libraries
-list(APPEND HWACCEL_LIBRARIES
-    X11
-    atomic
-    pthread
-    m
-)
-
-# Check if FFmpeg is available and enable it
-set(FFMPEG_CHECK_FILE "${FFMPEG_PREFIX}/include/avformat.h")
-
-if(USE_FFMPEG_STATIC)
-    set(FFMPEG_LIB_CHECK "${FFMPEG_LIB_DIR}/libavformat.a")
-else()
-    set(FFMPEG_LIB_CHECK "${FFMPEG_LIB_DIR}/libavformat.so")
-endif()
-
-# If we found FFmpeg via pkg-config, trust it and skip file checks
-# Otherwise, verify files exist manually
-message(STATUS "Debug: FFMPEG_PKG_CONFIG = ${FFMPEG_PKG_CONFIG}")
-message(STATUS "Debug: FFMPEG_CHECK_FILE = ${FFMPEG_CHECK_FILE}")
-message(STATUS "Debug: FFMPEG_LIB_CHECK = ${FFMPEG_LIB_CHECK}")
-message(STATUS "Debug: Header exists = ${EXISTS_HEADER}")
-message(STATUS "Debug: Library exists = ${EXISTS_LIB}")
-
-# Check if files actually exist
-if(EXISTS "${FFMPEG_CHECK_FILE}")
-    set(EXISTS_HEADER TRUE)
-else()
-    set(EXISTS_HEADER FALSE)
-endif()
-
-if(EXISTS "${FFMPEG_LIB_CHECK}")
-    set(EXISTS_LIB TRUE)
-else()
-    set(EXISTS_LIB FALSE)
-endif()
-
-if(FFMPEG_PKG_CONFIG OR (EXISTS_HEADER AND EXISTS_LIB))
-    message(STATUS "FFmpeg found - enabling FFmpeg backend")
-    if(FFMPEG_PKG_CONFIG)
-        message(STATUS "FFmpeg verified via pkg-config")
-    else()
-        message(STATUS "FFmpeg verified via file system check")
-        message(STATUS "Header file found: ${FFMPEG_CHECK_FILE}")
-        message(STATUS "Library file found: ${FFMPEG_LIB_CHECK}")
-    endif()
-    message(STATUS "FFmpeg include directory: ${FFMPEG_INCLUDE_DIRS}")
-    message(STATUS "FFmpeg libraries: ${FFMPEG_LIBRARIES}")
-    add_definitions(-DHAVE_FFMPEG)
-else()
-    message(STATUS "FFmpeg not found - FFmpeg backend disabled")
-    message(STATUS "Checked header: ${FFMPEG_CHECK_FILE} (exists: ${EXISTS_HEADER})")
-    message(STATUS "Checked library: ${FFMPEG_LIB_CHECK} (exists: ${EXISTS_LIB})")
-    message(FATAL_ERROR "FFmpeg is required but not found. Please ensure FFmpeg libraries are installed at ${CMAKE_PREFIX_PATH}")
-endif()
-
-# Include FFmpeg directories
-include_directories(${FFMPEG_INCLUDE_DIRS})
-
-# Set FFmpeg libraries for linking (will be used later in target_link_libraries)
-if(EXISTS "${FFMPEG_PREFIX}/include/libavformat/avformat.h" OR EXISTS "${FFMPEG_PREFIX}/libavformat/avformat.h")
-    # FFmpeg is available, libraries will be linked later
-    message(STATUS "FFmpeg libraries will be linked: ${FFMPEG_LIBRARIES}")
-endif()
-
-# Add the executable target
-qt_standard_project_setup()
-
-qt_add_executable(openterfaceQT WIN32 MACOSX_BUNDLE
-    global.h
-    # dlopen wrapper for static builds
-    dlopen_wrapper.c
-    # Device management
-    device/DeviceInfo.cpp device/DeviceInfo.h
-    device/DeviceManager.cpp device/DeviceManager.h
-    device/HotplugMonitor.cpp device/HotplugMonitor.h
-    device/platform/AbstractPlatformDeviceManager.cpp device/platform/AbstractPlatformDeviceManager.h
-    device/platform/DeviceFactory.cpp device/platform/DeviceFactory.h
-    # Host management
-    host/HostManager.cpp host/HostManager.h
-    host/audiomanager.cpp host/audiomanager.h
-    host/audiothread.cpp host/audiothread.h
-    host/cameramanager.cpp host/cameramanager.h
-    host/usbcontrol.cpp host/usbcontrol.h
-    host/multimediabackend.cpp host/multimediabackend.h
-    host/backend/ffmpegbackendhandler.cpp host/backend/ffmpegbackendhandler.h
-    host/backend/gstreamerbackendhandler.cpp host/backend/gstreamerbackendhandler.h
-    host/backend/qtmultimediabackendhandler.cpp host/backend/qtmultimediabackendhandler.h
-    main.cpp
-    regex/RegularExpression.cpp regex/RegularExpression.h
-    resources/version.h
-    scripts/KeyboardMouse.cpp scripts/KeyboardMouse.h
-    scripts/Lexer.cpp scripts/Lexer.h
-    scripts/Parser.cpp scripts/Parser.h
-    scripts/semanticAnalyzer.cpp scripts/semanticAnalyzer.h
-    scripts/scriptEditor.cpp scripts/scriptEditor.h
-    serial/SerialPortManager.cpp serial/SerialPortManager.h
-    serial/ch9329.h
-    server/tcpServer.cpp server/tcpServer.h
-    target/KeyboardLayouts.cpp target/KeyboardLayouts.h
-    target/KeyboardManager.cpp target/KeyboardManager.h
-    target/Keymapping.h
-    target/MouseManager.cpp target/MouseManager.h
-    target/mouseeventdto.cpp target/mouseeventdto.h
-    video/videohid.cpp video/videohid.h
-    ui/TaskManager.cpp ui/TaskManager.h
-    ui/globalsetting.cpp ui/globalsetting.h
-    ui/help/helppane.cpp ui/help/helppane.h
-    ui/inputhandler.cpp ui/inputhandler.h
-    ui/loghandler.cpp ui/loghandler.h
-    ui/mainwindow.cpp ui/mainwindow.h ui/mainwindow.ui
-    ui/advance/scripttool.cpp ui/advance/scripttool.h
-    ui/advance/serialportdebugdialog.cpp ui/advance/serialportdebugdialog.h
-    ui/advance/DeviceSelectorDialog.cpp ui/advance/DeviceSelectorDialog.h
-    ui/advance/envdialog.cpp ui/advance/envdialog.h ui/advance/envdialog.ui
-    ui/statusbar/statusbarmanager.cpp ui/statusbar/statusbarmanager.h
-    ui/help/versioninfomanager.cpp ui/help/versioninfomanager.h
-    ui/statusevents.h
-    ui/screenscale.h ui/screenscale.cpp
-    ui/cornerwidget/cornerwidgetmanager.h ui/cornerwidget/cornerwidgetmanager.cpp
-    ui/statusbar/statuswidget.cpp ui/statusbar/statuswidget.h
-    ui/toolbar/toggleswitch.cpp ui/toolbar/toggleswitch.h
-    ui/toolbar/toolbarmanager.cpp ui/toolbar/toolbarmanager.h
-    ui/preferences/cameraadjust.cpp ui/preferences/cameraadjust.h
-    ui/preferences/fpsspinbox.cpp ui/preferences/fpsspinbox.h
-    ui/preferences/settingdialog.cpp ui/preferences/settingdialog.h ui/preferences/settingdialog.ui
-    ui/preferences/logpage.cpp ui/preferences/logpage.h
-    ui/preferences/videopage.cpp ui/preferences/videopage.h
-    ui/preferences/audiopage.cpp ui/preferences/audiopage.h
-    ui/preferences/targetcontrolpage.cpp ui/preferences/targetcontrolpage.h
-    ui/videopane.cpp ui/videopane.h
-    ui/languagemanager.cpp ui/languagemanager.h
-    ui/screensavermanager.cpp ui/screensavermanager.h
-    ui/advance/firmwareupdatedialog.cpp ui/advance/firmwareupdatedialog.h
-    ui/advance/firmwaremanagerdialog.cpp ui/advance/firmwaremanagerdialog.h
-    ui/advance/renamedisplaydialog.cpp ui/advance/renamedisplaydialog.h
-    ui/advance/updatedisplaysettingsdialog.cpp ui/advance/updatedisplaysettingsdialog.h
-    video/firmwarewriter.cpp video/firmwarewriter.h
-    video/firmwarereader.cpp video/firmwarereader.h
-    video/ms2109.h
-)
-
-    # Ensure Linux time feature macros are set per-target to avoid <ctime> visibility issues
-    if(UNIX AND NOT APPLE)
-        # Define feature-test macros for the openterfaceQT target specifically
-        target_compile_definitions(openterfaceQT PRIVATE
-            _DEFAULT_SOURCE=1
-            _GNU_SOURCE=1
-            _XOPEN_SOURCE=700
-        )
-        # Also ensure POSIX source is not enforced
-        target_compile_options(openterfaceQT PRIVATE -U_POSIX_C_SOURCE)
-        
-        # Force system time.h to be included before FFmpeg's time.h
-        # FFmpeg libavutil/time.h conflicts with system time.h and breaks <ctime>
-        # Use -include to force early inclusion of system time.h
-        target_compile_options(openterfaceQT PRIVATE 
-            -include /usr/include/time.h
-        )
-    endif()
-
-# ARM64 workaround: Set per-file compiler flags for problematic files
-if(ARM64_BUILD)
-    message(STATUS "Applying ARM64-specific compiler workarounds for UI files")
-    # Set reduced compiler flags for files that may cause issues
-    set_source_files_properties(
-        ui/preferences/fpsspinbox.cpp
-        ui/advance/renamedisplaydialog.cpp
-        ui/advance/firmwareupdatedialog.cpp
-        ui/advance/firmwaremanagerdialog.cpp
-        ui/advance/updatedisplaysettingsdialog.cpp
-        ui/preferences/settingdialog.cpp
-        ui/mainwindow.cpp
-        PROPERTIES
-        COMPILE_FLAGS "-O0 -fno-inline -ftemplate-depth-32"
-    )
-endif()
-=======
->>>>>>> c01bdf9c
 
 # Debug output for linking
 message(STATUS "Hardware acceleration libraries to link: ${HWACCEL_LIBRARIES}")
@@ -338,25 +110,7 @@
 endif()
 
 # Add FFmpeg libraries if available
-<<<<<<< HEAD
-if(EXISTS "${FFMPEG_PREFIX}/include/libavformat/avformat.h" OR EXISTS "${FFMPEG_PREFIX}/libavformat/avformat.h")
-    target_link_libraries(openterfaceQT PRIVATE 
-        ${FFMPEG_LIBRARIES}
-        jpeg      # Required by static FFmpeg
-        turbojpeg # Required by static FFmpeg  
-        pthread   # Required by static FFmpeg
-        m         # Math library required by static FFmpeg
-        z         # Zlib required by static FFmpeg
-        lzma      # LZMA required by static FFmpeg
-        drm       # Direct Rendering Manager for hardware acceleration
-        va        # VA-API for hardware acceleration
-        va-drm    # VA-API DRM backend
-        va-x11    # VA-API X11 backend
-    )
-endif()
-=======
 link_ffmpeg_libraries()
->>>>>>> c01bdf9c
 
 # Add libjpeg libraries if available
 if(LIBJPEG_FOUND)
