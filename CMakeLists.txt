--- conflicted
+++ resolved
@@ -67,34 +67,11 @@
     target/mouseeventdto.cpp target/mouseeventdto.h
     video/videohid.cpp video/videohid.h
     ui/TaskManager.cpp ui/TaskManager.h
-<<<<<<< HEAD
-
-    ui/cameraadjust.cpp ui/cameraadjust.h
-    ui/envdialog.cpp ui/envdialog.h ui/envdialog.ui
-    ui/fpsspinbox.cpp ui/fpsspinbox.h
-    ui/globalsetting.cpp ui/globalsetting.h
-    ui/helppane.cpp ui/helppane.h
-    ui/inputhandler.cpp ui/inputhandler.h
-    ui/loghandler.cpp ui/loghandler.h
-
-    ui/mainwindow.cpp ui/mainwindow.h ui/mainwindow.ui
-    ui/metadatadialog.cpp ui/metadatadialog.h
-    ui/scripttool.cpp ui/scripttool.h
-    ui/serialportdebugdialog.cpp ui/serialportdebugdialog.h
-
-    ui/statusbarmanager.cpp ui/statusbarmanager.h
-    ui/statusevents.h
-    ui/statuswidget.cpp ui/statuswidget.h
-    ui/toggleswitch.cpp ui/toggleswitch.h
-    ui/toolbarmanager.cpp ui/toolbarmanager.h
-    ui/versioninfomanager.cpp ui/versioninfomanager.h
-=======
     ui/globalsetting.cpp ui/globalsetting.h
     ui/help/helppane.cpp ui/help/helppane.h
     ui/inputhandler.cpp ui/inputhandler.h
     ui/loghandler.cpp ui/loghandler.h
     ui/mainwindow.cpp ui/mainwindow.h ui/mainwindow.ui
-    ui/metadatadialog.cpp ui/metadatadialog.h
     ui/advance/scripttool.cpp ui/advance/scripttool.h
     ui/advance/serialportdebugdialog.cpp ui/advance/serialportdebugdialog.h
     ui/advance/envdialog.cpp ui/advance/envdialog.h ui/advance/envdialog.ui
@@ -106,7 +83,6 @@
     ui/toolbar/toolbarmanager.cpp ui/toolbar/toolbarmanager.h
     ui/preferences/cameraadjust.cpp ui/preferences/cameraadjust.h
     ui/preferences/fpsspinbox.cpp ui/preferences/fpsspinbox.h
->>>>>>> d890f8db
     ui/preferences/settingdialog.cpp ui/preferences/settingdialog.h ui/preferences/settingdialog.ui
     ui/preferences/logpage.cpp ui/preferences/logpage.h
     ui/preferences/videopage.cpp ui/preferences/videopage.h
@@ -114,12 +90,8 @@
     ui/preferences/targetcontrolpage.cpp ui/preferences/targetcontrolpage.h
     ui/videopane.cpp ui/videopane.h
     ui/languagemanager.cpp ui/languagemanager.h
-<<<<<<< HEAD
-    ui/firmwareupdatedialog.cpp ui/firmwareupdatedialog.h
     ui/screensavermanager.cpp ui/screensavermanager.h
-=======
     ui/advance/firmwareupdatedialog.cpp ui/advance/firmwareupdatedialog.h
->>>>>>> d890f8db
     video/firmwarewriter.cpp video/firmwarewriter.h
     video/ms2109.h
 )
