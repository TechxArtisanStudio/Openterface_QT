--- conflicted
+++ resolved
@@ -22,6 +22,7 @@
 
 #include "ui/mainwindow.h"
 
+
 #include <iostream>
 #include <QApplication>
 #include <QIcon>
@@ -33,6 +34,7 @@
 void customMessageHandler(QtMsgType type, const QMessageLogContext &context, const QString &msg)
 {
     Q_UNUSED(context)
+
 
     QString timestamp = QDateTime::currentDateTime().toString("yyyy-MM-dd HH:mm:ss");
     QThread *currentThread = QThread::currentThread();
@@ -82,17 +84,10 @@
     QApplication app(argc, argv);
 
     qInstallMessageHandler(customMessageHandler);
-<<<<<<< HEAD
     QLoggingCategory::setFilterRules("opf.core.*=false\n"
                                      "opf.ui.*=false\n"
                                      "opf.host.*=false\n"
                                      "opf.core.serial=false\n");
-=======
-    QLoggingCategory::setFilterRules("opf.core.*=true\n"
-                                     "opf.ui.*=true\n"
-                                     "opf.host.*=true\n"
-                                     "opf.core.serial=true\n");
->>>>>>> cc36ab9e
 
     QCoreApplication::setApplicationName("Openterface Mini-KVM");
     QCoreApplication::setOrganizationName("TechxArtisan");
