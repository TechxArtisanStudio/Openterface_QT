<?xml version="1.0" encoding="utf-8"?>
<!DOCTYPE TS>
<TS version="2.1" language="fr_FR">
<context>
    <name>AudioPage</name>
    <message>
        <location filename="../../ui/preferences/audiopage.cpp" line="54"/>
        <source>Audio Device Selection</source>
        <translation type="unfinished"></translation>
    </message>
    <message>
        <location filename="../../ui/preferences/audiopage.cpp" line="59"/>
        <source>Audio Input Device:</source>
        <translation type="unfinished"></translation>
    </message>
    <message>
        <location filename="../../ui/preferences/audiopage.cpp" line="63"/>
        <source>Select the audio input device for capturing audio</source>
        <translation type="unfinished"></translation>
    </message>
    <message>
        <location filename="../../ui/preferences/audiopage.cpp" line="65"/>
        <source>Refresh</source>
        <translation type="unfinished"></translation>
    </message>
    <message>
        <location filename="../../ui/preferences/audiopage.cpp" line="67"/>
        <source>Refresh the list of available audio devices</source>
        <translation type="unfinished"></translation>
    </message>
    <message>
        <location filename="../../ui/preferences/audiopage.cpp" line="74"/>
        <location filename="../../ui/preferences/audiopage.cpp" line="295"/>
        <location filename="../../ui/preferences/audiopage.cpp" line="329"/>
        <source>Current Device: None</source>
        <translation type="unfinished"></translation>
    </message>
    <message>
        <location filename="../../ui/preferences/audiopage.cpp" line="79"/>
        <source>Audio Recording Settings</source>
        <translation type="unfinished"></translation>
    </message>
    <message>
        <location filename="../../ui/preferences/audiopage.cpp" line="84"/>
        <source>Audio Codec:</source>
        <translation type="unfinished"></translation>
    </message>
    <message>
        <location filename="../../ui/preferences/audiopage.cpp" line="89"/>
        <source>Select the audio codec for recording</source>
        <translation type="unfinished"></translation>
    </message>
    <message>
        <location filename="../../ui/preferences/audiopage.cpp" line="95"/>
        <source>Sample Rate:</source>
        <translation type="unfinished"></translation>
    </message>
    <message>
        <location filename="../../ui/preferences/audiopage.cpp" line="103"/>
        <source>Set the audio sample rate (Hz)</source>
        <translation type="unfinished"></translation>
    </message>
    <message>
        <location filename="../../ui/preferences/audiopage.cpp" line="109"/>
        <source>Bitrate:</source>
        <translation type="unfinished"></translation>
    </message>
    <message>
        <location filename="../../ui/preferences/audiopage.cpp" line="117"/>
        <source>Set the audio bitrate (kbps)</source>
        <translation type="unfinished"></translation>
    </message>
    <message>
        <location filename="../../ui/preferences/audiopage.cpp" line="123"/>
        <source>Quality:</source>
        <translation type="unfinished"></translation>
    </message>
    <message>
        <location filename="../../ui/preferences/audiopage.cpp" line="132"/>
        <source>Adjust audio quality (1=lowest, 10=highest)</source>
        <translation type="unfinished"></translation>
    </message>
    <message>
        <location filename="../../ui/preferences/audiopage.cpp" line="145"/>
        <source>Container Format:</source>
        <translation type="unfinished"></translation>
    </message>
    <message>
        <location filename="../../ui/preferences/audiopage.cpp" line="150"/>
        <source>Select the container format for recordings</source>
        <translation type="unfinished"></translation>
    </message>
    <message>
        <location filename="../../ui/preferences/audiopage.cpp" line="156"/>
        <source>Live Audio Settings</source>
        <translation type="unfinished"></translation>
    </message>
    <message>
        <location filename="../../ui/preferences/audiopage.cpp" line="161"/>
        <source>Enable Audio Pass-through</source>
        <translation type="unfinished"></translation>
    </message>
    <message>
        <location filename="../../ui/preferences/audiopage.cpp" line="164"/>
        <source>Enable real-time audio pass-through from input to output</source>
        <translation type="unfinished"></translation>
    </message>
    <message>
        <location filename="../../ui/preferences/audiopage.cpp" line="169"/>
        <source>Volume:</source>
        <translation type="unfinished"></translation>
    </message>
    <message>
        <location filename="../../ui/preferences/audiopage.cpp" line="178"/>
        <source>Adjust audio volume (0-100%)</source>
        <translation type="unfinished"></translation>
    </message>
    <message>
        <location filename="../../ui/preferences/audiopage.cpp" line="293"/>
        <source>No audio devices found</source>
        <translation type="unfinished"></translation>
    </message>
    <message>
        <location filename="../../ui/preferences/audiopage.cpp" line="312"/>
        <source> (Default)</source>
        <translation type="unfinished"></translation>
    </message>
    <message>
        <location filename="../../ui/preferences/audiopage.cpp" line="327"/>
        <location filename="../../ui/preferences/audiopage.cpp" line="351"/>
        <source>Current Device: %1</source>
        <translation type="unfinished"></translation>
    </message>
</context>
<context>
    <name>CornerWidgetManager</name>
    <message>
        <location filename="../../ui/cornerwidget/cornerwidgetmanager.cpp" line="74"/>
        <source>Select Keyboard Layout</source>
        <translation type="unfinished">Sélectionner la disposition du clavier</translation>
    </message>
    <message>
        <location filename="../../ui/cornerwidget/cornerwidgetmanager.cpp" line="174"/>
        <source>Stop Recording</source>
        <translation type="unfinished"></translation>
    </message>
    <message>
        <location filename="../../ui/cornerwidget/cornerwidgetmanager.cpp" line="174"/>
        <source>Start Recording</source>
        <translation type="unfinished"></translation>
    </message>
    <message>
        <location filename="../../ui/cornerwidget/cornerwidgetmanager.cpp" line="182"/>
        <location filename="../../ui/cornerwidget/cornerwidgetmanager.cpp" line="203"/>
        <source>Unmute Audio</source>
        <translation type="unfinished"></translation>
    </message>
    <message>
        <location filename="../../ui/cornerwidget/cornerwidgetmanager.cpp" line="182"/>
        <location filename="../../ui/cornerwidget/cornerwidgetmanager.cpp" line="203"/>
        <source>Mute Audio</source>
        <translation type="unfinished"></translation>
    </message>
</context>
<context>
    <name>DeviceCoordinator</name>
    <message>
        <location filename="../../ui/coordinator/devicecoordinator.cpp" line="102"/>
        <source>No devices available</source>
        <translation type="unfinished"></translation>
    </message>
</context>
<context>
    <name>EnvironmentSetupDialog</name>
    <message>
        <location filename="../../ui/advance/envdialog.ui" line="6"/>
        <source>Environment Helper</source>
        <translation type="unfinished">Assistant environnemental</translation>
    </message>
    <message>
        <location filename="../../ui/advance/envdialog.ui" line="19"/>
        <source>‣ Extract the driver to a folder:</source>
        <translation>‣ Extraire le pilote dans un dossier :</translation>
    </message>
    <message>
        <location filename="../../ui/advance/envdialog.ui" line="26"/>
        <source>Select Folder</source>
        <translation>Sélectionner le dossier</translation>
    </message>
    <message>
        <location filename="../../ui/advance/envdialog.ui" line="33"/>
        <source>‣ Open a terminal and run the following commands:</source>
        <translation>‣ Ouvrir un terminal et exécuter les commandes suivantes :</translation>
    </message>
    <message>
        <location filename="../../ui/advance/envdialog.ui" line="48"/>
        <source>background-color:black; color:white;</source>
        <translation>background-color:black; color:white;</translation>
    </message>
    <message>
        <location filename="../../ui/advance/envdialog.ui" line="58"/>
        <source>⎘</source>
        <translation>⎘</translation>
    </message>
    <message>
        <location filename="../../ui/advance/envdialog.ui" line="69"/>
        <source>OK</source>
        <translation>OK</translation>
    </message>
    <message>
        <location filename="../../ui/advance/envdialog.ui" line="76"/>
        <source>Quit</source>
        <translation>Quitter</translation>
    </message>
    <message>
        <location filename="../../ui/advance/envdialog.ui" line="85"/>
        <source>Auto environment check on startup</source>
        <translation>Vérification automatique de l&apos;environnement au démarrage</translation>
    </message>
    <message>
        <location filename="../../ui/advance/envdialog.ui" line="92"/>
        <source>&lt;a href=&quot;#&quot;&gt;Environment Help Documentation&lt;/a&gt;</source>
        <translation type="unfinished"></translation>
    </message>
    <message>
<<<<<<< HEAD
        <location filename="../../ui/advance/envdialog.cpp" line="146"/>
=======
        <location filename="../../ui/advance/envdialog.cpp" line="121"/>
>>>>>>> 2e5f9315
        <source> The device is not plugged in. Please plug it in and try again.</source>
        <translation type="unfinished"> Le périphérique n&apos;est pas branché. Veuillez le brancher et réessayer.</translation>
    </message>
    <message>
        <source>‣ Driver Installed: </source>
        <translation type="vanished">‣ Pilote installé : </translation>
    </message>
    <message>
        <source>‣ Latest Firmware: </source>
        <translation type="obsolete">‣ Dernier micrologiciel : </translation>
    </message>
    <message>
        <source>‣ In Serial Port Permission: </source>
        <translation type="obsolete">‣ Dans l&apos;autorisation du port série : </translation>
    </message>
    <message>
        <source>‣ HID Permission: </source>
        <translation type="vanished">‣ Permission HID : </translation>
    </message>
    <message>
        <source>‣ BRLTTY checking: </source>
        <translation type="vanished">‣ Vérification BRLTTY : </translation>
    </message>
    <message>
<<<<<<< HEAD
        <location filename="../../ui/advance/envdialog.cpp" line="136"/>
        <location filename="../../ui/advance/envdialog.cpp" line="168"/>
=======
        <location filename="../../ui/advance/envdialog.cpp" line="111"/>
        <location filename="../../ui/advance/envdialog.cpp" line="143"/>
>>>>>>> 2e5f9315
        <source>◆ Driver Installed: </source>
        <translation type="unfinished"></translation>
    </message>
    <message>
<<<<<<< HEAD
        <location filename="../../ui/advance/envdialog.cpp" line="137"/>
        <location filename="../../ui/advance/envdialog.cpp" line="172"/>
=======
        <location filename="../../ui/advance/envdialog.cpp" line="112"/>
        <location filename="../../ui/advance/envdialog.cpp" line="147"/>
>>>>>>> 2e5f9315
        <source>◆ Latest Firmware: </source>
        <translation type="unfinished"></translation>
    </message>
    <message>
<<<<<<< HEAD
        <location filename="../../ui/advance/envdialog.cpp" line="169"/>
=======
        <location filename="../../ui/advance/envdialog.cpp" line="144"/>
>>>>>>> 2e5f9315
        <source>◆ In Serial Port Permission: </source>
        <translation type="unfinished"></translation>
    </message>
    <message>
<<<<<<< HEAD
        <location filename="../../ui/advance/envdialog.cpp" line="170"/>
=======
        <location filename="../../ui/advance/envdialog.cpp" line="145"/>
>>>>>>> 2e5f9315
        <source>◆ HID Permission: </source>
        <translation type="unfinished"></translation>
    </message>
    <message>
<<<<<<< HEAD
        <location filename="../../ui/advance/envdialog.cpp" line="171"/>
=======
        <location filename="../../ui/advance/envdialog.cpp" line="146"/>
>>>>>>> 2e5f9315
        <source> (needs removal)</source>
        <translation> (doit être supprimé)</translation>
    </message>
    <message>
<<<<<<< HEAD
        <location filename="../../ui/advance/envdialog.cpp" line="171"/>
=======
        <location filename="../../ui/advance/envdialog.cpp" line="146"/>
>>>>>>> 2e5f9315
        <source> (not running)</source>
        <translation> (non exécuté)</translation>
    </message>
    <message>
<<<<<<< HEAD
        <location filename="../../ui/advance/envdialog.cpp" line="171"/>
=======
        <location filename="../../ui/advance/envdialog.cpp" line="146"/>
>>>>>>> 2e5f9315
        <source>◆ BRLTTY checking: </source>
        <translation type="unfinished"></translation>
    </message>
    <message>
<<<<<<< HEAD
        <location filename="../../ui/advance/envdialog.cpp" line="212"/>
=======
        <location filename="../../ui/advance/envdialog.cpp" line="187"/>
>>>>>>> 2e5f9315
        <source>Install Driver</source>
        <translation type="unfinished">Installer le pilote</translation>
    </message>
    <message>
<<<<<<< HEAD
        <location filename="../../ui/advance/envdialog.cpp" line="219"/>
=======
        <location filename="../../ui/advance/envdialog.cpp" line="194"/>
>>>>>>> 2e5f9315
        <source>Copy Link</source>
        <translation type="unfinished">Copier le lien</translation>
    </message>
    <message>
<<<<<<< HEAD
        <location filename="../../ui/advance/envdialog.cpp" line="235"/>
=======
        <location filename="../../ui/advance/envdialog.cpp" line="210"/>
>>>>>>> 2e5f9315
        <source>Select Destination Directory</source>
        <translation>Sélectionner le répertoire de destination</translation>
    </message>
    <message>
<<<<<<< HEAD
        <location filename="../../ui/advance/envdialog.cpp" line="291"/>
=======
        <location filename="../../ui/advance/envdialog.cpp" line="266"/>
>>>>>>> 2e5f9315
        <source>Driver Installed: </source>
        <translation>Pilote installé : </translation>
    </message>
    <message>
<<<<<<< HEAD
        <location filename="../../ui/advance/envdialog.cpp" line="291"/>
        <location filename="../../ui/advance/envdialog.cpp" line="292"/>
        <location filename="../../ui/advance/envdialog.cpp" line="293"/>
=======
        <location filename="../../ui/advance/envdialog.cpp" line="266"/>
        <location filename="../../ui/advance/envdialog.cpp" line="267"/>
        <location filename="../../ui/advance/envdialog.cpp" line="268"/>
>>>>>>> 2e5f9315
        <source>Yes</source>
        <translation>Oui</translation>
    </message>
    <message>
<<<<<<< HEAD
        <location filename="../../ui/advance/envdialog.cpp" line="291"/>
        <location filename="../../ui/advance/envdialog.cpp" line="292"/>
        <location filename="../../ui/advance/envdialog.cpp" line="293"/>
        <location filename="../../ui/advance/envdialog.cpp" line="294"/>
=======
        <location filename="../../ui/advance/envdialog.cpp" line="266"/>
        <location filename="../../ui/advance/envdialog.cpp" line="267"/>
        <location filename="../../ui/advance/envdialog.cpp" line="268"/>
        <location filename="../../ui/advance/envdialog.cpp" line="269"/>
>>>>>>> 2e5f9315
        <source>No</source>
        <translation>Non</translation>
    </message>
    <message>
<<<<<<< HEAD
        <location filename="../../ui/advance/envdialog.cpp" line="292"/>
=======
        <location filename="../../ui/advance/envdialog.cpp" line="267"/>
>>>>>>> 2e5f9315
        <source>Serial port Permission: </source>
        <translation type="unfinished">Autorisation du port série : </translation>
    </message>
    <message>
<<<<<<< HEAD
        <location filename="../../ui/advance/envdialog.cpp" line="133"/>
=======
        <location filename="../../ui/advance/envdialog.cpp" line="108"/>
>>>>>>> 2e5f9315
        <source>The following steps help you install the driver and the Openterface firmware update. Current status:&lt;br&gt;</source>
        <translation type="unfinished">Les étapes suivantes vous aident à installer le pilote et la mise à jour du micrologiciel Openterface. État actuel :</translation>
    </message>
    <message>
<<<<<<< HEAD
        <location filename="../../ui/advance/envdialog.cpp" line="167"/>
=======
        <location filename="../../ui/advance/envdialog.cpp" line="142"/>
>>>>>>> 2e5f9315
        <source>The following steps help you install the driver and access the device permissions and the Openterface firmware update. Current status:&lt;br&gt;</source>
        <translation type="unfinished">Les étapes suivantes vous aident à installer le pilote, à accéder aux autorisations de l&apos;appareil et à mettre à jour le micrologiciel Openterface. État actuel :</translation>
    </message>
    <message>
<<<<<<< HEAD
        <location filename="../../ui/advance/envdialog.cpp" line="213"/>
=======
        <location filename="../../ui/advance/envdialog.cpp" line="188"/>
>>>>>>> 2e5f9315
        <source>The driver is missing. Please install the driver at: https://www.wch.cn/downloads/CH341SER.EXE.html 

After the driver is installed, a system restart and device re-plugging is required for the changes to take effect.

Please restart your computer after the driver installation.</source>
        <translation type="unfinished">Le pilote est manquant. Veuillez installer le pilote à l&apos;adresse suivante : https://www.wch.cn/downloads/CH341SER.EXE.html

Une fois le pilote installé, un redémarrage du système et le rebranchement du périphérique sont nécessaires pour que les modifications prennent effet.

Veuillez redémarrer votre ordinateur après l&apos;installation du pilote.</translation>
    </message>
    <message>
<<<<<<< HEAD
        <location filename="../../ui/advance/envdialog.cpp" line="293"/>
=======
        <location filename="../../ui/advance/envdialog.cpp" line="268"/>
>>>>>>> 2e5f9315
        <source>HID Permission: </source>
        <translation>Permission HID : </translation>
    </message>
    <message>
<<<<<<< HEAD
        <location filename="../../ui/advance/envdialog.cpp" line="294"/>
=======
        <location filename="../../ui/advance/envdialog.cpp" line="269"/>
>>>>>>> 2e5f9315
        <source>BRLTTY is Running: </source>
        <translation>BRLTTY est en cours d&apos;exécution : </translation>
    </message>
    <message>
<<<<<<< HEAD
        <location filename="../../ui/advance/envdialog.cpp" line="294"/>
=======
        <location filename="../../ui/advance/envdialog.cpp" line="269"/>
>>>>>>> 2e5f9315
        <source>Yes (needs removal)</source>
        <translation>Oui (doit être supprimé)</translation>
    </message>
    <message>
<<<<<<< HEAD
        <location filename="../../ui/advance/envdialog.cpp" line="300"/>
=======
        <location filename="../../ui/advance/envdialog.cpp" line="275"/>
>>>>>>> 2e5f9315
        <source>Restart Required</source>
        <translation>Redémarrage requis</translation>
    </message>
    <message>
<<<<<<< HEAD
        <location filename="../../ui/advance/envdialog.cpp" line="301"/>
=======
        <location filename="../../ui/advance/envdialog.cpp" line="276"/>
>>>>>>> 2e5f9315
        <source>The driver has been installed. A system restart and device re-plugging is required for the changes to take effect.

Would you like to restart your computer now?</source>
        <translation>Le pilote a été installé. Un redémarrage du système et une reconnexion de l&apos;appareil sont nécessaires pour que les modifications prennent effet.

Souhaitez-vous redémarrer votre ordinateur maintenant ?</translation>
    </message>
    <message>
<<<<<<< HEAD
        <location filename="../../ui/advance/envdialog.cpp" line="310"/>
=======
        <location filename="../../ui/advance/envdialog.cpp" line="285"/>
>>>>>>> 2e5f9315
        <source>Restart Later</source>
        <translation>Redémarrer plus tard</translation>
    </message>
    <message>
<<<<<<< HEAD
        <location filename="../../ui/advance/envdialog.cpp" line="311"/>
=======
        <location filename="../../ui/advance/envdialog.cpp" line="286"/>
>>>>>>> 2e5f9315
        <source>Please remember to restart your computer and re-plug the device for the driver to work properly.</source>
        <translation>N&apos;oubliez pas de redémarrer votre ordinateur et de reconnecter l&apos;appareil pour que le pilote fonctionne correctement.</translation>
    </message>
</context>
<context>
    <name>FirmwareManagerDialog</name>
    <message>
        <location filename="../../ui/advance/firmwaremanagerdialog.cpp" line="67"/>
        <location filename="../../ui/advance/firmwaremanagerdialog.cpp" line="162"/>
        <source>Warning</source>
        <translation type="unfinished">Avertissement</translation>
    </message>
    <message>
        <location filename="../../ui/advance/firmwaremanagerdialog.cpp" line="67"/>
        <source>Please select a firmware file to write</source>
        <translation type="unfinished">Veuillez sélectionner un fichier de micrologiciel à écrire</translation>
    </message>
    <message>
        <location filename="../../ui/advance/firmwaremanagerdialog.cpp" line="73"/>
        <location filename="../../ui/advance/firmwaremanagerdialog.cpp" line="110"/>
        <source>Error</source>
        <translation type="unfinished">Erreur</translation>
    </message>
    <message>
        <location filename="../../ui/advance/firmwaremanagerdialog.cpp" line="73"/>
        <source>Failed to read firmware file: %1</source>
        <translation type="unfinished"></translation>
    </message>
    <message>
        <location filename="../../ui/advance/firmwaremanagerdialog.cpp" line="103"/>
        <source>Success</source>
        <translation type="unfinished">Succès</translation>
    </message>
    <message>
        <location filename="../../ui/advance/firmwaremanagerdialog.cpp" line="103"/>
        <source>Firmware written successfully to EEPROMThe application will now close.
Please:
1. Restart the application
2. Disconnect and reconnect all cables</source>
        <translation type="unfinished"></translation>
    </message>
    <message>
        <location filename="../../ui/advance/firmwaremanagerdialog.cpp" line="110"/>
        <source>Failed to write firmware to EEPROM
Please try again</source>
        <translation type="unfinished"></translation>
    </message>
    <message>
        <location filename="../../ui/advance/firmwaremanagerdialog.cpp" line="125"/>
        <source>Cancelled</source>
        <translation type="unfinished"></translation>
    </message>
    <message>
        <location filename="../../ui/advance/firmwaremanagerdialog.cpp" line="125"/>
        <source>Firmware write operation was cancelled</source>
        <translation type="unfinished"></translation>
    </message>
    <message>
        <location filename="../../ui/advance/firmwaremanagerdialog.cpp" line="162"/>
        <source>Please select a file path</source>
        <translation type="unfinished"></translation>
    </message>
</context>
<context>
    <name>FirmwareUpdateConfirmDialog</name>
    <message>
        <location filename="../../ui/advance/firmwareupdatedialog.cpp" line="113"/>
        <source>Firmware Update Confirmation</source>
        <translation type="unfinished">Confirmation de mise à jour du firmware</translation>
    </message>
    <message>
        <location filename="../../ui/advance/firmwareupdatedialog.cpp" line="120"/>
        <source>Update</source>
        <translation type="unfinished"></translation>
    </message>
    <message>
        <location filename="../../ui/advance/firmwareupdatedialog.cpp" line="121"/>
        <source>Cancel</source>
        <translation type="unfinished">Annuler</translation>
    </message>
    <message>
        <location filename="../../ui/advance/firmwareupdatedialog.cpp" line="149"/>
        <source>Current firmware version: </source>
        <translation type="unfinished">Version actuelle du firmware : </translation>
    </message>
    <message>
        <location filename="../../ui/advance/firmwareupdatedialog.cpp" line="149"/>
        <source>
</source>
        <translation type="unfinished">
</translation>
    </message>
    <message>
        <location filename="../../ui/advance/firmwareupdatedialog.cpp" line="150"/>
        <source>Latest firmware version: </source>
        <translation type="unfinished">Dernière version du firmware : </translation>
    </message>
    <message>
        <location filename="../../ui/advance/firmwareupdatedialog.cpp" line="150"/>
        <source>

</source>
        <translation type="unfinished">

</translation>
    </message>
    <message>
        <location filename="../../ui/advance/firmwareupdatedialog.cpp" line="151"/>
        <source>The update process will:
</source>
        <translation type="unfinished">Le processus de mise à jour va :
</translation>
    </message>
    <message>
        <location filename="../../ui/advance/firmwareupdatedialog.cpp" line="152"/>
        <source>1. Stop all video and USB operations
2. Install new firmware
3. Close the application automatically

Important:
• Use a high-quality USB cable for host connection
• Disconnect the HDMI cable
• Do not interrupt power during update
• Restart application after completion

Do you want to proceed with the update?</source>
        <translation type="unfinished">1. Arrêter toutes les opérations vidéo et USB
2. Installer le nouveau firmware
3. Fermer l&apos;application automatiquement

Important :
• Utilisez un câble USB de haute qualité pour la connexion hôte
• Déconnectez le câble HDMI
• Ne pas interrompre l&apos;alimentation pendant la mise à jour
• Redémarrez l&apos;application après la fin

Voulez-vous procéder à la mise à jour ?</translation>
    </message>
</context>
<context>
    <name>FirmwareUpdateDialog</name>
    <message>
        <location filename="../../ui/advance/firmwareupdatedialog.cpp" line="8"/>
        <location filename="../../ui/advance/firmwareupdatedialog.cpp" line="86"/>
        <source>Firmware Update</source>
        <translation>Mise à jour du firmware</translation>
    </message>
    <message>
        <location filename="../../ui/advance/firmwareupdatedialog.cpp" line="13"/>
        <source>Preparing firmware update...</source>
        <translation>Préparation de la mise à jour du firmware...</translation>
    </message>
    <message>
        <location filename="../../ui/advance/firmwareupdatedialog.cpp" line="20"/>
        <source>Close</source>
        <translation>Fermer</translation>
    </message>
    <message>
        <location filename="../../ui/advance/firmwareupdatedialog.cpp" line="65"/>
        <source>Updating firmware... Please do not disconnect the device.</source>
        <translation>Mise à jour du firmware en cours... Veuillez ne pas déconnecter l&apos;appareil.</translation>
    </message>
    <message>
        <location filename="../../ui/advance/firmwareupdatedialog.cpp" line="85"/>
        <source>Firmware update completed successfully.
The application will close. Please restart it to apply the new firmware.</source>
        <translation>Mise à jour du firmware terminée avec succès.
L&apos;application va se fermer. Veuillez la redémarrer pour appliquer le nouveau firmware.</translation>
    </message>
    <message>
        <location filename="../../ui/advance/firmwareupdatedialog.cpp" line="87"/>
        <source>Firmware update completed successfully.

The application will now close.
Please:
1. Restart the application
2. Disconnect and reconnect all cables</source>
        <translation>Mise à jour du firmware terminée avec succès.

L&apos;application va maintenant se fermer.
Veuillez :
1. Redémarrer l&apos;application
2. Déconnecter et reconnecter tous les câbles</translation>
    </message>
    <message>
        <location filename="../../ui/advance/firmwareupdatedialog.cpp" line="93"/>
        <source>Firmware update failed. Please try again.</source>
        <translation>La mise à jour du firmware a échoué. Veuillez réessayer.</translation>
    </message>
    <message>
        <location filename="../../ui/advance/firmwareupdatedialog.cpp" line="94"/>
        <source>Firmware Update Failed</source>
        <translation>Échec de la mise à jour du firmware</translation>
    </message>
    <message>
        <location filename="../../ui/advance/firmwareupdatedialog.cpp" line="95"/>
        <source>An error occurred during the firmware update.

Please try again after restarting the application.</source>
        <translation>Une erreur s&apos;est produite lors de la mise à jour du firmware.

Veuillez réessayer après avoir redémarré l&apos;application.</translation>
    </message>
</context>
<context>
    <name>LogPage</name>
    <message>
        <location filename="../../ui/preferences/logpage.cpp" line="50"/>
        <source>Core</source>
        <translation>Noyau</translation>
    </message>
    <message>
        <location filename="../../ui/preferences/logpage.cpp" line="51"/>
        <source>Serial</source>
        <translation>Série</translation>
    </message>
    <message>
        <location filename="../../ui/preferences/logpage.cpp" line="52"/>
        <source>User Interface</source>
        <translation>Interface utilisateur</translation>
    </message>
    <message>
        <location filename="../../ui/preferences/logpage.cpp" line="53"/>
        <source>Host</source>
        <translation>Hôte</translation>
    </message>
    <message>
        <location filename="../../ui/preferences/logpage.cpp" line="54"/>
        <source>Device</source>
        <translation type="unfinished"></translation>
    </message>
    <message>
        <location filename="../../ui/preferences/logpage.cpp" line="55"/>
        <source>Backend</source>
        <translation type="unfinished"></translation>
    </message>
    <message>
        <location filename="../../ui/preferences/logpage.cpp" line="56"/>
        <source>Enable file logging</source>
        <translation>Activer l&apos;enregistrement dans un fichier</translation>
    </message>
    <message>
        <location filename="../../ui/preferences/logpage.cpp" line="58"/>
        <source>Browse</source>
        <translation>Parcourir</translation>
    </message>
    <message>
        <location filename="../../ui/preferences/logpage.cpp" line="59"/>
        <source>Inhibit Screen Saver</source>
        <translation type="unfinished"></translation>
    </message>
    <message>
        <location filename="../../ui/preferences/logpage.cpp" line="86"/>
        <source>General log setting</source>
        <translation>Paramètres généraux du journal</translation>
    </message>
    <message>
        <location filename="../../ui/preferences/logpage.cpp" line="90"/>
        <source>Check the check box to see the corresponding log in the QT console.</source>
        <translation>Cochez la case pour voir le journal correspondant dans la console QT.</translation>
    </message>
    <message>
        <location filename="../../ui/preferences/logpage.cpp" line="95"/>
        <source>Screen Saver setting</source>
        <translation type="unfinished"></translation>
    </message>
    <message>
        <location filename="../../ui/preferences/logpage.cpp" line="99"/>
        <source>Inhibit the screen saver when the application is running.</source>
        <translation type="unfinished"></translation>
    </message>
    <message>
        <location filename="../../ui/preferences/logpage.cpp" line="120"/>
        <source>Select Log Directory</source>
        <translation>Sélectionner le répertoire des journaux</translation>
    </message>
</context>
<context>
    <name>MainWindow</name>
    <message>
        <location filename="../../ui/mainwindow.ui" line="12"/>
        <source>Openterface Mini-KVM</source>
        <translation>Openterface Mini-KVM</translation>
    </message>
    <message>
        <location filename="../../ui/mainwindow.ui" line="50"/>
        <source>File</source>
        <translation>Fichier</translation>
    </message>
    <message>
        <location filename="../../ui/mainwindow.ui" line="58"/>
        <source>Languages</source>
        <translation>Langues</translation>
    </message>
    <message>
        <location filename="../../ui/mainwindow.ui" line="63"/>
        <source>Control</source>
        <translation>Contrôle</translation>
    </message>
    <message>
        <location filename="../../ui/mainwindow.ui" line="67"/>
        <source>Mouse Mode</source>
        <translation>Mode souris</translation>
    </message>
    <message>
        <location filename="../../ui/mainwindow.ui" line="74"/>
        <source>Mouse Visibility</source>
        <translation type="unfinished"></translation>
    </message>
    <message>
        <location filename="../../ui/mainwindow.ui" line="81"/>
        <source>Device</source>
        <translation type="unfinished"></translation>
    </message>
    <message>
        <location filename="../../ui/mainwindow.ui" line="86"/>
        <source>Baudrate</source>
        <translation>Débit binaire</translation>
    </message>
    <message>
        <location filename="../../ui/mainwindow.ui" line="93"/>
        <source>Switchable USB</source>
        <translation>USB commutables</translation>
    </message>
    <message>
        <location filename="../../ui/mainwindow.ui" line="107"/>
        <source>Help</source>
        <translation>Aide</translation>
    </message>
    <message>
        <location filename="../../ui/mainwindow.ui" line="118"/>
        <source>Edit</source>
        <translation>Modifier</translation>
    </message>
    <message>
        <location filename="../../ui/mainwindow.ui" line="124"/>
        <source>Advance</source>
        <translation>Avancé</translation>
    </message>
    <message>
        <location filename="../../ui/mainwindow.ui" line="149"/>
        <source>Close</source>
        <translation>Fermer</translation>
    </message>
    <message>
        <location filename="../../ui/mainwindow.ui" line="154"/>
        <source>Change Settings</source>
        <translation>Modifier les paramètres</translation>
    </message>
    <message>
        <location filename="../../ui/mainwindow.ui" line="159"/>
        <source>Reset Serial Port</source>
        <translation>Réinitialiser le port série</translation>
    </message>
    <message>
        <location filename="../../ui/mainwindow.ui" line="164"/>
        <source>Serial Console</source>
        <translation>Console série</translation>
    </message>
    <message>
        <location filename="../../ui/mainwindow.ui" line="169"/>
        <source>AutoReszie</source>
        <translation>Redimensionnement automatique</translation>
    </message>
    <message>
        <location filename="../../ui/mainwindow.ui" line="174"/>
        <source>Factory Reset HID Chip</source>
        <translation>Réinitialisation d&apos;usine de la puce HID</translation>
    </message>
    <message>
        <location filename="../../ui/mainwindow.ui" line="179"/>
        <source>Preferences</source>
        <translation>Préférences</translation>
    </message>
    <message>
        <location filename="../../ui/mainwindow.ui" line="184"/>
        <source>Office Website</source>
        <translation>Site web officiel</translation>
    </message>
    <message>
        <location filename="../../ui/mainwindow.ui" line="189"/>
        <source>Purchase</source>
        <translation>Acheter</translation>
    </message>
    <message>
        <location filename="../../ui/mainwindow.ui" line="194"/>
        <source>Feedback</source>
        <translation>Retour d&apos;information</translation>
    </message>
    <message>
        <location filename="../../ui/mainwindow.ui" line="199"/>
        <source>Update</source>
        <translation>Mettre à jour</translation>
    </message>
    <message>
        <location filename="../../ui/mainwindow.ui" line="204"/>
        <source>Environment</source>
        <translation>Environnement</translation>
    </message>
    <message>
        <location filename="../../ui/mainwindow.ui" line="209"/>
        <source>About</source>
        <translation>À propos</translation>
    </message>
    <message>
        <location filename="../../ui/mainwindow.ui" line="220"/>
        <source>Follow Switch</source>
        <translation>Suivre le commutateur</translation>
    </message>
    <message>
        <location filename="../../ui/mainwindow.ui" line="228"/>
        <source>Paste</source>
        <translation>Coller</translation>
    </message>
    <message>
        <location filename="../../ui/mainwindow.ui" line="231"/>
        <source>Paste clipboard content to target</source>
        <translation>Coller le contenu du presse-papiers sur la cible</translation>
    </message>
    <message>
        <location filename="../../ui/mainwindow.ui" line="236"/>
        <source>Script Tool</source>
        <translation>Outil de script</translation>
    </message>
    <message>
        <location filename="../../ui/mainwindow.ui" line="241"/>
        <source>Video Recording Settings</source>
        <translation type="unfinished"></translation>
    </message>
    <message>
        <location filename="../../ui/mainwindow.ui" line="244"/>
        <source>Configure video recording settings and start/stop recording</source>
        <translation type="unfinished"></translation>
    </message>
    <message>
        <location filename="../../ui/mainwindow.ui" line="249"/>
        <source>TCP Server</source>
        <translation>Serveur TCP</translation>
    </message>
    <message>
        <location filename="../../ui/mainwindow.ui" line="254"/>
        <source>Environment Checking</source>
        <translation>Vérification de l&apos;environnement</translation>
    </message>
    <message>
        <location filename="../../ui/mainwindow.ui" line="259"/>
        <source>Firmware Manager</source>
        <translation type="unfinished"></translation>
    </message>
    <message>
        <location filename="../../ui/mainwindow.ui" line="264"/>
        <source>Firmware Update...</source>
        <translation>Mise à jour du firmware...</translation>
    </message>
    <message>
        <location filename="../../ui/mainwindow.ui" line="269"/>
        <source>Device Selector</source>
        <translation type="unfinished"></translation>
    </message>
    <message>
        <location filename="../../ui/mainwindow.ui" line="272"/>
        <source>Open Device Selector Dialog</source>
        <translation type="unfinished"></translation>
    </message>
    <message>
        <location filename="../../ui/mainwindow.ui" line="277"/>
        <source>Update Display Settings</source>
        <translation type="unfinished"></translation>
    </message>
    <message>
        <location filename="../../ui/mainwindow.ui" line="280"/>
        <source>Update display name and serial number in EDID</source>
        <translation type="unfinished"></translation>
    </message>
    <message>
        <location filename="../../ui/mainwindow.ui" line="289"/>
        <source>115200</source>
        <translation>115200</translation>
    </message>
    <message>
        <location filename="../../ui/mainwindow.ui" line="297"/>
        <source>9600</source>
        <translation>9600</translation>
    </message>
    <message>
        <location filename="../../ui/mainwindow.ui" line="307"/>
        <source>To Host</source>
        <translation>Vers l&apos;hôte</translation>
    </message>
    <message>
        <location filename="../../ui/mainwindow.ui" line="315"/>
        <source>To Target</source>
        <translation>Vers la cible</translation>
    </message>
    <message>
        <location filename="../../ui/mainwindow.ui" line="328"/>
        <source>Absolute</source>
        <translation>Absolu</translation>
    </message>
    <message>
        <location filename="../../ui/mainwindow.ui" line="336"/>
        <source>Relative</source>
        <translation>Relatif</translation>
    </message>
    <message>
        <location filename="../../ui/mainwindow.ui" line="349"/>
        <source>Auto Hide</source>
        <translation type="unfinished"></translation>
    </message>
    <message>
        <location filename="../../ui/mainwindow.ui" line="352"/>
        <source>Auto hide mouse cursor</source>
        <translation type="unfinished"></translation>
    </message>
    <message>
        <location filename="../../ui/mainwindow.ui" line="360"/>
        <source>Always Show</source>
        <translation type="unfinished"></translation>
    </message>
    <message>
        <location filename="../../ui/mainwindow.ui" line="363"/>
        <source>Always show mouse cursor</source>
        <translation type="unfinished"></translation>
    </message>
    <message>
        <location filename="../../ui/mainwindow.cpp" line="535"/>
        <source>Recorded %1 sec</source>
        <translation>Enregistré %1 sec</translation>
    </message>
    <message>
        <location filename="../../ui/mainwindow.cpp" line="609"/>
        <location filename="../../ui/mainwindow.cpp" line="616"/>
        <location filename="../../ui/mainwindow.cpp" line="643"/>
        <location filename="../../ui/mainwindow.cpp" line="647"/>
        <source>Recording Error</source>
        <translation type="unfinished"></translation>
    </message>
    <message>
        <location filename="../../ui/mainwindow.cpp" line="610"/>
        <source>Recording system is not initialized. Please restart the application.</source>
        <translation type="unfinished"></translation>
    </message>
    <message>
        <location filename="../../ui/mainwindow.cpp" line="617"/>
        <source>Camera system is not initialized. Please restart the application.</source>
        <translation type="unfinished"></translation>
    </message>
    <message>
        <location filename="../../ui/mainwindow.cpp" line="626"/>
        <source>No Camera Available</source>
        <translation type="unfinished"></translation>
    </message>
    <message>
        <location filename="../../ui/mainwindow.cpp" line="627"/>
        <source>No camera devices detected. Please connect a camera and try again.</source>
        <translation type="unfinished"></translation>
    </message>
    <message>
        <location filename="../../ui/mainwindow.cpp" line="629"/>
        <source>Camera Not Active</source>
        <translation type="unfinished"></translation>
    </message>
    <message>
        <location filename="../../ui/mainwindow.cpp" line="630"/>
        <source>Camera is not active. Please start the camera preview before recording.</source>
        <translation type="unfinished"></translation>
    </message>
    <message>
        <location filename="../../ui/mainwindow.cpp" line="644"/>
        <source>An unexpected error occurred: %1</source>
        <translation type="unfinished"></translation>
    </message>
    <message>
        <location filename="../../ui/mainwindow.cpp" line="648"/>
        <source>An unexpected error occurred. Please try again or restart the application.</source>
        <translation type="unfinished"></translation>
    </message>
    <message>
        <location filename="../../ui/mainwindow.cpp" line="682"/>
        <source>Active Recording</source>
        <translation type="unfinished"></translation>
    </message>
    <message>
        <location filename="../../ui/mainwindow.cpp" line="683"/>
        <source>There is an active recording session. Do you want to stop it before changing settings?</source>
        <translation type="unfinished"></translation>
    </message>
    <message>
        <location filename="../../ui/mainwindow.cpp" line="836"/>
        <source>Image Capture Error</source>
        <translation>Erreur de capture d&apos;image</translation>
    </message>
    <message>
        <location filename="../../ui/mainwindow.cpp" line="905"/>
        <source>Captured &quot;%1&quot;</source>
        <translation>Capturé &quot;%1&quot;</translation>
    </message>
    <message>
        <location filename="../../ui/mainwindow.cpp" line="1464"/>
        <source>The firmware is up to date.
Current version: </source>
        <translation type="unfinished"></translation>
    </message>
    <message>
        <location filename="../../ui/mainwindow.cpp" line="1486"/>
        <source>Firmware fetch timeout</source>
        <translation type="unfinished"></translation>
    </message>
    <message>
        <location filename="../../ui/mainwindow.cpp" line="1487"/>
        <source>Firmware retrieval timed out. Please check your network connection and try again.
Current version: </source>
        <translation type="unfinished"></translation>
    </message>
    <message>
        <location filename="../../ui/mainwindow.cpp" line="1463"/>
        <source>Firmware Update</source>
        <translation>Mise à jour du firmware</translation>
    </message>
</context>
<context>
    <name>RecordingController</name>
    <message>
        <location filename="../../ui/recording/recordingcontroller.cpp" line="136"/>
        <location filename="../../ui/recording/recordingcontroller.cpp" line="158"/>
        <location filename="../../ui/recording/recordingcontroller.cpp" line="539"/>
        <source>Recording Error</source>
        <translation type="unfinished"></translation>
    </message>
    <message>
        <location filename="../../ui/recording/recordingcontroller.cpp" line="137"/>
        <source>No active camera device for recording. Please ensure a camera is connected.</source>
        <translation type="unfinished"></translation>
    </message>
    <message>
        <location filename="../../ui/recording/recordingcontroller.cpp" line="159"/>
        <source>Cannot start recording - camera system not initialized.</source>
        <translation type="unfinished"></translation>
    </message>
    <message>
        <location filename="../../ui/recording/recordingcontroller.cpp" line="344"/>
        <source>Start Recording</source>
        <translation type="unfinished"></translation>
    </message>
    <message>
        <location filename="../../ui/recording/recordingcontroller.cpp" line="349"/>
        <source>Stop Recording</source>
        <translation type="unfinished"></translation>
    </message>
    <message>
        <location filename="../../ui/recording/recordingcontroller.cpp" line="354"/>
        <source>Pause Recording</source>
        <translation type="unfinished"></translation>
    </message>
    <message>
        <location filename="../../ui/recording/recordingcontroller.cpp" line="359"/>
        <source>Resume Recording</source>
        <translation type="unfinished"></translation>
    </message>
    <message>
        <location filename="../../ui/recording/recordingcontroller.cpp" line="364"/>
        <source>Recording Settings</source>
        <translation type="unfinished"></translation>
    </message>
    <message>
        <location filename="../../ui/recording/recordingcontroller.cpp" line="370"/>
        <source>Reset Recording System</source>
        <translation type="unfinished"></translation>
    </message>
    <message>
        <location filename="../../ui/recording/recordingcontroller.cpp" line="376"/>
        <source>Recording Diagnostics</source>
        <translation type="unfinished"></translation>
    </message>
    <message>
        <location filename="../../ui/recording/recordingcontroller.cpp" line="516"/>
        <source>Failed to start recording.

Possible causes:
- Insufficient disk space
- Permission issues with output folder
- Camera device is busy or disconnected
- Codec not supported on this system

Technical details: %1</source>
        <translation type="unfinished"></translation>
    </message>
    <message>
        <location filename="../../ui/recording/recordingcontroller.cpp" line="523"/>
        <source>Failed to save recording.

Possible causes:
- Insufficient disk space
- Permission issues with output folder
- Drive disconnected during recording

Technical details: %1</source>
        <translation type="unfinished"></translation>
    </message>
    <message>
        <location filename="../../ui/recording/recordingcontroller.cpp" line="529"/>
        <source>The recording file may be corrupted.

Possible causes:
- Recording stopped unexpectedly
- System resource issues
- Hardware acceleration problems

Technical details: %1</source>
        <translation type="unfinished"></translation>
    </message>
    <message>
        <location filename="../../ui/recording/recordingcontroller.cpp" line="535"/>
        <source>An error occurred with the recording:
%1</source>
        <translation type="unfinished"></translation>
    </message>
    <message>
        <location filename="../../ui/recording/recordingcontroller.cpp" line="545"/>
        <source>Retry</source>
        <translation type="unfinished"></translation>
    </message>
    <message>
        <location filename="../../ui/recording/recordingcontroller.cpp" line="561"/>
        <source>Reset Failed</source>
        <translation type="unfinished"></translation>
    </message>
    <message>
        <location filename="../../ui/recording/recordingcontroller.cpp" line="562"/>
        <source>Cannot reset recording system - camera manager is not available.</source>
        <translation type="unfinished"></translation>
    </message>
    <message>
        <location filename="../../ui/recording/recordingcontroller.cpp" line="570"/>
        <source>Recording in Progress</source>
        <translation type="unfinished"></translation>
    </message>
    <message>
        <location filename="../../ui/recording/recordingcontroller.cpp" line="571"/>
        <source>A recording is currently in progress. Stop it and reset the recording system?</source>
        <translation type="unfinished"></translation>
    </message>
    <message>
        <location filename="../../ui/recording/recordingcontroller.cpp" line="588"/>
        <source>System Reset</source>
<<<<<<< HEAD
        <translation type="unfinished"></translation>
    </message>
    <message>
        <location filename="../../ui/recording/recordingcontroller.cpp" line="589"/>
        <source>FFmpeg backend automatically handles recovery. Please try recording again.</source>
        <translation type="unfinished"></translation>
    </message>
    <message>
=======
        <translation type="unfinished"></translation>
    </message>
    <message>
        <location filename="../../ui/recording/recordingcontroller.cpp" line="589"/>
        <source>FFmpeg backend automatically handles recovery. Please try recording again.</source>
        <translation type="unfinished"></translation>
    </message>
    <message>
>>>>>>> 2e5f9315
        <location filename="../../ui/recording/recordingcontroller.cpp" line="613"/>
        <source>Recording System Diagnostics</source>
        <translation type="unfinished"></translation>
    </message>
    <message>
        <location filename="../../ui/recording/recordingcontroller.cpp" line="624"/>
        <source>Copy to Clipboard</source>
        <translation type="unfinished"></translation>
    </message>
    <message>
        <location filename="../../ui/recording/recordingcontroller.cpp" line="625"/>
        <source>Close</source>
        <translation type="unfinished">Fermer</translation>
    </message>
</context>
<context>
    <name>RecordingSettingsDialog</name>
    <message>
        <location filename="../../ui/advance/recordingsettingsdialog.cpp" line="64"/>
        <source>Video Recording Settings</source>
        <translation type="unfinished"></translation>
    </message>
    <message>
        <location filename="../../ui/advance/recordingsettingsdialog.cpp" line="218"/>
        <source>Apply Settings</source>
        <translation type="unfinished"></translation>
    </message>
    <message>
        <location filename="../../ui/advance/recordingsettingsdialog.cpp" line="219"/>
        <source>Reset to Defaults</source>
        <translation type="unfinished"></translation>
    </message>
    <message>
        <location filename="../../ui/advance/recordingsettingsdialog.cpp" line="220"/>
        <source>Close</source>
        <translation type="unfinished">Fermer</translation>
    </message>
    <message>
        <location filename="../../ui/advance/recordingsettingsdialog.cpp" line="232"/>
        <source>Recording Controls</source>
        <translation type="unfinished"></translation>
    </message>
    <message>
        <location filename="../../ui/advance/recordingsettingsdialog.cpp" line="236"/>
        <source>Backend: Detecting...</source>
        <translation type="unfinished"></translation>
    </message>
    <message>
        <location filename="../../ui/advance/recordingsettingsdialog.cpp" line="240"/>
        <source>Start Recording</source>
        <translation type="unfinished"></translation>
    </message>
    <message>
        <location filename="../../ui/advance/recordingsettingsdialog.cpp" line="241"/>
        <source>Stop Recording</source>
        <translation type="unfinished"></translation>
    </message>
    <message>
        <location filename="../../ui/advance/recordingsettingsdialog.cpp" line="242"/>
        <source>Pause</source>
        <translation type="unfinished"></translation>
    </message>
    <message>
        <location filename="../../ui/advance/recordingsettingsdialog.cpp" line="243"/>
        <source>Resume</source>
        <translation type="unfinished"></translation>
    </message>
    <message>
        <location filename="../../ui/advance/recordingsettingsdialog.cpp" line="246"/>
        <source>Status: Ready</source>
        <translation type="unfinished"></translation>
    </message>
    <message>
        <location filename="../../ui/advance/recordingsettingsdialog.cpp" line="247"/>
        <source>Duration: 00:00:00</source>
        <translation type="unfinished"></translation>
    </message>
    <message>
        <location filename="../../ui/advance/recordingsettingsdialog.cpp" line="271"/>
        <source>Video Settings</source>
        <translation type="unfinished"></translation>
    </message>
    <message>
        <location filename="../../ui/advance/recordingsettingsdialog.cpp" line="277"/>
        <source>Codec:</source>
        <translation type="unfinished"></translation>
    </message>
    <message>
        <location filename="../../ui/advance/recordingsettingsdialog.cpp" line="284"/>
        <location filename="../../ui/advance/recordingsettingsdialog.cpp" line="771"/>
        <source>GStreamer codecs: mjpeg (fast), x264enc (good compression), x265enc (best compression)</source>
        <translation type="unfinished"></translation>
    </message>
    <message>
        <location filename="../../ui/advance/recordingsettingsdialog.cpp" line="287"/>
        <location filename="../../ui/advance/recordingsettingsdialog.cpp" line="774"/>
        <source>FFmpeg codec: mjpeg (compatible with AVI format)</source>
        <translation type="unfinished"></translation>
    </message>
    <message>
        <location filename="../../ui/advance/recordingsettingsdialog.cpp" line="292"/>
        <source>Quality:</source>
        <translation type="unfinished"></translation>
    </message>
    <message>
        <location filename="../../ui/advance/recordingsettingsdialog.cpp" line="294"/>
        <source>Low</source>
        <translation type="unfinished"></translation>
    </message>
    <message>
        <location filename="../../ui/advance/recordingsettingsdialog.cpp" line="294"/>
        <source>Medium</source>
        <translation type="unfinished"></translation>
    </message>
    <message>
        <location filename="../../ui/advance/recordingsettingsdialog.cpp" line="294"/>
        <source>High</source>
        <translation type="unfinished"></translation>
    </message>
    <message>
        <location filename="../../ui/advance/recordingsettingsdialog.cpp" line="294"/>
        <source>Ultra</source>
        <translation type="unfinished"></translation>
    </message>
    <message>
        <location filename="../../ui/advance/recordingsettingsdialog.cpp" line="294"/>
        <source>Custom</source>
        <translation type="unfinished"></translation>
    </message>
    <message>
        <location filename="../../ui/advance/recordingsettingsdialog.cpp" line="298"/>
        <source>Bitrate (kbps):</source>
        <translation type="unfinished"></translation>
    </message>
    <message>
        <location filename="../../ui/advance/recordingsettingsdialog.cpp" line="320"/>
        <source>Output Settings</source>
        <translation type="unfinished"></translation>
    </message>
    <message>
        <location filename="../../ui/advance/recordingsettingsdialog.cpp" line="326"/>
        <source>Format:</source>
        <translation type="unfinished"></translation>
    </message>
    <message>
        <location filename="../../ui/advance/recordingsettingsdialog.cpp" line="333"/>
        <location filename="../../ui/advance/recordingsettingsdialog.cpp" line="781"/>
        <source>GStreamer formats: AVI (compatible), MP4 (modern), MKV (flexible)</source>
        <translation type="unfinished"></translation>
    </message>
    <message>
        <location filename="../../ui/advance/recordingsettingsdialog.cpp" line="336"/>
        <location filename="../../ui/advance/recordingsettingsdialog.cpp" line="784"/>
        <source>FFmpeg format: AVI (most compatible with custom build)</source>
        <translation type="unfinished"></translation>
    </message>
    <message>
        <location filename="../../ui/advance/recordingsettingsdialog.cpp" line="341"/>
        <source>Output Path:</source>
        <translation type="unfinished"></translation>
    </message>
    <message>
        <location filename="../../ui/advance/recordingsettingsdialog.cpp" line="345"/>
        <source>Browse...</source>
        <translation type="unfinished"></translation>
    </message>
    <message>
        <location filename="../../ui/advance/recordingsettingsdialog.cpp" line="380"/>
        <source>Error</source>
        <translation type="unfinished">Erreur</translation>
    </message>
    <message>
        <location filename="../../ui/advance/recordingsettingsdialog.cpp" line="380"/>
        <source>No video backend available.</source>
        <translation type="unfinished"></translation>
    </message>
    <message>
        <location filename="../../ui/advance/recordingsettingsdialog.cpp" line="388"/>
        <source>Recording</source>
        <translation type="unfinished"></translation>
    </message>
    <message>
        <location filename="../../ui/advance/recordingsettingsdialog.cpp" line="388"/>
        <source>Recording is already in progress.</source>
        <translation type="unfinished"></translation>
    </message>
    <message>
        <location filename="../../ui/advance/recordingsettingsdialog.cpp" line="419"/>
        <location filename="../../ui/advance/recordingsettingsdialog.cpp" line="680"/>
        <source>Recording Error</source>
        <translation type="unfinished"></translation>
    </message>
    <message>
        <location filename="../../ui/advance/recordingsettingsdialog.cpp" line="420"/>
        <source>Failed to start recording. Please check the settings and try again.</source>
        <translation type="unfinished"></translation>
    </message>
    <message>
        <location filename="../../ui/advance/recordingsettingsdialog.cpp" line="446"/>
        <location filename="../../ui/advance/recordingsettingsdialog.cpp" line="606"/>
        <source>Status: Recording to %1</source>
        <translation type="unfinished"></translation>
    </message>
    <message>
        <location filename="../../ui/advance/recordingsettingsdialog.cpp" line="490"/>
        <source>Status: Recording stopped</source>
        <translation type="unfinished"></translation>
    </message>
    <message>
        <location filename="../../ui/advance/recordingsettingsdialog.cpp" line="503"/>
        <location filename="../../ui/advance/recordingsettingsdialog.cpp" line="512"/>
        <source>Status: Recording stopped (with error)</source>
        <translation type="unfinished"></translation>
    </message>
    <message>
        <location filename="../../ui/advance/recordingsettingsdialog.cpp" line="546"/>
        <source>Save Recording As</source>
        <translation type="unfinished"></translation>
    </message>
    <message>
        <location filename="../../ui/advance/recordingsettingsdialog.cpp" line="548"/>
        <source>Video Files (*.mp4 *.avi *.mov *.mkv *.webm);;All Files (*)</source>
        <translation type="unfinished"></translation>
    </message>
    <message>
        <location filename="../../ui/advance/recordingsettingsdialog.cpp" line="560"/>
        <source>Warning</source>
        <translation type="unfinished">Avertissement</translation>
    </message>
    <message>
        <location filename="../../ui/advance/recordingsettingsdialog.cpp" line="560"/>
        <source>No video backend available!</source>
        <translation type="unfinished"></translation>
    </message>
    <message>
        <location filename="../../ui/advance/recordingsettingsdialog.cpp" line="583"/>
        <source>Status: Settings applied</source>
        <translation type="unfinished"></translation>
    </message>
    <message>
        <location filename="../../ui/advance/recordingsettingsdialog.cpp" line="640"/>
        <source>Status: Recording stopped. File saved to %1</source>
        <translation type="unfinished"></translation>
    </message>
    <message>
        <location filename="../../ui/advance/recordingsettingsdialog.cpp" line="649"/>
        <location filename="../../ui/advance/recordingsettingsdialog.cpp" line="686"/>
        <location filename="../../ui/advance/recordingsettingsdialog.cpp" line="696"/>
        <source>Duration: %1</source>
        <translation type="unfinished"></translation>
    </message>
    <message>
        <location filename="../../ui/advance/recordingsettingsdialog.cpp" line="659"/>
        <source>Status: Recording paused</source>
        <translation type="unfinished"></translation>
    </message>
    <message>
        <location filename="../../ui/advance/recordingsettingsdialog.cpp" line="666"/>
        <source>Status: Recording resumed</source>
        <translation type="unfinished"></translation>
    </message>
    <message>
        <location filename="../../ui/advance/recordingsettingsdialog.cpp" line="677"/>
        <source>Status: Recording error - %1</source>
        <translation type="unfinished"></translation>
    </message>
    <message>
        <location filename="../../ui/advance/recordingsettingsdialog.cpp" line="681"/>
        <source>Recording failed: %1</source>
        <translation type="unfinished"></translation>
    </message>
    <message>
        <location filename="../../ui/advance/recordingsettingsdialog.cpp" line="728"/>
        <source>Backend: %1</source>
        <translation type="unfinished"></translation>
    </message>
    <message>
        <location filename="../../ui/advance/recordingsettingsdialog.cpp" line="730"/>
        <source>Backend: %1 (configured: %2)</source>
        <translation type="unfinished"></translation>
    </message>
    <message>
        <location filename="../../ui/advance/recordingsettingsdialog.cpp" line="744"/>
        <source>Backend: None available</source>
        <translation type="unfinished"></translation>
    </message>
    <message>
        <location filename="../../ui/advance/recordingsettingsdialog.cpp" line="761"/>
        <source>Windows Qt backend codecs: MJPEG</source>
        <translation type="unfinished"></translation>
    </message>
    <message>
        <location filename="../../ui/advance/recordingsettingsdialog.cpp" line="765"/>
        <source>Windows Qt backend formats: MP4 (recommended), AVI (compatible), MOV (QuickTime)</source>
        <translation type="unfinished"></translation>
    </message>
</context>
<context>
    <name>RenameDisplayDialog</name>
    <message>
        <location filename="../../ui/advance/renamedisplaydialog.cpp" line="54"/>
        <source>Rename Display</source>
        <translation type="unfinished"></translation>
    </message>
    <message>
        <location filename="../../ui/advance/renamedisplaydialog.cpp" line="59"/>
        <source>Enter new display name:</source>
        <translation type="unfinished"></translation>
    </message>
    <message>
        <location filename="../../ui/advance/renamedisplaydialog.cpp" line="62"/>
        <source>Display name</source>
        <translation type="unfinished"></translation>
    </message>
    <message>
        <location filename="../../ui/advance/renamedisplaydialog.cpp" line="64"/>
        <source>Update</source>
        <translation type="unfinished"></translation>
    </message>
    <message>
        <location filename="../../ui/advance/renamedisplaydialog.cpp" line="67"/>
        <source>Cancel</source>
        <translation type="unfinished">Annuler</translation>
    </message>
    <message>
        <location filename="../../ui/advance/renamedisplaydialog.cpp" line="127"/>
        <location filename="../../ui/advance/renamedisplaydialog.cpp" line="133"/>
        <location filename="../../ui/advance/renamedisplaydialog.cpp" line="140"/>
        <source>Warning</source>
        <translation type="unfinished">Avertissement</translation>
    </message>
    <message>
        <location filename="../../ui/advance/renamedisplaydialog.cpp" line="127"/>
        <source>Display name cannot be empty.</source>
        <translation type="unfinished"></translation>
    </message>
    <message>
        <location filename="../../ui/advance/renamedisplaydialog.cpp" line="133"/>
        <source>Display name cannot exceed 13 characters.</source>
        <translation type="unfinished"></translation>
    </message>
    <message>
        <location filename="../../ui/advance/renamedisplaydialog.cpp" line="140"/>
        <source>Display name must contain only ASCII characters.</source>
        <translation type="unfinished"></translation>
    </message>
    <message>
        <location filename="../../ui/advance/renamedisplaydialog.cpp" line="150"/>
        <location filename="../../ui/advance/renamedisplaydialog.cpp" line="184"/>
        <location filename="../../ui/advance/renamedisplaydialog.cpp" line="208"/>
        <location filename="../../ui/advance/renamedisplaydialog.cpp" line="223"/>
        <location filename="../../ui/advance/renamedisplaydialog.cpp" line="239"/>
        <location filename="../../ui/advance/renamedisplaydialog.cpp" line="275"/>
        <location filename="../../ui/advance/renamedisplaydialog.cpp" line="301"/>
        <source>Error</source>
        <translation type="unfinished">Erreur</translation>
    </message>
    <message>
        <location filename="../../ui/advance/renamedisplaydialog.cpp" line="150"/>
        <source>Failed to start display name update process.</source>
        <translation type="unfinished"></translation>
    </message>
    <message>
        <location filename="../../ui/advance/renamedisplaydialog.cpp" line="163"/>
        <source>Default Display</source>
        <translation type="unfinished"></translation>
    </message>
    <message>
        <location filename="../../ui/advance/renamedisplaydialog.cpp" line="184"/>
        <source>Failed to determine firmware size.</source>
        <translation type="unfinished"></translation>
    </message>
    <message>
        <location filename="../../ui/advance/renamedisplaydialog.cpp" line="202"/>
        <source>Reading firmware... %1%</source>
        <translation type="unfinished"></translation>
    </message>
    <message>
        <location filename="../../ui/advance/renamedisplaydialog.cpp" line="208"/>
        <source>Failed to read firmware.</source>
        <translation type="unfinished"></translation>
    </message>
    <message>
        <location filename="../../ui/advance/renamedisplaydialog.cpp" line="218"/>
        <source>Processing EDID data...</source>
        <translation type="unfinished"></translation>
    </message>
    <message>
        <location filename="../../ui/advance/renamedisplaydialog.cpp" line="223"/>
        <source>Failed to read temporary firmware file.</source>
        <translation type="unfinished"></translation>
    </message>
    <message>
        <location filename="../../ui/advance/renamedisplaydialog.cpp" line="239"/>
        <source>Failed to process EDID data.</source>
        <translation type="unfinished"></translation>
    </message>
    <message>
        <location filename="../../ui/advance/renamedisplaydialog.cpp" line="249"/>
        <source>Writing firmware...</source>
        <translation type="unfinished"></translation>
    </message>
    <message>
        <location filename="../../ui/advance/renamedisplaydialog.cpp" line="260"/>
        <source>Writing firmware... %1%</source>
        <translation type="unfinished"></translation>
    </message>
    <message>
        <location filename="../../ui/advance/renamedisplaydialog.cpp" line="268"/>
        <source>Success</source>
        <translation type="unfinished">Succès</translation>
    </message>
    <message>
        <location filename="../../ui/advance/renamedisplaydialog.cpp" line="269"/>
        <source>Display name updated successfully!

The application will now close.
Please:
1. Restart the application
2. Disconnect and reconnect all cables</source>
        <translation type="unfinished"></translation>
    </message>
    <message>
        <location filename="../../ui/advance/renamedisplaydialog.cpp" line="275"/>
        <source>Failed to write firmware.</source>
        <translation type="unfinished"></translation>
    </message>
    <message>
        <location filename="../../ui/advance/renamedisplaydialog.cpp" line="301"/>
        <source>Firmware read error: %1</source>
        <translation type="unfinished"></translation>
    </message>
</context>
<context>
    <name>ScreenScale</name>
    <message>
        <location filename="../../ui/screenscale.cpp" line="8"/>
        <source>Screen Aspect Ratio</source>
        <translation type="unfinished"></translation>
    </message>
</context>
<context>
    <name>ScriptTool</name>
    <message>
        <location filename="../../ui/advance/scripttool.cpp" line="42"/>
        <source>Autohotkey Script Tool</source>
        <translation>Outil de script Autohotkey</translation>
    </message>
    <message>
        <location filename="../../ui/advance/scripttool.cpp" line="46"/>
        <source>Select autohotkey.ahk file...</source>
        <translation>Sélectionner le fichier autohotkey.ahk...</translation>
    </message>
    <message>
        <location filename="../../ui/advance/scripttool.cpp" line="49"/>
        <source>Browse</source>
        <translation>Parcourir</translation>
    </message>
    <message>
        <location filename="../../ui/advance/scripttool.cpp" line="50"/>
        <source>Run Script</source>
        <translation>Exécuter le script</translation>
    </message>
    <message>
        <location filename="../../ui/advance/scripttool.cpp" line="53"/>
        <source>Save Script</source>
        <translation>Sauvegarder le script</translation>
    </message>
    <message>
        <location filename="../../ui/advance/scripttool.cpp" line="68"/>
        <source>Cancel</source>
        <translation>Annuler</translation>
    </message>
    <message>
        <location filename="../../ui/advance/scripttool.cpp" line="97"/>
        <source>Select autohotkey File</source>
        <translation>Sélectionner le fichier Autohotkey</translation>
    </message>
    <message>
        <location filename="../../ui/advance/scripttool.cpp" line="99"/>
        <source>Autohotkey Files (*.ahk);;All Files (*)</source>
        <translation>Fichiers Autohotkey (*.ahk);;Tous les fichiers (*)</translation>
    </message>
    <message>
        <location filename="../../ui/advance/scripttool.cpp" line="124"/>
        <location filename="../../ui/advance/scripttool.cpp" line="133"/>
        <location filename="../../ui/advance/scripttool.cpp" line="169"/>
        <source>Error</source>
        <translation>Erreur</translation>
    </message>
    <message>
        <location filename="../../ui/advance/scripttool.cpp" line="124"/>
        <source>Could not open file for reading.</source>
        <translation>Impossible d&apos;ouvrir le fichier en lecture.</translation>
    </message>
    <message>
        <location filename="../../ui/advance/scripttool.cpp" line="133"/>
        <source>Please select a payload file first.</source>
        <translation>Veuillez d&apos;abord sélectionner un fichier de charge utile.</translation>
    </message>
    <message>
        <location filename="../../ui/advance/scripttool.cpp" line="167"/>
        <source>Success</source>
        <translation>Succès</translation>
    </message>
    <message>
        <location filename="../../ui/advance/scripttool.cpp" line="167"/>
        <source>Script saved successfully.</source>
        <translation>Script sauvegardé avec succès.</translation>
    </message>
    <message>
        <location filename="../../ui/advance/scripttool.cpp" line="169"/>
        <source>Could not save file.</source>
        <translation>Impossible de sauvegarder le fichier.</translation>
    </message>
</context>
<context>
    <name>SerialPortDebugDialog</name>
    <message>
        <location filename="../../ui/advance/serialportdebugdialog.cpp" line="55"/>
        <source>Serial Port Debug</source>
        <translation>Debug du port série</translation>
    </message>
    <message>
        <location filename="../../ui/advance/serialportdebugdialog.cpp" line="84"/>
        <source>Clear</source>
        <translation>Effacer</translation>
    </message>
    <message>
        <location filename="../../ui/advance/serialportdebugdialog.cpp" line="85"/>
        <source>Close</source>
        <translation>Fermer</translation>
    </message>
</context>
<context>
    <name>SettingDialog</name>
    <message>
        <location filename="../../ui/preferences/settingdialog.ui" line="14"/>
        <source>Dialog</source>
        <translation>Dialogue</translation>
    </message>
    <message>
        <location filename="../../ui/preferences/settingdialog.cpp" line="79"/>
        <source>Preferences</source>
        <translation>Préférences</translation>
    </message>
    <message>
        <location filename="../../ui/preferences/settingdialog.cpp" line="116"/>
        <location filename="../../ui/preferences/settingdialog.cpp" line="180"/>
        <source>General</source>
        <translation>Général</translation>
    </message>
    <message>
        <location filename="../../ui/preferences/settingdialog.cpp" line="116"/>
        <location filename="../../ui/preferences/settingdialog.cpp" line="182"/>
        <source>Video</source>
        <translation>Vidéo</translation>
    </message>
    <message>
        <location filename="../../ui/preferences/settingdialog.cpp" line="116"/>
        <location filename="../../ui/preferences/settingdialog.cpp" line="184"/>
        <source>Audio</source>
        <translation>Audio</translation>
    </message>
    <message>
        <location filename="../../ui/preferences/settingdialog.cpp" line="116"/>
        <location filename="../../ui/preferences/settingdialog.cpp" line="186"/>
        <source>Target Control</source>
        <translation type="unfinished"></translation>
    </message>
    <message>
        <location filename="../../ui/preferences/settingdialog.cpp" line="133"/>
        <source>OK</source>
        <translation>OK</translation>
    </message>
    <message>
        <location filename="../../ui/preferences/settingdialog.cpp" line="134"/>
        <source>Apply</source>
        <translation>Appliquer</translation>
    </message>
    <message>
        <location filename="../../ui/preferences/settingdialog.cpp" line="135"/>
        <source>Cancel</source>
        <translation>Annuler</translation>
    </message>
</context>
<context>
    <name>TargetControlPage</name>
    <message>
        <location filename="../../ui/preferences/targetcontrolpage.cpp" line="38"/>
        <source>Target control setting</source>
        <translation>Paramètre de contrôle cible</translation>
    </message>
    <message>
        <location filename="../../ui/preferences/targetcontrolpage.cpp" line="42"/>
        <source>Target Control Operating Mode:</source>
        <translation type="unfinished"></translation>
    </message>
    <message>
        <location filename="../../ui/preferences/targetcontrolpage.cpp" line="45"/>
        <source>[Performance] Standard USB keyboard + USB mouse device + USB custom HID device</source>
        <translation type="unfinished"></translation>
    </message>
    <message>
        <location filename="../../ui/preferences/targetcontrolpage.cpp" line="46"/>
        <source>The target USB port is a multi-functional composite device supporting a keyboard, mouse, and custom HID device. It performs best, though the mouse may have compatibility issues with Mac OS and Linux.</source>
        <translation type="unfinished"></translation>
    </message>
    <message>
        <location filename="../../ui/preferences/targetcontrolpage.cpp" line="47"/>
        <source>[Keyboard Only] Standard USB keyboard device</source>
        <translation type="unfinished"></translation>
    </message>
    <message>
        <location filename="../../ui/preferences/targetcontrolpage.cpp" line="48"/>
        <source>The target USB port is a standard keyboard device without multimedia keys, supporting full keyboard mode and suitable for systems that don&apos;t support composite devices.</source>
        <translation type="unfinished"></translation>
    </message>
    <message>
        <location filename="../../ui/preferences/targetcontrolpage.cpp" line="49"/>
        <source>[Compatibility] Standard USB keyboard + USB mouse device</source>
        <translation type="unfinished"></translation>
    </message>
    <message>
        <location filename="../../ui/preferences/targetcontrolpage.cpp" line="50"/>
        <source>The target USB port is a muti-functional composite device for keyboard and mouse. Best competibility with Mac OS, Andriod and Linux.</source>
        <translation type="unfinished"></translation>
    </message>
    <message>
        <location filename="../../ui/preferences/targetcontrolpage.cpp" line="51"/>
        <source>[Custom HID] Standard USB custom HID device</source>
        <translation type="unfinished"></translation>
    </message>
    <message>
        <location filename="../../ui/preferences/targetcontrolpage.cpp" line="52"/>
        <source>The target USB port is a custom HID device supporting data transmission between host serial and target HID .</source>
        <translation type="unfinished"></translation>
    </message>
    <message>
        <location filename="../../ui/preferences/targetcontrolpage.cpp" line="77"/>
        <source>Custom target USB Composite Device VID and PID:</source>
        <translation type="unfinished"></translation>
    </message>
    <message>
        <location filename="../../ui/preferences/targetcontrolpage.cpp" line="78"/>
        <source>Custom target USB descriptors: </source>
        <translation>Descripteurs USB cibles personnalisés: </translation>
    </message>
    <message>
        <location filename="../../ui/preferences/targetcontrolpage.cpp" line="79"/>
        <source>VID: </source>
        <translation>VID : </translation>
    </message>
    <message>
        <location filename="../../ui/preferences/targetcontrolpage.cpp" line="80"/>
        <source>PID: </source>
        <translation>PID : </translation>
    </message>
    <message>
        <location filename="../../ui/preferences/targetcontrolpage.cpp" line="81"/>
        <source>Custom vendor descriptor:</source>
        <translation>Descripteur vendeur personnalisé :</translation>
    </message>
    <message>
        <location filename="../../ui/preferences/targetcontrolpage.cpp" line="82"/>
        <source>Custom product descriptor:</source>
        <translation>Descripteur produit personnalisé :</translation>
    </message>
    <message>
        <location filename="../../ui/preferences/targetcontrolpage.cpp" line="83"/>
        <source>USB serial number:</source>
        <translation>Numéro de série USB :</translation>
    </message>
    <message>
        <location filename="../../ui/preferences/targetcontrolpage.cpp" line="84"/>
        <source>Enable custom USB flag</source>
        <translation>Activer l&apos;indicateur USB personnalisé</translation>
    </message>
</context>
<context>
    <name>UpdateDisplaySettingsDialog</name>
    <message>
        <location filename="../../ui/advance/updatedisplaysettingsdialog.cpp" line="176"/>
        <source>Update Display Settings</source>
        <translation type="unfinished"></translation>
    </message>
    <message>
        <location filename="../../ui/advance/updatedisplaysettingsdialog.cpp" line="185"/>
        <source>Display Name</source>
        <translation type="unfinished"></translation>
    </message>
    <message>
        <location filename="../../ui/advance/updatedisplaysettingsdialog.cpp" line="188"/>
        <source>Update display name</source>
        <translation type="unfinished"></translation>
    </message>
    <message>
        <location filename="../../ui/advance/updatedisplaysettingsdialog.cpp" line="193"/>
        <source>Loading current display name...</source>
        <translation type="unfinished"></translation>
    </message>
    <message>
        <location filename="../../ui/advance/updatedisplaysettingsdialog.cpp" line="200"/>
        <source>Serial Number</source>
        <translation type="unfinished"></translation>
    </message>
    <message>
        <location filename="../../ui/advance/updatedisplaysettingsdialog.cpp" line="203"/>
        <source>Update serial number</source>
        <translation type="unfinished"></translation>
    </message>
    <message>
        <location filename="../../ui/advance/updatedisplaysettingsdialog.cpp" line="208"/>
        <source>Loading current serial number...</source>
        <translation type="unfinished"></translation>
    </message>
    <message>
        <location filename="../../ui/advance/updatedisplaysettingsdialog.cpp" line="215"/>
        <source>Reading Firmware</source>
        <translation type="unfinished"></translation>
    </message>
    <message>
        <location filename="../../ui/advance/updatedisplaysettingsdialog.cpp" line="218"/>
        <location filename="../../ui/advance/updatedisplaysettingsdialog.cpp" line="524"/>
        <source>Reading firmware data...</source>
        <translation type="unfinished"></translation>
    </message>
    <message>
        <location filename="../../ui/advance/updatedisplaysettingsdialog.cpp" line="229"/>
        <source>Cancel Reading</source>
        <translation type="unfinished"></translation>
    </message>
    <message>
        <location filename="../../ui/advance/updatedisplaysettingsdialog.cpp" line="242"/>
        <source>Update</source>
        <translation type="unfinished"></translation>
    </message>
    <message>
        <location filename="../../ui/advance/updatedisplaysettingsdialog.cpp" line="246"/>
        <source>Cancel</source>
        <translation type="unfinished">Annuler</translation>
    </message>
    <message>
        <location filename="../../ui/advance/updatedisplaysettingsdialog.cpp" line="279"/>
        <source>Enabled</source>
        <translation type="unfinished"></translation>
    </message>
    <message>
        <location filename="../../ui/advance/updatedisplaysettingsdialog.cpp" line="279"/>
        <source>Resolution</source>
        <translation type="unfinished"></translation>
    </message>
    <message>
        <location filename="../../ui/advance/updatedisplaysettingsdialog.cpp" line="279"/>
        <source>Refresh Rate</source>
        <translation type="unfinished"></translation>
    </message>
    <message>
        <location filename="../../ui/advance/updatedisplaysettingsdialog.cpp" line="279"/>
        <source>Source</source>
        <translation type="unfinished"></translation>
    </message>
    <message>
        <location filename="../../ui/advance/updatedisplaysettingsdialog.cpp" line="365"/>
        <location filename="../../ui/advance/updatedisplaysettingsdialog.cpp" line="370"/>
        <location filename="../../ui/advance/updatedisplaysettingsdialog.cpp" line="377"/>
        <location filename="../../ui/advance/updatedisplaysettingsdialog.cpp" line="387"/>
        <location filename="../../ui/advance/updatedisplaysettingsdialog.cpp" line="392"/>
        <location filename="../../ui/advance/updatedisplaysettingsdialog.cpp" line="399"/>
        <source>Invalid Input</source>
        <translation type="unfinished"></translation>
    </message>
    <message>
        <location filename="../../ui/advance/updatedisplaysettingsdialog.cpp" line="365"/>
        <source>Display name cannot be empty when enabled.</source>
        <translation type="unfinished"></translation>
    </message>
    <message>
        <location filename="../../ui/advance/updatedisplaysettingsdialog.cpp" line="370"/>
        <source>Display name cannot exceed 13 characters.</source>
        <translation type="unfinished"></translation>
    </message>
    <message>
        <location filename="../../ui/advance/updatedisplaysettingsdialog.cpp" line="377"/>
        <source>Display name must contain only ASCII characters.</source>
        <translation type="unfinished"></translation>
    </message>
    <message>
        <location filename="../../ui/advance/updatedisplaysettingsdialog.cpp" line="387"/>
        <source>Serial number cannot be empty when enabled.</source>
        <translation type="unfinished"></translation>
    </message>
    <message>
        <location filename="../../ui/advance/updatedisplaysettingsdialog.cpp" line="392"/>
        <source>Serial number cannot exceed 13 characters.</source>
        <translation type="unfinished"></translation>
    </message>
    <message>
        <location filename="../../ui/advance/updatedisplaysettingsdialog.cpp" line="399"/>
        <source>Serial number must contain only ASCII characters.</source>
        <translation type="unfinished"></translation>
    </message>
    <message>
        <location filename="../../ui/advance/updatedisplaysettingsdialog.cpp" line="411"/>
        <source>No Updates Selected</source>
        <translation type="unfinished"></translation>
    </message>
    <message>
        <location filename="../../ui/advance/updatedisplaysettingsdialog.cpp" line="411"/>
        <source>Please select at least one setting to update.</source>
        <translation type="unfinished"></translation>
    </message>
    <message>
        <location filename="../../ui/advance/updatedisplaysettingsdialog.cpp" line="418"/>
        <source>Display Name: %1</source>
        <translation type="unfinished"></translation>
    </message>
    <message>
        <location filename="../../ui/advance/updatedisplaysettingsdialog.cpp" line="421"/>
        <source>Serial Number: %1</source>
        <translation type="unfinished"></translation>
    </message>
    <message>
        <location filename="../../ui/advance/updatedisplaysettingsdialog.cpp" line="425"/>
        <source>Resolution Changes: %1 resolution(s) selected</source>
        <translation type="unfinished"></translation>
    </message>
    <message>
        <location filename="../../ui/advance/updatedisplaysettingsdialog.cpp" line="428"/>
        <source>The following changes will be applied:

%1

Do you want to continue?</source>
        <translation type="unfinished"></translation>
    </message>
    <message>
        <location filename="../../ui/advance/updatedisplaysettingsdialog.cpp" line="430"/>
        <source>Confirm Updates</source>
        <translation type="unfinished"></translation>
    </message>
    <message>
        <location filename="../../ui/advance/updatedisplaysettingsdialog.cpp" line="440"/>
        <source>Update Failed</source>
        <translation type="unfinished"></translation>
    </message>
    <message>
        <location filename="../../ui/advance/updatedisplaysettingsdialog.cpp" line="440"/>
        <source>Failed to start the update process.</source>
        <translation type="unfinished"></translation>
    </message>
    <message>
        <location filename="../../ui/advance/updatedisplaysettingsdialog.cpp" line="514"/>
        <location filename="../../ui/advance/updatedisplaysettingsdialog.cpp" line="589"/>
        <location filename="../../ui/advance/updatedisplaysettingsdialog.cpp" line="602"/>
        <location filename="../../ui/advance/updatedisplaysettingsdialog.cpp" line="615"/>
        <source>Failed to read firmware - enter display name</source>
        <translation type="unfinished"></translation>
    </message>
    <message>
        <location filename="../../ui/advance/updatedisplaysettingsdialog.cpp" line="515"/>
        <location filename="../../ui/advance/updatedisplaysettingsdialog.cpp" line="590"/>
        <location filename="../../ui/advance/updatedisplaysettingsdialog.cpp" line="603"/>
        <location filename="../../ui/advance/updatedisplaysettingsdialog.cpp" line="616"/>
        <source>Failed to read firmware - enter serial number</source>
        <translation type="unfinished"></translation>
    </message>
    <message>
        <location filename="../../ui/advance/updatedisplaysettingsdialog.cpp" line="711"/>
        <source>Error reading firmware - enter display name</source>
        <translation type="unfinished"></translation>
    </message>
    <message>
        <location filename="../../ui/advance/updatedisplaysettingsdialog.cpp" line="712"/>
        <source>Error reading firmware - enter serial number</source>
        <translation type="unfinished"></translation>
    </message>
    <message>
        <location filename="../../ui/advance/updatedisplaysettingsdialog.cpp" line="626"/>
        <source>EDID not found - enter display name</source>
        <translation type="unfinished"></translation>
    </message>
    <message>
        <location filename="../../ui/advance/updatedisplaysettingsdialog.cpp" line="627"/>
        <source>EDID not found - enter serial number</source>
        <translation type="unfinished"></translation>
    </message>
    <message>
        <location filename="../../ui/advance/updatedisplaysettingsdialog.cpp" line="634"/>
        <source>Invalid EDID - enter display name</source>
        <translation type="unfinished"></translation>
    </message>
    <message>
        <location filename="../../ui/advance/updatedisplaysettingsdialog.cpp" line="635"/>
        <source>Invalid EDID - enter serial number</source>
        <translation type="unfinished"></translation>
    </message>
    <message>
        <location filename="../../ui/advance/updatedisplaysettingsdialog.cpp" line="650"/>
        <source>Enter new display name (max 13 characters)</source>
        <translation type="unfinished"></translation>
    </message>
    <message>
        <location filename="../../ui/advance/updatedisplaysettingsdialog.cpp" line="654"/>
        <source>No display name found - enter new name</source>
        <translation type="unfinished"></translation>
    </message>
    <message>
        <location filename="../../ui/advance/updatedisplaysettingsdialog.cpp" line="660"/>
        <source>Enter new serial number (max 13 characters)</source>
        <translation type="unfinished"></translation>
    </message>
    <message>
        <location filename="../../ui/advance/updatedisplaysettingsdialog.cpp" line="664"/>
        <source>No serial number found - enter new serial</source>
        <translation type="unfinished"></translation>
    </message>
    <message>
        <location filename="../../ui/advance/updatedisplaysettingsdialog.cpp" line="717"/>
        <source>Firmware Read Error</source>
        <translation type="unfinished"></translation>
    </message>
    <message>
        <location filename="../../ui/advance/updatedisplaysettingsdialog.cpp" line="718"/>
        <source>Failed to read firmware: %1</source>
        <translation type="unfinished"></translation>
    </message>
    <message>
        <location filename="../../ui/advance/updatedisplaysettingsdialog.cpp" line="758"/>
        <source>Reading cancelled - enter display name</source>
        <translation type="unfinished"></translation>
    </message>
    <message>
        <location filename="../../ui/advance/updatedisplaysettingsdialog.cpp" line="759"/>
        <source>Reading cancelled - enter serial number</source>
        <translation type="unfinished"></translation>
    </message>
    <message>
        <location filename="../../ui/advance/updatedisplaysettingsdialog.cpp" line="1016"/>
        <source>Extension</source>
        <translation type="unfinished"></translation>
    </message>
    <message>
        <location filename="../../ui/advance/updatedisplaysettingsdialog.cpp" line="1693"/>
        <source>Firmware Error</source>
        <translation type="unfinished"></translation>
    </message>
    <message>
        <location filename="../../ui/advance/updatedisplaysettingsdialog.cpp" line="1693"/>
        <source>Failed to read firmware size.</source>
        <translation type="unfinished"></translation>
    </message>
    <message>
        <location filename="../../ui/advance/updatedisplaysettingsdialog.cpp" line="1722"/>
        <location filename="../../ui/advance/updatedisplaysettingsdialog.cpp" line="1815"/>
        <source>Read Error</source>
        <translation type="unfinished"></translation>
    </message>
    <message>
        <location filename="../../ui/advance/updatedisplaysettingsdialog.cpp" line="1722"/>
        <source>Failed to read firmware from device.</source>
        <translation type="unfinished"></translation>
    </message>
    <message>
        <location filename="../../ui/advance/updatedisplaysettingsdialog.cpp" line="1739"/>
        <source>File Error</source>
        <translation type="unfinished"></translation>
    </message>
    <message>
        <location filename="../../ui/advance/updatedisplaysettingsdialog.cpp" line="1739"/>
        <source>Failed to read firmware file.</source>
        <translation type="unfinished"></translation>
    </message>
    <message>
        <location filename="../../ui/advance/updatedisplaysettingsdialog.cpp" line="1754"/>
        <source>Processing Error</source>
        <translation type="unfinished"></translation>
    </message>
    <message>
        <location filename="../../ui/advance/updatedisplaysettingsdialog.cpp" line="1754"/>
        <source>Failed to process EDID settings.</source>
        <translation type="unfinished"></translation>
    </message>
    <message>
        <location filename="../../ui/advance/updatedisplaysettingsdialog.cpp" line="1785"/>
        <source>Success</source>
        <translation type="unfinished">Succès</translation>
    </message>
    <message>
        <location filename="../../ui/advance/updatedisplaysettingsdialog.cpp" line="1785"/>
        <source>Display settings updated successfully!\n\nPlease reconnect the device to see the changes.</source>
        <translation type="unfinished"></translation>
    </message>
    <message>
        <location filename="../../ui/advance/updatedisplaysettingsdialog.cpp" line="1788"/>
        <source>Write Error</source>
        <translation type="unfinished"></translation>
    </message>
    <message>
        <location filename="../../ui/advance/updatedisplaysettingsdialog.cpp" line="1788"/>
        <source>Failed to write firmware to device.</source>
        <translation type="unfinished"></translation>
    </message>
    <message>
        <location filename="../../ui/advance/updatedisplaysettingsdialog.cpp" line="1815"/>
        <source>Firmware read failed: %1</source>
        <translation type="unfinished"></translation>
    </message>
</context>
<context>
    <name>VersionInfoManager</name>
    <message>
        <location filename="../../ui/help/versioninfomanager.cpp" line="59"/>
        <location filename="../../ui/help/versioninfomanager.cpp" line="73"/>
        <source>%1</source>
        <translation>%1</translation>
    </message>
    <message>
        <location filename="../../ui/help/versioninfomanager.cpp" line="77"/>
        <source>Copy</source>
        <translation>Copier</translation>
    </message>
    <message>
        <location filename="../../ui/help/versioninfomanager.cpp" line="213"/>
        <source>Openterface Mini KVM</source>
        <translation>Openterface Mini KVM</translation>
    </message>
    <message>
        <location filename="../../ui/help/versioninfomanager.cpp" line="216"/>
        <source>A new version is available!
Current version: %1
Latest version: %2
</source>
        <translation>Une nouvelle version est disponible!
Version actuelle: %1
Dernière version: %2
</translation>
    </message>
    <message>
        <location filename="../../ui/help/versioninfomanager.cpp" line="219"/>
        <source>Update</source>
        <translation>Mise à jour</translation>
    </message>
    <message>
        <location filename="../../ui/help/versioninfomanager.cpp" line="220"/>
        <source>Cancel</source>
        <translation>Annuler</translation>
    </message>
    <message>
        <location filename="../../ui/help/versioninfomanager.cpp" line="228"/>
        <source>You are using the latest version</source>
        <translation>Vous utilisez la dernière version</translation>
    </message>
    <message>
        <location filename="../../ui/help/versioninfomanager.cpp" line="234"/>
        <source>Update Check Failed
</source>
        <translation>Echec de la vérification de mise à jour
</translation>
    </message>
    <message>
        <location filename="../../ui/help/versioninfomanager.cpp" line="235"/>
        <source>Failed to check for updates.
Error: %1
Please check your internet connection.
</source>
        <translation>Echec de la vérification de mise à jour
Erreur: %1
Veuillez vérifier votre connexion internet.
</translation>
    </message>
</context>
<context>
    <name>VideoPage</name>
    <message>
        <location filename="../../ui/preferences/videopage.cpp" line="99"/>
        <source>General video setting</source>
        <translation>Paramètres généraux de la vidéo</translation>
    </message>
    <message>
        <location filename="../../ui/preferences/videopage.cpp" line="103"/>
        <source>Capture resolutions: </source>
        <translation>Résolutions de capture : </translation>
    </message>
    <message>
        <location filename="../../ui/preferences/videopage.cpp" line="109"/>
        <source>Framerate: </source>
        <translation>Fréquence d&apos;images : </translation>
    </message>
    <message>
        <location filename="../../ui/preferences/videopage.cpp" line="118"/>
        <source>Pixel format: </source>
        <translation>Format de pixel : </translation>
    </message>
    <message>
        <location filename="../../ui/preferences/videopage.cpp" line="123"/>
        <source>Note: On linx the video may go black after OK or Apply. Please unplug and re-plug the host cable.</source>
        <translation type="unfinished"></translation>
    </message>
    <message>
        <location filename="../../ui/preferences/videopage.cpp" line="131"/>
        <source>Media Backend: </source>
        <translation type="unfinished"></translation>
    </message>
    <message>
        <location filename="../../ui/preferences/videopage.cpp" line="146"/>
        <source>Note: Changing media backend requires application restart to take effect.</source>
        <translation type="unfinished"></translation>
    </message>
    <message>
        <location filename="../../ui/preferences/videopage.cpp" line="153"/>
        <source>Hardware Acceleration: </source>
        <translation type="unfinished"></translation>
    </message>
    <message>
        <location filename="../../ui/preferences/videopage.cpp" line="159"/>
        <source>Note: Hardware acceleration improves performance but may not be available on all systems. Changing this setting requires application restart to take effect.</source>
        <translation type="unfinished"></translation>
    </message>
    <message>
        <location filename="../../ui/preferences/videopage.cpp" line="171"/>
        <source>Auto (Recommended)</source>
        <translation type="unfinished"></translation>
    </message>
    <message>
        <location filename="../../ui/preferences/videopage.cpp" line="173"/>
        <source>NVIDIA CUDA</source>
        <translation type="unfinished"></translation>
    </message>
    <message>
        <location filename="../../ui/preferences/videopage.cpp" line="175"/>
        <source>Intel Quick Sync Video</source>
        <translation type="unfinished"></translation>
    </message>
    <message>
        <location filename="../../ui/preferences/videopage.cpp" line="177"/>
        <source>CPU</source>
        <translation type="unfinished"></translation>
    </message>
</context>
</TS><|MERGE_RESOLUTION|>--- conflicted
+++ resolved
@@ -136,20 +136,25 @@
     <name>CornerWidgetManager</name>
     <message>
         <location filename="../../ui/cornerwidget/cornerwidgetmanager.cpp" line="74"/>
+        <location filename="../../ui/cornerwidget/cornerwidgetmanager.cpp" line="74"/>
         <source>Select Keyboard Layout</source>
         <translation type="unfinished">Sélectionner la disposition du clavier</translation>
     </message>
     <message>
         <location filename="../../ui/cornerwidget/cornerwidgetmanager.cpp" line="174"/>
+        <location filename="../../ui/cornerwidget/cornerwidgetmanager.cpp" line="174"/>
         <source>Stop Recording</source>
         <translation type="unfinished"></translation>
     </message>
     <message>
+        <location filename="../../ui/cornerwidget/cornerwidgetmanager.cpp" line="174"/>
         <location filename="../../ui/cornerwidget/cornerwidgetmanager.cpp" line="174"/>
         <source>Start Recording</source>
         <translation type="unfinished"></translation>
     </message>
     <message>
+        <location filename="../../ui/cornerwidget/cornerwidgetmanager.cpp" line="182"/>
+        <location filename="../../ui/cornerwidget/cornerwidgetmanager.cpp" line="203"/>
         <location filename="../../ui/cornerwidget/cornerwidgetmanager.cpp" line="182"/>
         <location filename="../../ui/cornerwidget/cornerwidgetmanager.cpp" line="203"/>
         <source>Unmute Audio</source>
@@ -158,6 +163,8 @@
     <message>
         <location filename="../../ui/cornerwidget/cornerwidgetmanager.cpp" line="182"/>
         <location filename="../../ui/cornerwidget/cornerwidgetmanager.cpp" line="203"/>
+        <location filename="../../ui/cornerwidget/cornerwidgetmanager.cpp" line="182"/>
+        <location filename="../../ui/cornerwidget/cornerwidgetmanager.cpp" line="203"/>
         <source>Mute Audio</source>
         <translation type="unfinished"></translation>
     </message>
@@ -166,6 +173,7 @@
     <name>DeviceCoordinator</name>
     <message>
         <location filename="../../ui/coordinator/devicecoordinator.cpp" line="102"/>
+        <location filename="../../ui/coordinator/devicecoordinator.cpp" line="102"/>
         <source>No devices available</source>
         <translation type="unfinished"></translation>
     </message>
@@ -223,11 +231,7 @@
         <translation type="unfinished"></translation>
     </message>
     <message>
-<<<<<<< HEAD
         <location filename="../../ui/advance/envdialog.cpp" line="146"/>
-=======
-        <location filename="../../ui/advance/envdialog.cpp" line="121"/>
->>>>>>> 2e5f9315
         <source> The device is not plugged in. Please plug it in and try again.</source>
         <translation type="unfinished"> Le périphérique n&apos;est pas branché. Veuillez le brancher et réessayer.</translation>
     </message>
@@ -252,169 +256,94 @@
         <translation type="vanished">‣ Vérification BRLTTY : </translation>
     </message>
     <message>
-<<<<<<< HEAD
         <location filename="../../ui/advance/envdialog.cpp" line="136"/>
         <location filename="../../ui/advance/envdialog.cpp" line="168"/>
-=======
-        <location filename="../../ui/advance/envdialog.cpp" line="111"/>
-        <location filename="../../ui/advance/envdialog.cpp" line="143"/>
->>>>>>> 2e5f9315
         <source>◆ Driver Installed: </source>
         <translation type="unfinished"></translation>
     </message>
     <message>
-<<<<<<< HEAD
         <location filename="../../ui/advance/envdialog.cpp" line="137"/>
         <location filename="../../ui/advance/envdialog.cpp" line="172"/>
-=======
-        <location filename="../../ui/advance/envdialog.cpp" line="112"/>
-        <location filename="../../ui/advance/envdialog.cpp" line="147"/>
->>>>>>> 2e5f9315
         <source>◆ Latest Firmware: </source>
         <translation type="unfinished"></translation>
     </message>
     <message>
-<<<<<<< HEAD
         <location filename="../../ui/advance/envdialog.cpp" line="169"/>
-=======
-        <location filename="../../ui/advance/envdialog.cpp" line="144"/>
->>>>>>> 2e5f9315
         <source>◆ In Serial Port Permission: </source>
         <translation type="unfinished"></translation>
     </message>
     <message>
-<<<<<<< HEAD
         <location filename="../../ui/advance/envdialog.cpp" line="170"/>
-=======
-        <location filename="../../ui/advance/envdialog.cpp" line="145"/>
->>>>>>> 2e5f9315
         <source>◆ HID Permission: </source>
         <translation type="unfinished"></translation>
     </message>
     <message>
-<<<<<<< HEAD
         <location filename="../../ui/advance/envdialog.cpp" line="171"/>
-=======
-        <location filename="../../ui/advance/envdialog.cpp" line="146"/>
->>>>>>> 2e5f9315
         <source> (needs removal)</source>
         <translation> (doit être supprimé)</translation>
     </message>
     <message>
-<<<<<<< HEAD
         <location filename="../../ui/advance/envdialog.cpp" line="171"/>
-=======
-        <location filename="../../ui/advance/envdialog.cpp" line="146"/>
->>>>>>> 2e5f9315
         <source> (not running)</source>
         <translation> (non exécuté)</translation>
     </message>
     <message>
-<<<<<<< HEAD
         <location filename="../../ui/advance/envdialog.cpp" line="171"/>
-=======
-        <location filename="../../ui/advance/envdialog.cpp" line="146"/>
->>>>>>> 2e5f9315
         <source>◆ BRLTTY checking: </source>
         <translation type="unfinished"></translation>
     </message>
     <message>
-<<<<<<< HEAD
         <location filename="../../ui/advance/envdialog.cpp" line="212"/>
-=======
-        <location filename="../../ui/advance/envdialog.cpp" line="187"/>
->>>>>>> 2e5f9315
         <source>Install Driver</source>
         <translation type="unfinished">Installer le pilote</translation>
     </message>
     <message>
-<<<<<<< HEAD
         <location filename="../../ui/advance/envdialog.cpp" line="219"/>
-=======
-        <location filename="../../ui/advance/envdialog.cpp" line="194"/>
->>>>>>> 2e5f9315
         <source>Copy Link</source>
         <translation type="unfinished">Copier le lien</translation>
     </message>
     <message>
-<<<<<<< HEAD
         <location filename="../../ui/advance/envdialog.cpp" line="235"/>
-=======
-        <location filename="../../ui/advance/envdialog.cpp" line="210"/>
->>>>>>> 2e5f9315
         <source>Select Destination Directory</source>
         <translation>Sélectionner le répertoire de destination</translation>
     </message>
     <message>
-<<<<<<< HEAD
         <location filename="../../ui/advance/envdialog.cpp" line="291"/>
-=======
-        <location filename="../../ui/advance/envdialog.cpp" line="266"/>
->>>>>>> 2e5f9315
         <source>Driver Installed: </source>
         <translation>Pilote installé : </translation>
     </message>
     <message>
-<<<<<<< HEAD
         <location filename="../../ui/advance/envdialog.cpp" line="291"/>
         <location filename="../../ui/advance/envdialog.cpp" line="292"/>
         <location filename="../../ui/advance/envdialog.cpp" line="293"/>
-=======
-        <location filename="../../ui/advance/envdialog.cpp" line="266"/>
-        <location filename="../../ui/advance/envdialog.cpp" line="267"/>
-        <location filename="../../ui/advance/envdialog.cpp" line="268"/>
->>>>>>> 2e5f9315
         <source>Yes</source>
         <translation>Oui</translation>
     </message>
     <message>
-<<<<<<< HEAD
         <location filename="../../ui/advance/envdialog.cpp" line="291"/>
         <location filename="../../ui/advance/envdialog.cpp" line="292"/>
         <location filename="../../ui/advance/envdialog.cpp" line="293"/>
         <location filename="../../ui/advance/envdialog.cpp" line="294"/>
-=======
-        <location filename="../../ui/advance/envdialog.cpp" line="266"/>
-        <location filename="../../ui/advance/envdialog.cpp" line="267"/>
-        <location filename="../../ui/advance/envdialog.cpp" line="268"/>
-        <location filename="../../ui/advance/envdialog.cpp" line="269"/>
->>>>>>> 2e5f9315
         <source>No</source>
         <translation>Non</translation>
     </message>
     <message>
-<<<<<<< HEAD
         <location filename="../../ui/advance/envdialog.cpp" line="292"/>
-=======
-        <location filename="../../ui/advance/envdialog.cpp" line="267"/>
->>>>>>> 2e5f9315
         <source>Serial port Permission: </source>
         <translation type="unfinished">Autorisation du port série : </translation>
     </message>
     <message>
-<<<<<<< HEAD
         <location filename="../../ui/advance/envdialog.cpp" line="133"/>
-=======
-        <location filename="../../ui/advance/envdialog.cpp" line="108"/>
->>>>>>> 2e5f9315
         <source>The following steps help you install the driver and the Openterface firmware update. Current status:&lt;br&gt;</source>
         <translation type="unfinished">Les étapes suivantes vous aident à installer le pilote et la mise à jour du micrologiciel Openterface. État actuel :</translation>
     </message>
     <message>
-<<<<<<< HEAD
         <location filename="../../ui/advance/envdialog.cpp" line="167"/>
-=======
-        <location filename="../../ui/advance/envdialog.cpp" line="142"/>
->>>>>>> 2e5f9315
         <source>The following steps help you install the driver and access the device permissions and the Openterface firmware update. Current status:&lt;br&gt;</source>
         <translation type="unfinished">Les étapes suivantes vous aident à installer le pilote, à accéder aux autorisations de l&apos;appareil et à mettre à jour le micrologiciel Openterface. État actuel :</translation>
     </message>
     <message>
-<<<<<<< HEAD
         <location filename="../../ui/advance/envdialog.cpp" line="213"/>
-=======
-        <location filename="../../ui/advance/envdialog.cpp" line="188"/>
->>>>>>> 2e5f9315
         <source>The driver is missing. Please install the driver at: https://www.wch.cn/downloads/CH341SER.EXE.html 
 
 After the driver is installed, a system restart and device re-plugging is required for the changes to take effect.
@@ -427,47 +356,27 @@
 Veuillez redémarrer votre ordinateur après l&apos;installation du pilote.</translation>
     </message>
     <message>
-<<<<<<< HEAD
         <location filename="../../ui/advance/envdialog.cpp" line="293"/>
-=======
-        <location filename="../../ui/advance/envdialog.cpp" line="268"/>
->>>>>>> 2e5f9315
         <source>HID Permission: </source>
         <translation>Permission HID : </translation>
     </message>
     <message>
-<<<<<<< HEAD
         <location filename="../../ui/advance/envdialog.cpp" line="294"/>
-=======
-        <location filename="../../ui/advance/envdialog.cpp" line="269"/>
->>>>>>> 2e5f9315
         <source>BRLTTY is Running: </source>
         <translation>BRLTTY est en cours d&apos;exécution : </translation>
     </message>
     <message>
-<<<<<<< HEAD
         <location filename="../../ui/advance/envdialog.cpp" line="294"/>
-=======
-        <location filename="../../ui/advance/envdialog.cpp" line="269"/>
->>>>>>> 2e5f9315
         <source>Yes (needs removal)</source>
         <translation>Oui (doit être supprimé)</translation>
     </message>
     <message>
-<<<<<<< HEAD
         <location filename="../../ui/advance/envdialog.cpp" line="300"/>
-=======
-        <location filename="../../ui/advance/envdialog.cpp" line="275"/>
->>>>>>> 2e5f9315
         <source>Restart Required</source>
         <translation>Redémarrage requis</translation>
     </message>
     <message>
-<<<<<<< HEAD
         <location filename="../../ui/advance/envdialog.cpp" line="301"/>
-=======
-        <location filename="../../ui/advance/envdialog.cpp" line="276"/>
->>>>>>> 2e5f9315
         <source>The driver has been installed. A system restart and device re-plugging is required for the changes to take effect.
 
 Would you like to restart your computer now?</source>
@@ -476,20 +385,12 @@
 Souhaitez-vous redémarrer votre ordinateur maintenant ?</translation>
     </message>
     <message>
-<<<<<<< HEAD
         <location filename="../../ui/advance/envdialog.cpp" line="310"/>
-=======
-        <location filename="../../ui/advance/envdialog.cpp" line="285"/>
->>>>>>> 2e5f9315
         <source>Restart Later</source>
         <translation>Redémarrer plus tard</translation>
     </message>
     <message>
-<<<<<<< HEAD
         <location filename="../../ui/advance/envdialog.cpp" line="311"/>
-=======
-        <location filename="../../ui/advance/envdialog.cpp" line="286"/>
->>>>>>> 2e5f9315
         <source>Please remember to restart your computer and re-plug the device for the driver to work properly.</source>
         <translation>N&apos;oubliez pas de redémarrer votre ordinateur et de reconnecter l&apos;appareil pour que le pilote fonctionne correctement.</translation>
     </message>
@@ -1016,10 +917,15 @@
     </message>
     <message>
         <location filename="../../ui/mainwindow.cpp" line="535"/>
+        <location filename="../../ui/mainwindow.cpp" line="535"/>
         <source>Recorded %1 sec</source>
         <translation>Enregistré %1 sec</translation>
     </message>
     <message>
+        <location filename="../../ui/mainwindow.cpp" line="609"/>
+        <location filename="../../ui/mainwindow.cpp" line="616"/>
+        <location filename="../../ui/mainwindow.cpp" line="643"/>
+        <location filename="../../ui/mainwindow.cpp" line="647"/>
         <location filename="../../ui/mainwindow.cpp" line="609"/>
         <location filename="../../ui/mainwindow.cpp" line="616"/>
         <location filename="../../ui/mainwindow.cpp" line="643"/>
@@ -1029,65 +935,78 @@
     </message>
     <message>
         <location filename="../../ui/mainwindow.cpp" line="610"/>
+        <location filename="../../ui/mainwindow.cpp" line="610"/>
         <source>Recording system is not initialized. Please restart the application.</source>
         <translation type="unfinished"></translation>
     </message>
     <message>
+        <location filename="../../ui/mainwindow.cpp" line="617"/>
         <location filename="../../ui/mainwindow.cpp" line="617"/>
         <source>Camera system is not initialized. Please restart the application.</source>
         <translation type="unfinished"></translation>
     </message>
     <message>
         <location filename="../../ui/mainwindow.cpp" line="626"/>
+        <location filename="../../ui/mainwindow.cpp" line="626"/>
         <source>No Camera Available</source>
         <translation type="unfinished"></translation>
     </message>
     <message>
+        <location filename="../../ui/mainwindow.cpp" line="627"/>
         <location filename="../../ui/mainwindow.cpp" line="627"/>
         <source>No camera devices detected. Please connect a camera and try again.</source>
         <translation type="unfinished"></translation>
     </message>
     <message>
         <location filename="../../ui/mainwindow.cpp" line="629"/>
+        <location filename="../../ui/mainwindow.cpp" line="629"/>
         <source>Camera Not Active</source>
         <translation type="unfinished"></translation>
     </message>
     <message>
+        <location filename="../../ui/mainwindow.cpp" line="630"/>
         <location filename="../../ui/mainwindow.cpp" line="630"/>
         <source>Camera is not active. Please start the camera preview before recording.</source>
         <translation type="unfinished"></translation>
     </message>
     <message>
         <location filename="../../ui/mainwindow.cpp" line="644"/>
+        <location filename="../../ui/mainwindow.cpp" line="644"/>
         <source>An unexpected error occurred: %1</source>
         <translation type="unfinished"></translation>
     </message>
     <message>
+        <location filename="../../ui/mainwindow.cpp" line="648"/>
         <location filename="../../ui/mainwindow.cpp" line="648"/>
         <source>An unexpected error occurred. Please try again or restart the application.</source>
         <translation type="unfinished"></translation>
     </message>
     <message>
         <location filename="../../ui/mainwindow.cpp" line="682"/>
+        <location filename="../../ui/mainwindow.cpp" line="682"/>
         <source>Active Recording</source>
         <translation type="unfinished"></translation>
     </message>
     <message>
+        <location filename="../../ui/mainwindow.cpp" line="683"/>
         <location filename="../../ui/mainwindow.cpp" line="683"/>
         <source>There is an active recording session. Do you want to stop it before changing settings?</source>
         <translation type="unfinished"></translation>
     </message>
     <message>
+        <location filename="../../ui/mainwindow.cpp" line="836"/>
         <location filename="../../ui/mainwindow.cpp" line="836"/>
         <source>Image Capture Error</source>
         <translation>Erreur de capture d&apos;image</translation>
     </message>
     <message>
         <location filename="../../ui/mainwindow.cpp" line="905"/>
+        <location filename="../../ui/mainwindow.cpp" line="905"/>
         <source>Captured &quot;%1&quot;</source>
         <translation>Capturé &quot;%1&quot;</translation>
     </message>
     <message>
+        <location filename="../../ui/mainwindow.cpp" line="1464"/>
         <location filename="../../ui/mainwindow.cpp" line="1464"/>
         <source>The firmware is up to date.
 Current version: </source>
@@ -1095,16 +1014,19 @@
     </message>
     <message>
         <location filename="../../ui/mainwindow.cpp" line="1486"/>
+        <location filename="../../ui/mainwindow.cpp" line="1486"/>
         <source>Firmware fetch timeout</source>
         <translation type="unfinished"></translation>
     </message>
     <message>
+        <location filename="../../ui/mainwindow.cpp" line="1487"/>
         <location filename="../../ui/mainwindow.cpp" line="1487"/>
         <source>Firmware retrieval timed out. Please check your network connection and try again.
 Current version: </source>
         <translation type="unfinished"></translation>
     </message>
     <message>
+        <location filename="../../ui/mainwindow.cpp" line="1463"/>
         <location filename="../../ui/mainwindow.cpp" line="1463"/>
         <source>Firmware Update</source>
         <translation>Mise à jour du firmware</translation>
@@ -1235,35 +1157,31 @@
     <message>
         <location filename="../../ui/recording/recordingcontroller.cpp" line="588"/>
         <source>System Reset</source>
-<<<<<<< HEAD
+        <location filename="../../ui/recording/recordingcontroller.cpp" line="588"/>
+        <source>System Reset</source>
         <translation type="unfinished"></translation>
     </message>
     <message>
         <location filename="../../ui/recording/recordingcontroller.cpp" line="589"/>
         <source>FFmpeg backend automatically handles recovery. Please try recording again.</source>
-        <translation type="unfinished"></translation>
-    </message>
-    <message>
-=======
-        <translation type="unfinished"></translation>
-    </message>
-    <message>
         <location filename="../../ui/recording/recordingcontroller.cpp" line="589"/>
         <source>FFmpeg backend automatically handles recovery. Please try recording again.</source>
         <translation type="unfinished"></translation>
     </message>
     <message>
->>>>>>> 2e5f9315
+        <location filename="../../ui/recording/recordingcontroller.cpp" line="613"/>
         <location filename="../../ui/recording/recordingcontroller.cpp" line="613"/>
         <source>Recording System Diagnostics</source>
         <translation type="unfinished"></translation>
     </message>
     <message>
         <location filename="../../ui/recording/recordingcontroller.cpp" line="624"/>
+        <location filename="../../ui/recording/recordingcontroller.cpp" line="624"/>
         <source>Copy to Clipboard</source>
         <translation type="unfinished"></translation>
     </message>
     <message>
+        <location filename="../../ui/recording/recordingcontroller.cpp" line="625"/>
         <location filename="../../ui/recording/recordingcontroller.cpp" line="625"/>
         <source>Close</source>
         <translation type="unfinished">Fermer</translation>
@@ -1797,10 +1715,13 @@
     </message>
     <message>
         <location filename="../../ui/preferences/settingdialog.cpp" line="79"/>
+        <location filename="../../ui/preferences/settingdialog.cpp" line="79"/>
         <source>Preferences</source>
         <translation>Préférences</translation>
     </message>
     <message>
+        <location filename="../../ui/preferences/settingdialog.cpp" line="116"/>
+        <location filename="../../ui/preferences/settingdialog.cpp" line="180"/>
         <location filename="../../ui/preferences/settingdialog.cpp" line="116"/>
         <location filename="../../ui/preferences/settingdialog.cpp" line="180"/>
         <source>General</source>
@@ -1809,10 +1730,14 @@
     <message>
         <location filename="../../ui/preferences/settingdialog.cpp" line="116"/>
         <location filename="../../ui/preferences/settingdialog.cpp" line="182"/>
+        <location filename="../../ui/preferences/settingdialog.cpp" line="116"/>
+        <location filename="../../ui/preferences/settingdialog.cpp" line="182"/>
         <source>Video</source>
         <translation>Vidéo</translation>
     </message>
     <message>
+        <location filename="../../ui/preferences/settingdialog.cpp" line="116"/>
+        <location filename="../../ui/preferences/settingdialog.cpp" line="184"/>
         <location filename="../../ui/preferences/settingdialog.cpp" line="116"/>
         <location filename="../../ui/preferences/settingdialog.cpp" line="184"/>
         <source>Audio</source>
@@ -1821,20 +1746,25 @@
     <message>
         <location filename="../../ui/preferences/settingdialog.cpp" line="116"/>
         <location filename="../../ui/preferences/settingdialog.cpp" line="186"/>
+        <location filename="../../ui/preferences/settingdialog.cpp" line="116"/>
+        <location filename="../../ui/preferences/settingdialog.cpp" line="186"/>
         <source>Target Control</source>
         <translation type="unfinished"></translation>
     </message>
     <message>
+        <location filename="../../ui/preferences/settingdialog.cpp" line="133"/>
         <location filename="../../ui/preferences/settingdialog.cpp" line="133"/>
         <source>OK</source>
         <translation>OK</translation>
     </message>
     <message>
         <location filename="../../ui/preferences/settingdialog.cpp" line="134"/>
+        <location filename="../../ui/preferences/settingdialog.cpp" line="134"/>
         <source>Apply</source>
         <translation>Appliquer</translation>
     </message>
     <message>
+        <location filename="../../ui/preferences/settingdialog.cpp" line="135"/>
         <location filename="../../ui/preferences/settingdialog.cpp" line="135"/>
         <source>Cancel</source>
         <translation>Annuler</translation>
@@ -2330,36 +2260,43 @@
     <name>VideoPage</name>
     <message>
         <location filename="../../ui/preferences/videopage.cpp" line="99"/>
+        <location filename="../../ui/preferences/videopage.cpp" line="99"/>
         <source>General video setting</source>
         <translation>Paramètres généraux de la vidéo</translation>
     </message>
     <message>
+        <location filename="../../ui/preferences/videopage.cpp" line="103"/>
         <location filename="../../ui/preferences/videopage.cpp" line="103"/>
         <source>Capture resolutions: </source>
         <translation>Résolutions de capture : </translation>
     </message>
     <message>
         <location filename="../../ui/preferences/videopage.cpp" line="109"/>
+        <location filename="../../ui/preferences/videopage.cpp" line="109"/>
         <source>Framerate: </source>
         <translation>Fréquence d&apos;images : </translation>
     </message>
     <message>
+        <location filename="../../ui/preferences/videopage.cpp" line="118"/>
         <location filename="../../ui/preferences/videopage.cpp" line="118"/>
         <source>Pixel format: </source>
         <translation>Format de pixel : </translation>
     </message>
     <message>
         <location filename="../../ui/preferences/videopage.cpp" line="123"/>
+        <location filename="../../ui/preferences/videopage.cpp" line="123"/>
         <source>Note: On linx the video may go black after OK or Apply. Please unplug and re-plug the host cable.</source>
         <translation type="unfinished"></translation>
     </message>
     <message>
+        <location filename="../../ui/preferences/videopage.cpp" line="131"/>
         <location filename="../../ui/preferences/videopage.cpp" line="131"/>
         <source>Media Backend: </source>
         <translation type="unfinished"></translation>
     </message>
     <message>
         <location filename="../../ui/preferences/videopage.cpp" line="146"/>
+        <location filename="../../ui/preferences/videopage.cpp" line="146"/>
         <source>Note: Changing media backend requires application restart to take effect.</source>
         <translation type="unfinished"></translation>
     </message>
@@ -2393,5 +2330,35 @@
         <source>CPU</source>
         <translation type="unfinished"></translation>
     </message>
+    <message>
+        <location filename="../../ui/preferences/videopage.cpp" line="153"/>
+        <source>Hardware Acceleration: </source>
+        <translation type="unfinished"></translation>
+    </message>
+    <message>
+        <location filename="../../ui/preferences/videopage.cpp" line="159"/>
+        <source>Note: Hardware acceleration improves performance but may not be available on all systems. Changing this setting requires application restart to take effect.</source>
+        <translation type="unfinished"></translation>
+    </message>
+    <message>
+        <location filename="../../ui/preferences/videopage.cpp" line="171"/>
+        <source>Auto (Recommended)</source>
+        <translation type="unfinished"></translation>
+    </message>
+    <message>
+        <location filename="../../ui/preferences/videopage.cpp" line="173"/>
+        <source>NVIDIA CUDA</source>
+        <translation type="unfinished"></translation>
+    </message>
+    <message>
+        <location filename="../../ui/preferences/videopage.cpp" line="175"/>
+        <source>Intel Quick Sync Video</source>
+        <translation type="unfinished"></translation>
+    </message>
+    <message>
+        <location filename="../../ui/preferences/videopage.cpp" line="177"/>
+        <source>CPU</source>
+        <translation type="unfinished"></translation>
+    </message>
 </context>
 </TS>