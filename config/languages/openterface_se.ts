--- conflicted
+++ resolved
@@ -296,16 +296,12 @@
         <translation>Bläddra</translation>
     </message>
     <message>
-<<<<<<< HEAD
         <location filename="../../ui/preferences/logpage.cpp" line="57"/>
         <source>Inhibit Screen Saver</source>
         <translation type="unfinished"></translation>
     </message>
     <message>
         <location filename="../../ui/preferences/logpage.cpp" line="78"/>
-=======
-        <location filename="../../ui/preferences/logpage.cpp" line="76"/>
->>>>>>> d890f8db
         <source>General log setting</source>
         <translation>Allmänna logginställningar</translation>
     </message>
@@ -315,7 +311,6 @@
         <translation>Markera kryssrutan för att se motsvarande logg i QT-konsolen.</translation>
     </message>
     <message>
-<<<<<<< HEAD
         <location filename="../../ui/preferences/logpage.cpp" line="87"/>
         <source>Screen Saver setting</source>
         <translation type="unfinished"></translation>
@@ -327,9 +322,6 @@
     </message>
     <message>
         <location filename="../../ui/preferences/logpage.cpp" line="111"/>
-=======
-        <location filename="../../ui/preferences/logpage.cpp" line="99"/>
->>>>>>> d890f8db
         <source>Select Log Directory</source>
         <translation>Välj loggkatalog</translation>
     </message>
