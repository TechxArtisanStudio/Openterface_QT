<?xml version="1.0" encoding="utf-8"?>
<!DOCTYPE TS>
<TS version="2.1" language="se_NO">
<context>
    <name>AudioPage</name>
    <message>
        <location filename="../../ui/preferences/audiopage.cpp" line="39"/>
        <source>General audio setting</source>
        <translation type="unfinished">Allmänna ljudinställningar</translation>
    </message>
    <message>
        <location filename="../../ui/preferences/audiopage.cpp" line="42"/>
        <source>Audio Codec: </source>
        <translation>Ljudcodec: </translation>
    </message>
    <message>
        <location filename="../../ui/preferences/audiopage.cpp" line="47"/>
        <source>Sample Rate: </source>
        <translation>Samplingsfrekvens: </translation>
    </message>
    <message>
        <location filename="../../ui/preferences/audiopage.cpp" line="53"/>
        <source>Quality: </source>
        <translation>Kvalitet: </translation>
    </message>
    <message>
        <location filename="../../ui/preferences/audiopage.cpp" line="60"/>
        <source>File Format: </source>
        <translation>Filformat: </translation>
    </message>
</context>
<context>
    <name>CornerWidgetManager</name>
    <message>
        <location filename="../../ui/cornerwidget/cornerwidgetmanager.cpp" line="57"/>
        <source>Select Keyboard Layout</source>
        <translation type="unfinished">Välj tangentbordslayout</translation>
    </message>
</context>
<context>
    <name>EnvironmentSetupDialog</name>
    <message>
        <location filename="../../ui/advance/envdialog.ui" line="6"/>
        <source>Environment Helper</source>
        <translation type="unfinished">Miljøhjelpar</translation>
    </message>
    <message>
        <location filename="../../ui/advance/envdialog.ui" line="19"/>
        <source>‣ Extract the driver to a folder:</source>
        <translation>‣ Extrahera drivrutinen till en mapp:</translation>
    </message>
    <message>
        <location filename="../../ui/advance/envdialog.ui" line="26"/>
        <source>Select Folder</source>
        <translation>Välj mapp</translation>
    </message>
    <message>
        <location filename="../../ui/advance/envdialog.ui" line="33"/>
        <source>‣ Open a terminal and run the following commands:</source>
        <translation>‣ Öppna en terminal och kör följande kommandon:</translation>
    </message>
    <message>
        <location filename="../../ui/advance/envdialog.ui" line="48"/>
        <source>background-color:black; color:white;</source>
        <translation type="unfinished">bakgrundsfärg: svart, textfärg: vit</translation>
    </message>
    <message>
        <location filename="../../ui/advance/envdialog.ui" line="58"/>
        <source>⎘</source>
        <translation>⎘</translation>
    </message>
    <message>
        <location filename="../../ui/advance/envdialog.ui" line="69"/>
        <source>OK</source>
        <translation>OK</translation>
    </message>
    <message>
        <location filename="../../ui/advance/envdialog.ui" line="76"/>
        <source>Quit</source>
        <translation>Avsluta</translation>
    </message>
    <message>
        <location filename="../../ui/advance/envdialog.ui" line="85"/>
        <source>Auto environment check on startup</source>
        <translation>Automatisk miljökontroll vid start</translation>
    </message>
    <message>
        <location filename="../../ui/advance/envdialog.ui" line="92"/>
        <source>&lt;a href=&quot;#&quot;&gt;Environment Help Documentation&lt;/a&gt;</source>
        <translation type="unfinished"></translation>
    </message>
    <message>
        <location filename="../../ui/advance/envdialog.cpp" line="120"/>
        <source> The device is not plugged in. Please plug it in and try again.</source>
        <translation type="unfinished"> Eininga er ikkje plugga inn. Plugg den inn og prøv igjen.</translation>
    </message>
    <message>
        <location filename="../../ui/advance/envdialog.cpp" line="110"/>
        <location filename="../../ui/advance/envdialog.cpp" line="142"/>
        <source>‣ Driver Installed: </source>
        <translation>‣ Drivrutin installerad: </translation>
    </message>
    <message>
        <location filename="../../ui/advance/envdialog.cpp" line="111"/>
        <location filename="../../ui/advance/envdialog.cpp" line="146"/>
        <source>‣ Latest Firmware: </source>
        <translation type="unfinished">‣ Siste fastvare: </translation>
    </message>
    <message>
        <location filename="../../ui/advance/envdialog.cpp" line="143"/>
        <source>‣ In Serial Port Permission: </source>
        <translation type="unfinished">‣ I serieporttillatelse: </translation>
    </message>
    <message>
        <location filename="../../ui/advance/envdialog.cpp" line="144"/>
        <source>‣ HID Permission: </source>
        <translation>‣ HID-behörighet: </translation>
    </message>
    <message>
        <location filename="../../ui/advance/envdialog.cpp" line="145"/>
        <source>‣ BRLTTY checking: </source>
        <translation>‣ Kontroll av BRLTTY: </translation>
    </message>
    <message>
        <location filename="../../ui/advance/envdialog.cpp" line="145"/>
        <source> (needs removal)</source>
        <translation> (måste tas bort)</translation>
    </message>
    <message>
        <location filename="../../ui/advance/envdialog.cpp" line="145"/>
        <source> (not running)</source>
        <translation> (körs inte)</translation>
    </message>
    <message>
        <location filename="../../ui/advance/envdialog.cpp" line="185"/>
        <source>Install Driver</source>
        <translation type="unfinished">Installer drivar</translation>
    </message>
    <message>
        <location filename="../../ui/advance/envdialog.cpp" line="192"/>
        <source>Copy Link</source>
        <translation type="unfinished">Kopier lenke</translation>
    </message>
    <message>
        <location filename="../../ui/advance/envdialog.cpp" line="208"/>
        <source>Select Destination Directory</source>
        <translation>Välj målkatalog</translation>
    </message>
    <message>
        <location filename="../../ui/advance/envdialog.cpp" line="264"/>
        <source>Driver Installed: </source>
        <translation>Drivrutin installerad: </translation>
    </message>
    <message>
        <location filename="../../ui/advance/envdialog.cpp" line="264"/>
        <location filename="../../ui/advance/envdialog.cpp" line="265"/>
        <location filename="../../ui/advance/envdialog.cpp" line="266"/>
        <source>Yes</source>
        <translation>Ja</translation>
    </message>
    <message>
        <location filename="../../ui/advance/envdialog.cpp" line="264"/>
        <location filename="../../ui/advance/envdialog.cpp" line="265"/>
        <location filename="../../ui/advance/envdialog.cpp" line="266"/>
        <location filename="../../ui/advance/envdialog.cpp" line="267"/>
        <source>No</source>
        <translation>Nej</translation>
    </message>
    <message>
        <location filename="../../ui/advance/envdialog.cpp" line="265"/>
        <source>Serial port Permission: </source>
        <translation type="unfinished">Tilgang til serieport: </translation>
    </message>
    <message>
        <location filename="../../ui/advance/envdialog.cpp" line="107"/>
        <source>The following steps help you install the driver and the Openterface firmware update. Current status:&lt;br&gt;</source>
        <translation type="unfinished">Følgjande steg hjelper deg med å installere drivaren og Openterface-firmware-oppdateringa. Gjeldande status:</translation>
    </message>
    <message>
        <location filename="../../ui/advance/envdialog.cpp" line="141"/>
        <source>The following steps help you install the driver and access the device permissions and the Openterface firmware update. Current status:&lt;br&gt;</source>
        <translation type="unfinished">Følgjande steg hjelper deg med å installere drivaren, få tilgang til einhetsrettane og utføre Openterface-firmwareoppdateringa. Gjeldande status:</translation>
    </message>
    <message>
        <location filename="../../ui/advance/envdialog.cpp" line="186"/>
        <source>The driver is missing. Please install the driver at: https://www.wch.cn/downloads/CH341SER.EXE.html 

After the driver is installed, a system restart and device re-plugging is required for the changes to take effect.

Please restart your computer after the driver installation.</source>
        <translation type="unfinished">Drivaren manglar. Installer drivaren på: https://www.wch.cn/downloads/CH341SER.EXE.html

Etter at drivaren er installert, krevst ein systemomstart og at ein koplar frå og til eininga på nytt for at endringane skal tre i kraft.

Ver venleg og start datamaskina di på nytt etter at drivaren er installert.</translation>
    </message>
    <message>
        <location filename="../../ui/advance/envdialog.cpp" line="266"/>
        <source>HID Permission: </source>
        <translation>HID-behörighet: </translation>
    </message>
    <message>
        <location filename="../../ui/advance/envdialog.cpp" line="267"/>
        <source>BRLTTY is Running: </source>
        <translation>BRLTTY körs: </translation>
    </message>
    <message>
        <location filename="../../ui/advance/envdialog.cpp" line="267"/>
        <source>Yes (needs removal)</source>
        <translation>Ja (måste tas bort)</translation>
    </message>
    <message>
        <location filename="../../ui/advance/envdialog.cpp" line="273"/>
        <source>Restart Required</source>
        <translation>Omstart krävs</translation>
    </message>
    <message>
        <location filename="../../ui/advance/envdialog.cpp" line="274"/>
        <source>The driver has been installed. A system restart and device re-plugging is required for the changes to take effect.

Would you like to restart your computer now?</source>
        <translation>Drivrutinen har installerats. En systemomstart och återanslutning av enheten krävs för att ändringarna ska träda i kraft.

Vill du starta om datorn nu?</translation>
    </message>
    <message>
        <location filename="../../ui/advance/envdialog.cpp" line="283"/>
        <source>Restart Later</source>
        <translation>Starta om senare</translation>
    </message>
    <message>
        <location filename="../../ui/advance/envdialog.cpp" line="284"/>
        <source>Please remember to restart your computer and re-plug the device for the driver to work properly.</source>
        <translation>Kom ihåg att starta om datorn och återansluta enheten för att drivrutinen ska fungera korrekt.</translation>
    </message>
</context>
<context>
    <name>FirmwareManagerDialog</name>
    <message>
        <location filename="../../ui/advance/firmwaremanagerdialog.cpp" line="67"/>
        <location filename="../../ui/advance/firmwaremanagerdialog.cpp" line="162"/>
        <source>Warning</source>
        <translation type="unfinished">Advarsel</translation>
    </message>
    <message>
        <location filename="../../ui/advance/firmwaremanagerdialog.cpp" line="67"/>
        <source>Please select a firmware file to write</source>
        <translation type="unfinished">Vennligst velg en fastvarefil som skal skrives</translation>
    </message>
    <message>
        <location filename="../../ui/advance/firmwaremanagerdialog.cpp" line="73"/>
        <location filename="../../ui/advance/firmwaremanagerdialog.cpp" line="110"/>
        <source>Error</source>
        <translation type="unfinished">Fel</translation>
    </message>
    <message>
        <location filename="../../ui/advance/firmwaremanagerdialog.cpp" line="73"/>
        <source>Failed to read firmware file: %1</source>
        <translation type="unfinished"></translation>
    </message>
    <message>
        <location filename="../../ui/advance/firmwaremanagerdialog.cpp" line="103"/>
        <source>Success</source>
        <translation type="unfinished">Lyckades</translation>
    </message>
    <message>
        <location filename="../../ui/advance/firmwaremanagerdialog.cpp" line="103"/>
        <source>Firmware written successfully to EEPROMThe application will now close.
Please:
1. Restart the application
2. Disconnect and reconnect all cables</source>
        <translation type="unfinished"></translation>
    </message>
    <message>
        <location filename="../../ui/advance/firmwaremanagerdialog.cpp" line="110"/>
        <source>Failed to write firmware to EEPROM
Please try again</source>
        <translation type="unfinished"></translation>
    </message>
    <message>
        <location filename="../../ui/advance/firmwaremanagerdialog.cpp" line="125"/>
        <source>Cancelled</source>
        <translation type="unfinished"></translation>
    </message>
    <message>
        <location filename="../../ui/advance/firmwaremanagerdialog.cpp" line="125"/>
        <source>Firmware write operation was cancelled</source>
        <translation type="unfinished"></translation>
    </message>
    <message>
        <location filename="../../ui/advance/firmwaremanagerdialog.cpp" line="162"/>
        <source>Please select a file path</source>
        <translation type="unfinished"></translation>
    </message>
</context>
<context>
    <name>FirmwareUpdateConfirmDialog</name>
    <message>
        <location filename="../../ui/advance/firmwareupdatedialog.cpp" line="113"/>
        <source>Firmware Update Confirmation</source>
        <translation type="unfinished">Bekräftelse av firmware-uppdatering</translation>
    </message>
    <message>
        <location filename="../../ui/advance/firmwareupdatedialog.cpp" line="120"/>
        <source>Update</source>
        <translation type="unfinished">Uppdatera</translation>
    </message>
    <message>
        <location filename="../../ui/advance/firmwareupdatedialog.cpp" line="121"/>
        <source>Cancel</source>
        <translation type="unfinished">Avbryt</translation>
    </message>
    <message>
        <location filename="../../ui/advance/firmwareupdatedialog.cpp" line="149"/>
        <source>Current firmware version: </source>
        <translation type="unfinished">Aktuell firmware-version: </translation>
    </message>
    <message>
        <location filename="../../ui/advance/firmwareupdatedialog.cpp" line="149"/>
        <source>
</source>
        <translation type="unfinished">
</translation>
    </message>
    <message>
        <location filename="../../ui/advance/firmwareupdatedialog.cpp" line="150"/>
        <source>Latest firmware version: </source>
        <translation type="unfinished">Senaste firmware-version: </translation>
    </message>
    <message>
        <location filename="../../ui/advance/firmwareupdatedialog.cpp" line="150"/>
        <source>

</source>
        <translation type="unfinished">

</translation>
    </message>
    <message>
        <location filename="../../ui/advance/firmwareupdatedialog.cpp" line="151"/>
        <source>The update process will:
</source>
        <translation type="unfinished">Uppdateringsprocessen kommer att:
</translation>
    </message>
    <message>
        <location filename="../../ui/advance/firmwareupdatedialog.cpp" line="152"/>
        <source>1. Stop all video and USB operations
2. Install new firmware
3. Close the application automatically

Important:
• Use a high-quality USB cable for host connection
• Disconnect the HDMI cable
• Do not interrupt power during update
• Restart application after completion

Do you want to proceed with the update?</source>
        <translation type="unfinished">1. Stoppa alla video- och USB-operationer
2. Installera ny firmware
3. Stänga programmet automatiskt

Viktigt:
• Använd en högkvalitativ USB-kabel för värdanslutning
• Koppla bort HDMI-kabeln
• Avbryt inte strömmen under uppdateringen
• Starta om programmet efter slutförandet

Vill du fortsätta med uppdateringen?</translation>
    </message>
</context>
<context>
    <name>FirmwareUpdateDialog</name>
    <message>
        <location filename="../../ui/advance/firmwareupdatedialog.cpp" line="8"/>
        <location filename="../../ui/advance/firmwareupdatedialog.cpp" line="86"/>
        <source>Firmware Update</source>
        <translation>Firmware-uppdatering</translation>
    </message>
    <message>
        <location filename="../../ui/advance/firmwareupdatedialog.cpp" line="13"/>
        <source>Preparing firmware update...</source>
        <translation>Förbereder firmware-uppdatering...</translation>
    </message>
    <message>
        <location filename="../../ui/advance/firmwareupdatedialog.cpp" line="20"/>
        <source>Close</source>
        <translation>Stäng</translation>
    </message>
    <message>
        <location filename="../../ui/advance/firmwareupdatedialog.cpp" line="65"/>
        <source>Updating firmware... Please do not disconnect the device.</source>
        <translation>Uppdaterar firmware... Koppla inte bort enheten.</translation>
    </message>
    <message>
        <location filename="../../ui/advance/firmwareupdatedialog.cpp" line="85"/>
        <source>Firmware update completed successfully.
The application will close. Please restart it to apply the new firmware.</source>
        <translation>Firmware-uppdateringen slutfördes framgångsrikt.
Programmet stängs nu. Starta om det för att tillämpa den nya firmwaren.</translation>
    </message>
    <message>
        <location filename="../../ui/advance/firmwareupdatedialog.cpp" line="87"/>
        <source>Firmware update completed successfully.

The application will now close.
Please:
1. Restart the application
2. Disconnect and reconnect all cables</source>
        <translation>Firmware-uppdateringen slutfördes framgångsrikt.

Programmet stängs nu.
Vänligen:
1. Starta om programmet
2. Koppla bort och anslut alla kablar igen</translation>
    </message>
    <message>
        <location filename="../../ui/advance/firmwareupdatedialog.cpp" line="93"/>
        <source>Firmware update failed. Please try again.</source>
        <translation>Firmware-uppdateringen misslyckades. Försök igen.</translation>
    </message>
    <message>
        <location filename="../../ui/advance/firmwareupdatedialog.cpp" line="94"/>
        <source>Firmware Update Failed</source>
        <translation>Firmware-uppdatering misslyckades</translation>
    </message>
    <message>
        <location filename="../../ui/advance/firmwareupdatedialog.cpp" line="95"/>
        <source>An error occurred during the firmware update.

Please try again after restarting the application.</source>
        <translation>Ett fel uppstod under firmware-uppdateringen.

Försök igen efter att ha startat om programmet.</translation>
    </message>
</context>
<context>
    <name>LogPage</name>
    <message>
        <location filename="../../ui/preferences/logpage.cpp" line="50"/>
        <source>Core</source>
        <translation>Kärna</translation>
    </message>
    <message>
        <location filename="../../ui/preferences/logpage.cpp" line="51"/>
        <source>Serial</source>
        <translation>Seriell</translation>
    </message>
    <message>
        <location filename="../../ui/preferences/logpage.cpp" line="52"/>
        <source>User Interface</source>
        <translation>Användargränssnitt</translation>
    </message>
    <message>
        <location filename="../../ui/preferences/logpage.cpp" line="53"/>
        <source>Host</source>
        <translation>Värd</translation>
    </message>
    <message>
        <location filename="../../ui/preferences/logpage.cpp" line="54"/>
        <source>Device</source>
        <translation type="unfinished"></translation>
    </message>
    <message>
        <location filename="../../ui/preferences/logpage.cpp" line="55"/>
        <source>Enable file logging</source>
        <translation>Aktivera filloggning</translation>
    </message>
    <message>
        <location filename="../../ui/preferences/logpage.cpp" line="57"/>
        <source>Browse</source>
        <translation>Bläddra</translation>
    </message>
    <message>
        <location filename="../../ui/preferences/logpage.cpp" line="58"/>
        <source>Inhibit Screen Saver</source>
        <translation type="unfinished"></translation>
    </message>
    <message>
        <location filename="../../ui/preferences/logpage.cpp" line="83"/>
        <source>General log setting</source>
        <translation>Allmänna logginställningar</translation>
    </message>
    <message>
        <location filename="../../ui/preferences/logpage.cpp" line="87"/>
        <source>Check the check box to see the corresponding log in the QT console.</source>
        <translation>Markera kryssrutan för att se motsvarande logg i QT-konsolen.</translation>
    </message>
    <message>
        <location filename="../../ui/preferences/logpage.cpp" line="92"/>
        <source>Screen Saver setting</source>
        <translation type="unfinished"></translation>
    </message>
    <message>
        <location filename="../../ui/preferences/logpage.cpp" line="96"/>
        <source>Inhibit the screen saver when the application is running.</source>
        <translation type="unfinished"></translation>
    </message>
    <message>
        <location filename="../../ui/preferences/logpage.cpp" line="117"/>
        <source>Select Log Directory</source>
        <translation>Välj loggkatalog</translation>
    </message>
</context>
<context>
    <name>MainWindow</name>
    <message>
        <location filename="../../ui/mainwindow.ui" line="12"/>
        <source>Openterface Mini-KVM</source>
        <translation>Openterface Mini-KVM</translation>
    </message>
    <message>
        <location filename="../../ui/mainwindow.ui" line="50"/>
        <source>File</source>
        <translation>Fil</translation>
    </message>
    <message>
        <location filename="../../ui/mainwindow.ui" line="58"/>
        <source>Languages</source>
        <translation>Språk</translation>
    </message>
    <message>
        <location filename="../../ui/mainwindow.ui" line="63"/>
        <source>Control</source>
        <translation>Kontroll</translation>
    </message>
    <message>
        <location filename="../../ui/mainwindow.ui" line="67"/>
        <source>Mouse Mode</source>
        <translation>Musläge</translation>
    </message>
    <message>
        <location filename="../../ui/mainwindow.ui" line="74"/>
        <source>Mouse Visibility</source>
        <translation type="unfinished"></translation>
    </message>
    <message>
        <location filename="../../ui/mainwindow.ui" line="81"/>
        <source>Device</source>
        <translation type="unfinished"></translation>
    </message>
    <message>
        <location filename="../../ui/mainwindow.ui" line="86"/>
        <source>Baudrate</source>
        <translation>Baudhastighet</translation>
    </message>
    <message>
        <location filename="../../ui/mainwindow.ui" line="93"/>
        <source>Switchable USB</source>
        <translation>Omkopplingsbar USB</translation>
    </message>
    <message>
        <location filename="../../ui/mainwindow.ui" line="107"/>
        <source>Help</source>
        <translation>Hjälp</translation>
    </message>
    <message>
        <location filename="../../ui/mainwindow.ui" line="118"/>
        <source>Edit</source>
        <translation>Redigera</translation>
    </message>
    <message>
        <location filename="../../ui/mainwindow.ui" line="124"/>
        <source>Advance</source>
        <translation>Avancerat</translation>
    </message>
    <message>
        <location filename="../../ui/mainwindow.ui" line="149"/>
        <location filename="../../ui/mainwindow.ui" line="149"/>
        <source>Close</source>
        <translation>Stäng</translation>
    </message>
    <message>
        <location filename="../../ui/mainwindow.ui" line="154"/>
        <location filename="../../ui/mainwindow.ui" line="154"/>
        <source>Change Settings</source>
        <translation>Ändra inställningar</translation>
    </message>
    <message>
        <location filename="../../ui/mainwindow.ui" line="159"/>
        <location filename="../../ui/mainwindow.ui" line="159"/>
        <source>Reset Serial Port</source>
        <translation>Återställ serieport</translation>
    </message>
    <message>
        <location filename="../../ui/mainwindow.ui" line="164"/>
        <location filename="../../ui/mainwindow.ui" line="164"/>
        <source>Serial Console</source>
        <translation>Seriekonsol</translation>
    </message>
    <message>
        <location filename="../../ui/mainwindow.ui" line="169"/>
        <location filename="../../ui/mainwindow.ui" line="169"/>
        <source>AutoReszie</source>
        <translation>Automatisk storleksändring</translation>
    </message>
    <message>
        <location filename="../../ui/mainwindow.ui" line="174"/>
        <location filename="../../ui/mainwindow.ui" line="174"/>
        <source>Factory Reset HID Chip</source>
        <translation>Återställ HID-chip till fabriksinställningar</translation>
    </message>
    <message>
        <location filename="../../ui/mainwindow.ui" line="179"/>
        <location filename="../../ui/mainwindow.ui" line="179"/>
        <source>Preferences</source>
        <translation>Inställningar</translation>
    </message>
    <message>
        <location filename="../../ui/mainwindow.ui" line="184"/>
        <location filename="../../ui/mainwindow.ui" line="184"/>
        <source>Office Website</source>
        <translation>Officiell webbplats</translation>
    </message>
    <message>
        <location filename="../../ui/mainwindow.ui" line="189"/>
        <location filename="../../ui/mainwindow.ui" line="189"/>
        <source>Purchase</source>
        <translation>Köp</translation>
    </message>
    <message>
        <location filename="../../ui/mainwindow.ui" line="194"/>
        <location filename="../../ui/mainwindow.ui" line="194"/>
        <source>Feedback</source>
        <translation>Återkoppling</translation>
    </message>
    <message>
        <location filename="../../ui/mainwindow.ui" line="199"/>
        <location filename="../../ui/mainwindow.ui" line="199"/>
        <source>Update</source>
        <translation>Uppdatera</translation>
    </message>
    <message>
        <location filename="../../ui/mainwindow.ui" line="204"/>
        <location filename="../../ui/mainwindow.ui" line="204"/>
        <source>Environment</source>
        <translation>Miljö</translation>
    </message>
    <message>
        <location filename="../../ui/mainwindow.ui" line="209"/>
        <location filename="../../ui/mainwindow.ui" line="209"/>
        <source>About</source>
        <translation>Om</translation>
    </message>
    <message>
        <location filename="../../ui/mainwindow.ui" line="220"/>
        <location filename="../../ui/mainwindow.ui" line="220"/>
        <source>Follow Switch</source>
        <translation>Följ omkopplare</translation>
    </message>
    <message>
        <location filename="../../ui/mainwindow.ui" line="228"/>
        <location filename="../../ui/mainwindow.ui" line="228"/>
        <source>Paste</source>
        <translation>Klistra in</translation>
    </message>
    <message>
        <location filename="../../ui/mainwindow.ui" line="231"/>
        <location filename="../../ui/mainwindow.ui" line="231"/>
        <source>Paste clipboard content to target</source>
        <translation>Klistra in urklippsinnehåll till målet</translation>
    </message>
    <message>
        <location filename="../../ui/mainwindow.ui" line="236"/>
        <location filename="../../ui/mainwindow.ui" line="236"/>
        <source>Script Tool</source>
        <translation>Skriptverktyg</translation>
    </message>
    <message>
        <location filename="../../ui/mainwindow.ui" line="241"/>
        <source>Video Recording Settings</source>
        <translation type="unfinished"></translation>
    </message>
    <message>
        <location filename="../../ui/mainwindow.ui" line="244"/>
        <source>Configure video recording settings and start/stop recording</source>
        <translation type="unfinished"></translation>
    </message>
    <message>
        <location filename="../../ui/mainwindow.ui" line="249"/>
        <location filename="../../ui/mainwindow.ui" line="241"/>
        <source>Video Recording Settings</source>
        <translation type="unfinished"></translation>
    </message>
    <message>
        <location filename="../../ui/mainwindow.ui" line="244"/>
        <source>Configure video recording settings and start/stop recording</source>
        <translation type="unfinished"></translation>
    </message>
    <message>
        <location filename="../../ui/mainwindow.ui" line="249"/>
        <source>TCP Server</source>
        <translation>TCP-server</translation>
    </message>
    <message>
        <location filename="../../ui/mainwindow.ui" line="254"/>
        <location filename="../../ui/mainwindow.ui" line="254"/>
        <source>Environment Checking</source>
        <translation>Miljökontroll</translation>
    </message>
    <message>
        <location filename="../../ui/mainwindow.ui" line="259"/>
        <location filename="../../ui/mainwindow.ui" line="259"/>
        <source>Firmware Manager</source>
        <translation type="unfinished"></translation>
    </message>
    <message>
        <location filename="../../ui/mainwindow.ui" line="264"/>
        <location filename="../../ui/mainwindow.ui" line="264"/>
        <source>Firmware Update...</source>
        <translation>Firmware-uppdatering...</translation>
    </message>
    <message>
        <location filename="../../ui/mainwindow.ui" line="269"/>
        <location filename="../../ui/mainwindow.ui" line="269"/>
        <source>Device Selector</source>
        <translation type="unfinished"></translation>
    </message>
    <message>
        <location filename="../../ui/mainwindow.ui" line="272"/>
        <location filename="../../ui/mainwindow.ui" line="272"/>
        <source>Open Device Selector Dialog</source>
        <translation type="unfinished"></translation>
    </message>
    <message>
        <location filename="../../ui/mainwindow.ui" line="277"/>
        <location filename="../../ui/mainwindow.ui" line="277"/>
        <source>Update Display Settings</source>
        <translation type="unfinished"></translation>
    </message>
    <message>
        <location filename="../../ui/mainwindow.ui" line="280"/>
        <location filename="../../ui/mainwindow.ui" line="280"/>
        <source>Update display name and serial number in EDID</source>
        <translation type="unfinished"></translation>
    </message>
    <message>
        <location filename="../../ui/mainwindow.ui" line="289"/>
        <location filename="../../ui/mainwindow.ui" line="289"/>
        <source>115200</source>
        <translation>115200</translation>
    </message>
    <message>
        <location filename="../../ui/mainwindow.ui" line="297"/>
        <location filename="../../ui/mainwindow.ui" line="297"/>
        <source>9600</source>
        <translation>9600</translation>
    </message>
    <message>
        <location filename="../../ui/mainwindow.ui" line="307"/>
        <location filename="../../ui/mainwindow.ui" line="307"/>
        <source>To Host</source>
        <translation>Till värd</translation>
    </message>
    <message>
        <location filename="../../ui/mainwindow.ui" line="315"/>
        <location filename="../../ui/mainwindow.ui" line="315"/>
        <source>To Target</source>
        <translation>Till mål</translation>
    </message>
    <message>
        <location filename="../../ui/mainwindow.ui" line="328"/>
        <location filename="../../ui/mainwindow.ui" line="328"/>
        <source>Absolute</source>
        <translation>Absolut</translation>
    </message>
    <message>
        <location filename="../../ui/mainwindow.ui" line="336"/>
        <location filename="../../ui/mainwindow.ui" line="336"/>
        <source>Relative</source>
        <translation>Relativ</translation>
    </message>
    <message>
        <location filename="../../ui/mainwindow.ui" line="349"/>
        <location filename="../../ui/mainwindow.ui" line="349"/>
        <source>Auto Hide</source>
        <translation type="unfinished"></translation>
    </message>
    <message>
        <location filename="../../ui/mainwindow.ui" line="352"/>
        <location filename="../../ui/mainwindow.ui" line="352"/>
        <source>Auto hide mouse cursor</source>
        <translation type="unfinished"></translation>
    </message>
    <message>
        <location filename="../../ui/mainwindow.ui" line="360"/>
        <location filename="../../ui/mainwindow.ui" line="360"/>
        <source>Always Show</source>
        <translation type="unfinished"></translation>
    </message>
    <message>
        <location filename="../../ui/mainwindow.ui" line="363"/>
        <location filename="../../ui/mainwindow.ui" line="363"/>
        <source>Always show mouse cursor</source>
        <translation type="unfinished"></translation>
    </message>
    <message>
        <location filename="../../ui/mainwindow.cpp" line="1107"/>
        <source>Recorded %1 sec</source>
        <translation>Inspelade %1 sek</translation>
    </message>
    <message>
<<<<<<< HEAD
        <location filename="../../ui/mainwindow.cpp" line="1350"/>
=======
        <location filename="../../ui/mainwindow.cpp" line="1352"/>
>>>>>>> 8195a759
        <source>Image Capture Error</source>
        <translation>Fel vid bildfångst</translation>
    </message>
    <message>
<<<<<<< HEAD
        <location filename="../../ui/mainwindow.cpp" line="1511"/>
=======
        <location filename="../../ui/mainwindow.cpp" line="1513"/>
>>>>>>> 8195a759
        <source>Captured &quot;%1&quot;</source>
        <translation>Fångade &quot;%1&quot;</translation>
    </message>
    <message>
<<<<<<< HEAD
        <location filename="../../ui/mainwindow.cpp" line="2089"/>
=======
        <location filename="../../ui/mainwindow.cpp" line="2091"/>
>>>>>>> 8195a759
        <source>Firmware Update</source>
        <translation>Firmware-uppdatering</translation>
    </message>
    <message>
<<<<<<< HEAD
        <location filename="../../ui/mainwindow.cpp" line="2090"/>
=======
        <location filename="../../ui/mainwindow.cpp" line="2092"/>
>>>>>>> 8195a759
        <source>The firmware is up to date.
Current version: </source>
        <translation type="unfinished"></translation>
    </message>
    <message>
<<<<<<< HEAD
        <location filename="../../ui/mainwindow.cpp" line="2112"/>
=======
        <location filename="../../ui/mainwindow.cpp" line="2114"/>
>>>>>>> 8195a759
        <source>Firmware fetch timeout</source>
        <translation type="unfinished"></translation>
    </message>
    <message>
<<<<<<< HEAD
        <location filename="../../ui/mainwindow.cpp" line="2113"/>
=======
        <location filename="../../ui/mainwindow.cpp" line="2115"/>
>>>>>>> 8195a759
        <source>Firmware retrieval timed out. Please check your network connection and try again.
Current version: </source>
        <translation type="unfinished"></translation>
    </message>
</context>
<context>
    <name>RecordingSettingsDialog</name>
    <message>
        <location filename="../../ui/advance/recordingsettingsdialog.cpp" line="64"/>
        <source>Video Recording Settings</source>
        <translation type="unfinished"></translation>
    </message>
    <message>
        <location filename="../../ui/advance/recordingsettingsdialog.cpp" line="218"/>
        <source>Apply Settings</source>
        <translation type="unfinished"></translation>
    </message>
    <message>
        <location filename="../../ui/advance/recordingsettingsdialog.cpp" line="219"/>
        <source>Reset to Defaults</source>
        <translation type="unfinished"></translation>
    </message>
    <message>
        <location filename="../../ui/advance/recordingsettingsdialog.cpp" line="220"/>
        <source>Close</source>
        <translation type="unfinished">Stäng</translation>
    </message>
    <message>
        <location filename="../../ui/advance/recordingsettingsdialog.cpp" line="232"/>
        <source>Recording Controls</source>
        <translation type="unfinished"></translation>
    </message>
    <message>
        <location filename="../../ui/advance/recordingsettingsdialog.cpp" line="236"/>
        <source>Backend: Detecting...</source>
        <translation type="unfinished"></translation>
    </message>
    <message>
        <location filename="../../ui/advance/recordingsettingsdialog.cpp" line="240"/>
        <source>Start Recording</source>
        <translation type="unfinished"></translation>
    </message>
    <message>
        <location filename="../../ui/advance/recordingsettingsdialog.cpp" line="241"/>
        <source>Stop Recording</source>
        <translation type="unfinished"></translation>
    </message>
    <message>
        <location filename="../../ui/advance/recordingsettingsdialog.cpp" line="242"/>
        <source>Pause</source>
        <translation type="unfinished"></translation>
    </message>
    <message>
        <location filename="../../ui/advance/recordingsettingsdialog.cpp" line="243"/>
        <source>Resume</source>
        <translation type="unfinished"></translation>
    </message>
    <message>
        <location filename="../../ui/advance/recordingsettingsdialog.cpp" line="246"/>
        <source>Status: Ready</source>
        <translation type="unfinished"></translation>
    </message>
    <message>
        <location filename="../../ui/advance/recordingsettingsdialog.cpp" line="247"/>
        <source>Duration: 00:00:00</source>
        <translation type="unfinished"></translation>
    </message>
    <message>
        <location filename="../../ui/advance/recordingsettingsdialog.cpp" line="271"/>
        <source>Video Settings</source>
        <translation type="unfinished"></translation>
    </message>
    <message>
        <location filename="../../ui/advance/recordingsettingsdialog.cpp" line="277"/>
        <source>Codec:</source>
        <translation type="unfinished"></translation>
    </message>
    <message>
        <location filename="../../ui/advance/recordingsettingsdialog.cpp" line="284"/>
        <location filename="../../ui/advance/recordingsettingsdialog.cpp" line="771"/>
        <source>GStreamer codecs: mjpeg (fast), x264enc (good compression), x265enc (best compression)</source>
        <translation type="unfinished"></translation>
    </message>
    <message>
        <location filename="../../ui/advance/recordingsettingsdialog.cpp" line="287"/>
        <location filename="../../ui/advance/recordingsettingsdialog.cpp" line="774"/>
        <source>FFmpeg codec: mjpeg (compatible with AVI format)</source>
        <translation type="unfinished"></translation>
    </message>
    <message>
        <location filename="../../ui/advance/recordingsettingsdialog.cpp" line="292"/>
        <source>Quality:</source>
        <translation type="unfinished"></translation>
    </message>
    <message>
        <location filename="../../ui/advance/recordingsettingsdialog.cpp" line="294"/>
        <source>Low</source>
        <translation type="unfinished"></translation>
    </message>
    <message>
        <location filename="../../ui/advance/recordingsettingsdialog.cpp" line="294"/>
        <source>Medium</source>
        <translation type="unfinished"></translation>
    </message>
    <message>
        <location filename="../../ui/advance/recordingsettingsdialog.cpp" line="294"/>
        <source>High</source>
        <translation type="unfinished"></translation>
    </message>
    <message>
        <location filename="../../ui/advance/recordingsettingsdialog.cpp" line="294"/>
        <source>Ultra</source>
        <translation type="unfinished"></translation>
    </message>
    <message>
        <location filename="../../ui/advance/recordingsettingsdialog.cpp" line="294"/>
        <source>Custom</source>
        <translation type="unfinished"></translation>
    </message>
    <message>
        <location filename="../../ui/advance/recordingsettingsdialog.cpp" line="298"/>
        <source>Bitrate (kbps):</source>
        <translation type="unfinished"></translation>
    </message>
    <message>
        <location filename="../../ui/advance/recordingsettingsdialog.cpp" line="320"/>
        <source>Output Settings</source>
        <translation type="unfinished"></translation>
    </message>
    <message>
        <location filename="../../ui/advance/recordingsettingsdialog.cpp" line="326"/>
        <source>Format:</source>
        <translation type="unfinished"></translation>
    </message>
    <message>
        <location filename="../../ui/advance/recordingsettingsdialog.cpp" line="333"/>
        <location filename="../../ui/advance/recordingsettingsdialog.cpp" line="781"/>
        <source>GStreamer formats: AVI (compatible), MP4 (modern), MKV (flexible)</source>
        <translation type="unfinished"></translation>
    </message>
    <message>
        <location filename="../../ui/advance/recordingsettingsdialog.cpp" line="336"/>
        <location filename="../../ui/advance/recordingsettingsdialog.cpp" line="784"/>
        <source>FFmpeg format: AVI (most compatible with custom build)</source>
        <translation type="unfinished"></translation>
    </message>
    <message>
        <location filename="../../ui/advance/recordingsettingsdialog.cpp" line="341"/>
        <source>Output Path:</source>
        <translation type="unfinished"></translation>
    </message>
    <message>
        <location filename="../../ui/advance/recordingsettingsdialog.cpp" line="345"/>
        <source>Browse...</source>
        <translation type="unfinished"></translation>
    </message>
    <message>
        <location filename="../../ui/advance/recordingsettingsdialog.cpp" line="380"/>
        <source>Error</source>
        <translation type="unfinished">Fel</translation>
    </message>
    <message>
        <location filename="../../ui/advance/recordingsettingsdialog.cpp" line="380"/>
        <source>No video backend available.</source>
        <translation type="unfinished"></translation>
    </message>
    <message>
        <location filename="../../ui/advance/recordingsettingsdialog.cpp" line="388"/>
        <source>Recording</source>
        <translation type="unfinished"></translation>
    </message>
    <message>
        <location filename="../../ui/advance/recordingsettingsdialog.cpp" line="388"/>
        <source>Recording is already in progress.</source>
        <translation type="unfinished"></translation>
    </message>
    <message>
        <location filename="../../ui/advance/recordingsettingsdialog.cpp" line="419"/>
        <location filename="../../ui/advance/recordingsettingsdialog.cpp" line="680"/>
        <source>Recording Error</source>
        <translation type="unfinished"></translation>
    </message>
    <message>
        <location filename="../../ui/advance/recordingsettingsdialog.cpp" line="420"/>
        <source>Failed to start recording. Please check the settings and try again.</source>
        <translation type="unfinished"></translation>
    </message>
    <message>
        <location filename="../../ui/advance/recordingsettingsdialog.cpp" line="446"/>
        <location filename="../../ui/advance/recordingsettingsdialog.cpp" line="606"/>
        <source>Status: Recording to %1</source>
        <translation type="unfinished"></translation>
    </message>
    <message>
        <location filename="../../ui/advance/recordingsettingsdialog.cpp" line="490"/>
        <source>Status: Recording stopped</source>
        <translation type="unfinished"></translation>
    </message>
    <message>
        <location filename="../../ui/advance/recordingsettingsdialog.cpp" line="503"/>
        <location filename="../../ui/advance/recordingsettingsdialog.cpp" line="512"/>
        <source>Status: Recording stopped (with error)</source>
        <translation type="unfinished"></translation>
    </message>
    <message>
        <location filename="../../ui/advance/recordingsettingsdialog.cpp" line="546"/>
        <source>Save Recording As</source>
        <translation type="unfinished"></translation>
    </message>
    <message>
        <location filename="../../ui/advance/recordingsettingsdialog.cpp" line="548"/>
        <source>Video Files (*.mp4 *.avi *.mov *.mkv *.webm);;All Files (*)</source>
        <translation type="unfinished"></translation>
    </message>
    <message>
        <location filename="../../ui/advance/recordingsettingsdialog.cpp" line="560"/>
        <source>Warning</source>
        <translation type="unfinished">Advarsel</translation>
    </message>
    <message>
        <location filename="../../ui/advance/recordingsettingsdialog.cpp" line="560"/>
        <source>No video backend available!</source>
        <translation type="unfinished"></translation>
    </message>
    <message>
        <location filename="../../ui/advance/recordingsettingsdialog.cpp" line="583"/>
        <source>Status: Settings applied</source>
        <translation type="unfinished"></translation>
    </message>
    <message>
        <location filename="../../ui/advance/recordingsettingsdialog.cpp" line="640"/>
        <source>Status: Recording stopped. File saved to %1</source>
        <translation type="unfinished"></translation>
    </message>
    <message>
        <location filename="../../ui/advance/recordingsettingsdialog.cpp" line="649"/>
        <location filename="../../ui/advance/recordingsettingsdialog.cpp" line="686"/>
        <location filename="../../ui/advance/recordingsettingsdialog.cpp" line="696"/>
        <source>Duration: %1</source>
        <translation type="unfinished"></translation>
    </message>
    <message>
        <location filename="../../ui/advance/recordingsettingsdialog.cpp" line="659"/>
        <source>Status: Recording paused</source>
        <translation type="unfinished"></translation>
    </message>
    <message>
        <location filename="../../ui/advance/recordingsettingsdialog.cpp" line="666"/>
        <source>Status: Recording resumed</source>
        <translation type="unfinished"></translation>
    </message>
    <message>
        <location filename="../../ui/advance/recordingsettingsdialog.cpp" line="677"/>
        <source>Status: Recording error - %1</source>
        <translation type="unfinished"></translation>
    </message>
    <message>
        <location filename="../../ui/advance/recordingsettingsdialog.cpp" line="681"/>
        <source>Recording failed: %1</source>
        <translation type="unfinished"></translation>
    </message>
    <message>
        <location filename="../../ui/advance/recordingsettingsdialog.cpp" line="728"/>
        <source>Backend: %1</source>
        <translation type="unfinished"></translation>
    </message>
    <message>
        <location filename="../../ui/advance/recordingsettingsdialog.cpp" line="730"/>
        <source>Backend: %1 (configured: %2)</source>
        <translation type="unfinished"></translation>
    </message>
    <message>
        <location filename="../../ui/advance/recordingsettingsdialog.cpp" line="744"/>
        <source>Backend: None available</source>
        <translation type="unfinished"></translation>
    </message>
    <message>
        <location filename="../../ui/advance/recordingsettingsdialog.cpp" line="761"/>
        <source>Windows Qt backend codecs: MJPEG</source>
        <translation type="unfinished"></translation>
    </message>
    <message>
        <location filename="../../ui/advance/recordingsettingsdialog.cpp" line="765"/>
        <source>Windows Qt backend formats: MP4 (recommended), AVI (compatible), MOV (QuickTime)</source>
        <translation type="unfinished"></translation>
    </message>
</context>
<context>
    <name>RenameDisplayDialog</name>
    <message>
        <location filename="../../ui/advance/renamedisplaydialog.cpp" line="54"/>
        <source>Rename Display</source>
        <translation type="unfinished"></translation>
    </message>
    <message>
        <location filename="../../ui/advance/renamedisplaydialog.cpp" line="59"/>
        <source>Enter new display name:</source>
        <translation type="unfinished"></translation>
    </message>
    <message>
        <location filename="../../ui/advance/renamedisplaydialog.cpp" line="62"/>
        <source>Display name</source>
        <translation type="unfinished"></translation>
    </message>
    <message>
        <location filename="../../ui/advance/renamedisplaydialog.cpp" line="64"/>
        <source>Update</source>
        <translation type="unfinished">Uppdatera</translation>
    </message>
    <message>
        <location filename="../../ui/advance/renamedisplaydialog.cpp" line="67"/>
        <source>Cancel</source>
        <translation type="unfinished">Avbryt</translation>
    </message>
    <message>
        <location filename="../../ui/advance/renamedisplaydialog.cpp" line="127"/>
        <location filename="../../ui/advance/renamedisplaydialog.cpp" line="133"/>
        <location filename="../../ui/advance/renamedisplaydialog.cpp" line="140"/>
        <source>Warning</source>
        <translation type="unfinished">Advarsel</translation>
    </message>
    <message>
        <location filename="../../ui/advance/renamedisplaydialog.cpp" line="127"/>
        <source>Display name cannot be empty.</source>
        <translation type="unfinished"></translation>
    </message>
    <message>
        <location filename="../../ui/advance/renamedisplaydialog.cpp" line="133"/>
        <source>Display name cannot exceed 13 characters.</source>
        <translation type="unfinished"></translation>
    </message>
    <message>
        <location filename="../../ui/advance/renamedisplaydialog.cpp" line="140"/>
        <source>Display name must contain only ASCII characters.</source>
        <translation type="unfinished"></translation>
    </message>
    <message>
        <location filename="../../ui/advance/renamedisplaydialog.cpp" line="150"/>
        <location filename="../../ui/advance/renamedisplaydialog.cpp" line="184"/>
        <location filename="../../ui/advance/renamedisplaydialog.cpp" line="208"/>
        <location filename="../../ui/advance/renamedisplaydialog.cpp" line="223"/>
        <location filename="../../ui/advance/renamedisplaydialog.cpp" line="239"/>
        <location filename="../../ui/advance/renamedisplaydialog.cpp" line="275"/>
        <location filename="../../ui/advance/renamedisplaydialog.cpp" line="301"/>
        <source>Error</source>
        <translation type="unfinished">Fel</translation>
    </message>
    <message>
        <location filename="../../ui/advance/renamedisplaydialog.cpp" line="150"/>
        <source>Failed to start display name update process.</source>
        <translation type="unfinished"></translation>
    </message>
    <message>
        <location filename="../../ui/advance/renamedisplaydialog.cpp" line="163"/>
        <source>Default Display</source>
        <translation type="unfinished"></translation>
    </message>
    <message>
        <location filename="../../ui/advance/renamedisplaydialog.cpp" line="184"/>
        <source>Failed to determine firmware size.</source>
        <translation type="unfinished"></translation>
    </message>
    <message>
        <location filename="../../ui/advance/renamedisplaydialog.cpp" line="202"/>
        <source>Reading firmware... %1%</source>
        <translation type="unfinished"></translation>
    </message>
    <message>
        <location filename="../../ui/advance/renamedisplaydialog.cpp" line="208"/>
        <source>Failed to read firmware.</source>
        <translation type="unfinished"></translation>
    </message>
    <message>
        <location filename="../../ui/advance/renamedisplaydialog.cpp" line="218"/>
        <source>Processing EDID data...</source>
        <translation type="unfinished"></translation>
    </message>
    <message>
        <location filename="../../ui/advance/renamedisplaydialog.cpp" line="223"/>
        <source>Failed to read temporary firmware file.</source>
        <translation type="unfinished"></translation>
    </message>
    <message>
        <location filename="../../ui/advance/renamedisplaydialog.cpp" line="239"/>
        <source>Failed to process EDID data.</source>
        <translation type="unfinished"></translation>
    </message>
    <message>
        <location filename="../../ui/advance/renamedisplaydialog.cpp" line="249"/>
        <source>Writing firmware...</source>
        <translation type="unfinished"></translation>
    </message>
    <message>
        <location filename="../../ui/advance/renamedisplaydialog.cpp" line="260"/>
        <source>Writing firmware... %1%</source>
        <translation type="unfinished"></translation>
    </message>
    <message>
        <location filename="../../ui/advance/renamedisplaydialog.cpp" line="268"/>
        <source>Success</source>
        <translation type="unfinished">Lyckades</translation>
    </message>
    <message>
        <location filename="../../ui/advance/renamedisplaydialog.cpp" line="269"/>
        <source>Display name updated successfully!

The application will now close.
Please:
1. Restart the application
2. Disconnect and reconnect all cables</source>
        <translation type="unfinished"></translation>
    </message>
    <message>
        <location filename="../../ui/advance/renamedisplaydialog.cpp" line="275"/>
        <source>Failed to write firmware.</source>
        <translation type="unfinished"></translation>
    </message>
    <message>
        <location filename="../../ui/advance/renamedisplaydialog.cpp" line="301"/>
        <source>Firmware read error: %1</source>
        <translation type="unfinished"></translation>
    </message>
</context>
<context>
    <name>ScreenScale</name>
    <message>
        <location filename="../../ui/screenscale.cpp" line="8"/>
        <source>Screen Aspect Ratio</source>
        <translation type="unfinished"></translation>
    </message>
</context>
<context>
    <name>ScriptTool</name>
    <message>
        <location filename="../../ui/advance/scripttool.cpp" line="42"/>
        <source>Autohotkey Script Tool</source>
        <translation>Autohotkey-skriptverktyg</translation>
    </message>
    <message>
        <location filename="../../ui/advance/scripttool.cpp" line="46"/>
        <source>Select autohotkey.ahk file...</source>
        <translation>Välj autohotkey.ahk-fil...</translation>
    </message>
    <message>
        <location filename="../../ui/advance/scripttool.cpp" line="49"/>
        <source>Browse</source>
        <translation>Bläddra</translation>
    </message>
    <message>
        <location filename="../../ui/advance/scripttool.cpp" line="50"/>
        <source>Run Script</source>
        <translation>Kör skript</translation>
    </message>
    <message>
        <location filename="../../ui/advance/scripttool.cpp" line="53"/>
        <source>Save Script</source>
        <translation>Spara skript</translation>
    </message>
    <message>
        <location filename="../../ui/advance/scripttool.cpp" line="68"/>
        <source>Cancel</source>
        <translation>Avbryt</translation>
    </message>
    <message>
        <location filename="../../ui/advance/scripttool.cpp" line="97"/>
        <source>Select autohotkey File</source>
        <translation>Välj Autohotkey-fil</translation>
    </message>
    <message>
        <location filename="../../ui/advance/scripttool.cpp" line="99"/>
        <source>Autohotkey Files (*.ahk);;All Files (*)</source>
        <translation>Autohotkey-filer (*.ahk);;Alla filer (*)</translation>
    </message>
    <message>
        <location filename="../../ui/advance/scripttool.cpp" line="124"/>
        <location filename="../../ui/advance/scripttool.cpp" line="133"/>
        <location filename="../../ui/advance/scripttool.cpp" line="169"/>
        <source>Error</source>
        <translation>Fel</translation>
    </message>
    <message>
        <location filename="../../ui/advance/scripttool.cpp" line="124"/>
        <source>Could not open file for reading.</source>
        <translation>Kunde inte öppna filen för läsning.</translation>
    </message>
    <message>
        <location filename="../../ui/advance/scripttool.cpp" line="133"/>
        <source>Please select a payload file first.</source>
        <translation>Välj en nyttolastfil först.</translation>
    </message>
    <message>
        <location filename="../../ui/advance/scripttool.cpp" line="167"/>
        <source>Success</source>
        <translation>Lyckades</translation>
    </message>
    <message>
        <location filename="../../ui/advance/scripttool.cpp" line="167"/>
        <source>Script saved successfully.</source>
        <translation>Skriptet sparades framgångsrikt.</translation>
    </message>
    <message>
        <location filename="../../ui/advance/scripttool.cpp" line="169"/>
        <source>Could not save file.</source>
        <translation>Kunde inte spara filen.</translation>
    </message>
</context>
<context>
    <name>SerialPortDebugDialog</name>
    <message>
        <location filename="../../ui/advance/serialportdebugdialog.cpp" line="55"/>
        <source>Serial Port Debug</source>
        <translation>Felsökning av serieport</translation>
    </message>
    <message>
        <location filename="../../ui/advance/serialportdebugdialog.cpp" line="84"/>
        <source>Clear</source>
        <translation>Rensa</translation>
    </message>
    <message>
        <location filename="../../ui/advance/serialportdebugdialog.cpp" line="85"/>
        <source>Close</source>
        <translation>Stäng</translation>
    </message>
</context>
<context>
    <name>SettingDialog</name>
    <message>
        <location filename="../../ui/preferences/settingdialog.ui" line="14"/>
        <source>Dialog</source>
        <translation>Dialog</translation>
    </message>
    <message>
        <location filename="../../ui/preferences/settingdialog.cpp" line="76"/>
        <source>Preferences</source>
        <translation>Inställningar</translation>
    </message>
    <message>
        <location filename="../../ui/preferences/settingdialog.cpp" line="100"/>
        <location filename="../../ui/preferences/settingdialog.cpp" line="158"/>
        <source>General</source>
        <translation>Allmänt</translation>
    </message>
    <message>
        <location filename="../../ui/preferences/settingdialog.cpp" line="100"/>
        <location filename="../../ui/preferences/settingdialog.cpp" line="160"/>
        <source>Video</source>
        <translation>Video</translation>
    </message>
    <message>
        <location filename="../../ui/preferences/settingdialog.cpp" line="100"/>
        <location filename="../../ui/preferences/settingdialog.cpp" line="162"/>
        <source>Audio</source>
        <translation>Ljud</translation>
    </message>
    <message>
        <location filename="../../ui/preferences/settingdialog.cpp" line="100"/>
        <location filename="../../ui/preferences/settingdialog.cpp" line="164"/>
        <source>Target Control</source>
        <translation type="unfinished"></translation>
    </message>
    <message>
        <location filename="../../ui/preferences/settingdialog.cpp" line="117"/>
        <source>OK</source>
        <translation>OK</translation>
    </message>
    <message>
        <location filename="../../ui/preferences/settingdialog.cpp" line="118"/>
        <source>Apply</source>
        <translation>Tillämpa</translation>
    </message>
    <message>
        <location filename="../../ui/preferences/settingdialog.cpp" line="119"/>
        <source>Cancel</source>
        <translation>Avbryt</translation>
    </message>
</context>
<context>
    <name>TargetControlPage</name>
    <message>
        <location filename="../../ui/preferences/targetcontrolpage.cpp" line="38"/>
        <source>Target control setting</source>
        <translation>Inställning av målstyrning</translation>
    </message>
    <message>
        <location filename="../../ui/preferences/targetcontrolpage.cpp" line="42"/>
        <source>Target Control Operating Mode:</source>
        <translation type="unfinished"></translation>
    </message>
    <message>
        <location filename="../../ui/preferences/targetcontrolpage.cpp" line="45"/>
        <source>[Performance] Standard USB keyboard + USB mouse device + USB custom HID device</source>
        <translation type="unfinished"></translation>
    </message>
    <message>
        <location filename="../../ui/preferences/targetcontrolpage.cpp" line="46"/>
        <source>The target USB port is a multi-functional composite device supporting a keyboard, mouse, and custom HID device. It performs best, though the mouse may have compatibility issues with Mac OS and Linux.</source>
        <translation type="unfinished"></translation>
    </message>
    <message>
        <location filename="../../ui/preferences/targetcontrolpage.cpp" line="47"/>
        <source>[Keyboard Only] Standard USB keyboard device</source>
        <translation type="unfinished"></translation>
    </message>
    <message>
        <location filename="../../ui/preferences/targetcontrolpage.cpp" line="48"/>
        <source>The target USB port is a standard keyboard device without multimedia keys, supporting full keyboard mode and suitable for systems that don&apos;t support composite devices.</source>
        <translation type="unfinished"></translation>
    </message>
    <message>
        <location filename="../../ui/preferences/targetcontrolpage.cpp" line="49"/>
        <source>[Compatibility] Standard USB keyboard + USB mouse device</source>
        <translation type="unfinished"></translation>
    </message>
    <message>
        <location filename="../../ui/preferences/targetcontrolpage.cpp" line="50"/>
        <source>The target USB port is a muti-functional composite device for keyboard and mouse. Best competibility with Mac OS, Andriod and Linux.</source>
        <translation type="unfinished"></translation>
    </message>
    <message>
        <location filename="../../ui/preferences/targetcontrolpage.cpp" line="51"/>
        <source>[Custom HID] Standard USB custom HID device</source>
        <translation type="unfinished"></translation>
    </message>
    <message>
        <location filename="../../ui/preferences/targetcontrolpage.cpp" line="52"/>
        <source>The target USB port is a custom HID device supporting data transmission between host serial and target HID .</source>
        <translation type="unfinished"></translation>
    </message>
    <message>
        <location filename="../../ui/preferences/targetcontrolpage.cpp" line="77"/>
        <source>Custom target USB Composite Device VID and PID:</source>
        <translation type="unfinished"></translation>
    </message>
    <message>
        <location filename="../../ui/preferences/targetcontrolpage.cpp" line="78"/>
        <source>Custom target USB descriptors: </source>
        <translation>Anpassat mål USB Composite Device VID and PID: </translation>
    </message>
    <message>
        <location filename="../../ui/preferences/targetcontrolpage.cpp" line="79"/>
        <source>VID: </source>
        <translation>VID: </translation>
    </message>
    <message>
        <location filename="../../ui/preferences/targetcontrolpage.cpp" line="80"/>
        <source>PID: </source>
        <translation>PID: </translation>
    </message>
    <message>
        <location filename="../../ui/preferences/targetcontrolpage.cpp" line="81"/>
        <source>Custom vendor descriptor:</source>
        <translation>Anpassad leverantörsbeskrivning:</translation>
    </message>
    <message>
        <location filename="../../ui/preferences/targetcontrolpage.cpp" line="82"/>
        <source>Custom product descriptor:</source>
        <translation>Anpassad produktbeskrivning:</translation>
    </message>
    <message>
        <location filename="../../ui/preferences/targetcontrolpage.cpp" line="83"/>
        <source>USB serial number:</source>
        <translation>USB-serienummer:</translation>
    </message>
    <message>
        <location filename="../../ui/preferences/targetcontrolpage.cpp" line="84"/>
        <source>Enable custom USB flag</source>
        <translation>Aktivera anpassad USB-flagga</translation>
    </message>
</context>
<context>
    <name>UpdateDisplaySettingsDialog</name>
    <message>
        <location filename="../../ui/advance/updatedisplaysettingsdialog.cpp" line="176"/>
        <source>Update Display Settings</source>
        <translation type="unfinished"></translation>
    </message>
    <message>
        <location filename="../../ui/advance/updatedisplaysettingsdialog.cpp" line="185"/>
        <source>Display Name</source>
        <translation type="unfinished"></translation>
    </message>
    <message>
        <location filename="../../ui/advance/updatedisplaysettingsdialog.cpp" line="188"/>
        <source>Update display name</source>
        <translation type="unfinished"></translation>
    </message>
    <message>
        <location filename="../../ui/advance/updatedisplaysettingsdialog.cpp" line="193"/>
        <source>Loading current display name...</source>
        <translation type="unfinished"></translation>
    </message>
    <message>
        <location filename="../../ui/advance/updatedisplaysettingsdialog.cpp" line="200"/>
        <source>Serial Number</source>
        <translation type="unfinished"></translation>
    </message>
    <message>
        <location filename="../../ui/advance/updatedisplaysettingsdialog.cpp" line="203"/>
        <source>Update serial number</source>
        <translation type="unfinished"></translation>
    </message>
    <message>
        <location filename="../../ui/advance/updatedisplaysettingsdialog.cpp" line="208"/>
        <source>Loading current serial number...</source>
        <translation type="unfinished"></translation>
    </message>
    <message>
        <location filename="../../ui/advance/updatedisplaysettingsdialog.cpp" line="215"/>
        <source>Extension Block Resolutions</source>
        <translation type="unfinished"></translation>
    </message>
    <message>
        <location filename="../../ui/advance/updatedisplaysettingsdialog.cpp" line="224"/>
        <source>Select All</source>
        <translation type="unfinished"></translation>
    </message>
    <message>
        <location filename="../../ui/advance/updatedisplaysettingsdialog.cpp" line="225"/>
        <source>Select None</source>
        <translation type="unfinished"></translation>
    </message>
    <message>
        <location filename="../../ui/advance/updatedisplaysettingsdialog.cpp" line="226"/>
        <source>Select Defaults</source>
        <translation type="unfinished"></translation>
    </message>
    <message>
        <location filename="../../ui/advance/updatedisplaysettingsdialog.cpp" line="238"/>
        <source>Reading Firmware</source>
        <translation type="unfinished"></translation>
    </message>
    <message>
        <location filename="../../ui/advance/updatedisplaysettingsdialog.cpp" line="241"/>
        <location filename="../../ui/advance/updatedisplaysettingsdialog.cpp" line="552"/>
        <source>Reading firmware data...</source>
        <translation type="unfinished"></translation>
    </message>
    <message>
        <location filename="../../ui/advance/updatedisplaysettingsdialog.cpp" line="252"/>
        <source>Cancel Reading</source>
        <translation type="unfinished"></translation>
    </message>
    <message>
        <location filename="../../ui/advance/updatedisplaysettingsdialog.cpp" line="265"/>
        <source>Update</source>
        <translation type="unfinished">Uppdatera</translation>
    </message>
    <message>
        <location filename="../../ui/advance/updatedisplaysettingsdialog.cpp" line="269"/>
        <source>Cancel</source>
        <translation type="unfinished">Avbryt</translation>
    </message>
    <message>
        <location filename="../../ui/advance/updatedisplaysettingsdialog.cpp" line="307"/>
        <source>Enabled</source>
        <translation type="unfinished"></translation>
    </message>
    <message>
        <location filename="../../ui/advance/updatedisplaysettingsdialog.cpp" line="307"/>
        <source>Resolution</source>
        <translation type="unfinished"></translation>
    </message>
    <message>
        <location filename="../../ui/advance/updatedisplaysettingsdialog.cpp" line="307"/>
        <source>Refresh Rate</source>
        <translation type="unfinished"></translation>
    </message>
    <message>
        <location filename="../../ui/advance/updatedisplaysettingsdialog.cpp" line="307"/>
        <source>Source</source>
        <translation type="unfinished"></translation>
    </message>
    <message>
        <location filename="../../ui/advance/updatedisplaysettingsdialog.cpp" line="393"/>
        <location filename="../../ui/advance/updatedisplaysettingsdialog.cpp" line="398"/>
        <location filename="../../ui/advance/updatedisplaysettingsdialog.cpp" line="405"/>
        <location filename="../../ui/advance/updatedisplaysettingsdialog.cpp" line="415"/>
        <location filename="../../ui/advance/updatedisplaysettingsdialog.cpp" line="420"/>
        <location filename="../../ui/advance/updatedisplaysettingsdialog.cpp" line="427"/>
        <source>Invalid Input</source>
        <translation type="unfinished"></translation>
    </message>
    <message>
        <location filename="../../ui/advance/updatedisplaysettingsdialog.cpp" line="393"/>
        <source>Display name cannot be empty when enabled.</source>
        <translation type="unfinished"></translation>
    </message>
    <message>
        <location filename="../../ui/advance/updatedisplaysettingsdialog.cpp" line="398"/>
        <source>Display name cannot exceed 13 characters.</source>
        <translation type="unfinished"></translation>
    </message>
    <message>
        <location filename="../../ui/advance/updatedisplaysettingsdialog.cpp" line="405"/>
        <source>Display name must contain only ASCII characters.</source>
        <translation type="unfinished"></translation>
    </message>
    <message>
        <location filename="../../ui/advance/updatedisplaysettingsdialog.cpp" line="415"/>
        <source>Serial number cannot be empty when enabled.</source>
        <translation type="unfinished"></translation>
    </message>
    <message>
        <location filename="../../ui/advance/updatedisplaysettingsdialog.cpp" line="420"/>
        <source>Serial number cannot exceed 13 characters.</source>
        <translation type="unfinished"></translation>
    </message>
    <message>
        <location filename="../../ui/advance/updatedisplaysettingsdialog.cpp" line="427"/>
        <source>Serial number must contain only ASCII characters.</source>
        <translation type="unfinished"></translation>
    </message>
    <message>
        <location filename="../../ui/advance/updatedisplaysettingsdialog.cpp" line="439"/>
        <source>No Updates Selected</source>
        <translation type="unfinished"></translation>
    </message>
    <message>
        <location filename="../../ui/advance/updatedisplaysettingsdialog.cpp" line="439"/>
        <source>Please select at least one setting to update.</source>
        <translation type="unfinished"></translation>
    </message>
    <message>
        <location filename="../../ui/advance/updatedisplaysettingsdialog.cpp" line="446"/>
        <source>Display Name: %1</source>
        <translation type="unfinished"></translation>
    </message>
    <message>
        <location filename="../../ui/advance/updatedisplaysettingsdialog.cpp" line="449"/>
        <source>Serial Number: %1</source>
        <translation type="unfinished"></translation>
    </message>
    <message>
        <location filename="../../ui/advance/updatedisplaysettingsdialog.cpp" line="453"/>
        <source>Resolution Changes: %1 resolution(s) selected</source>
        <translation type="unfinished"></translation>
    </message>
    <message>
        <location filename="../../ui/advance/updatedisplaysettingsdialog.cpp" line="456"/>
        <source>The following changes will be applied:

%1

Do you want to continue?</source>
        <translation type="unfinished"></translation>
    </message>
    <message>
        <location filename="../../ui/advance/updatedisplaysettingsdialog.cpp" line="458"/>
        <source>Confirm Updates</source>
        <translation type="unfinished"></translation>
    </message>
    <message>
        <location filename="../../ui/advance/updatedisplaysettingsdialog.cpp" line="468"/>
        <source>Update Failed</source>
        <translation type="unfinished"></translation>
    </message>
    <message>
        <location filename="../../ui/advance/updatedisplaysettingsdialog.cpp" line="468"/>
        <source>Failed to start the update process.</source>
        <translation type="unfinished"></translation>
    </message>
    <message>
        <location filename="../../ui/advance/updatedisplaysettingsdialog.cpp" line="542"/>
        <location filename="../../ui/advance/updatedisplaysettingsdialog.cpp" line="617"/>
        <location filename="../../ui/advance/updatedisplaysettingsdialog.cpp" line="630"/>
        <location filename="../../ui/advance/updatedisplaysettingsdialog.cpp" line="643"/>
        <source>Failed to read firmware - enter display name</source>
        <translation type="unfinished"></translation>
    </message>
    <message>
        <location filename="../../ui/advance/updatedisplaysettingsdialog.cpp" line="543"/>
        <location filename="../../ui/advance/updatedisplaysettingsdialog.cpp" line="618"/>
        <location filename="../../ui/advance/updatedisplaysettingsdialog.cpp" line="631"/>
        <location filename="../../ui/advance/updatedisplaysettingsdialog.cpp" line="644"/>
        <source>Failed to read firmware - enter serial number</source>
        <translation type="unfinished"></translation>
    </message>
    <message>
        <location filename="../../ui/advance/updatedisplaysettingsdialog.cpp" line="739"/>
        <source>Error reading firmware - enter display name</source>
        <translation type="unfinished"></translation>
    </message>
    <message>
        <location filename="../../ui/advance/updatedisplaysettingsdialog.cpp" line="740"/>
        <source>Error reading firmware - enter serial number</source>
        <translation type="unfinished"></translation>
    </message>
    <message>
        <location filename="../../ui/advance/updatedisplaysettingsdialog.cpp" line="654"/>
        <source>EDID not found - enter display name</source>
        <translation type="unfinished"></translation>
    </message>
    <message>
        <location filename="../../ui/advance/updatedisplaysettingsdialog.cpp" line="655"/>
        <source>EDID not found - enter serial number</source>
        <translation type="unfinished"></translation>
    </message>
    <message>
        <location filename="../../ui/advance/updatedisplaysettingsdialog.cpp" line="662"/>
        <source>Invalid EDID - enter display name</source>
        <translation type="unfinished"></translation>
    </message>
    <message>
        <location filename="../../ui/advance/updatedisplaysettingsdialog.cpp" line="663"/>
        <source>Invalid EDID - enter serial number</source>
        <translation type="unfinished"></translation>
    </message>
    <message>
        <location filename="../../ui/advance/updatedisplaysettingsdialog.cpp" line="678"/>
        <source>Enter new display name (max 13 characters)</source>
        <translation type="unfinished"></translation>
    </message>
    <message>
        <location filename="../../ui/advance/updatedisplaysettingsdialog.cpp" line="682"/>
        <source>No display name found - enter new name</source>
        <translation type="unfinished"></translation>
    </message>
    <message>
        <location filename="../../ui/advance/updatedisplaysettingsdialog.cpp" line="688"/>
        <source>Enter new serial number (max 13 characters)</source>
        <translation type="unfinished"></translation>
    </message>
    <message>
        <location filename="../../ui/advance/updatedisplaysettingsdialog.cpp" line="692"/>
        <source>No serial number found - enter new serial</source>
        <translation type="unfinished"></translation>
    </message>
    <message>
        <location filename="../../ui/advance/updatedisplaysettingsdialog.cpp" line="745"/>
        <source>Firmware Read Error</source>
        <translation type="unfinished"></translation>
    </message>
    <message>
        <location filename="../../ui/advance/updatedisplaysettingsdialog.cpp" line="746"/>
        <source>Failed to read firmware: %1</source>
        <translation type="unfinished"></translation>
    </message>
    <message>
        <location filename="../../ui/advance/updatedisplaysettingsdialog.cpp" line="786"/>
        <source>Reading cancelled - enter display name</source>
        <translation type="unfinished"></translation>
    </message>
    <message>
        <location filename="../../ui/advance/updatedisplaysettingsdialog.cpp" line="787"/>
        <source>Reading cancelled - enter serial number</source>
        <translation type="unfinished"></translation>
    </message>
    <message>
        <location filename="../../ui/advance/updatedisplaysettingsdialog.cpp" line="1042"/>
        <source>Extension</source>
        <translation type="unfinished"></translation>
    </message>
    <message>
        <location filename="../../ui/advance/updatedisplaysettingsdialog.cpp" line="1715"/>
        <source>Firmware Error</source>
        <translation type="unfinished"></translation>
    </message>
    <message>
        <location filename="../../ui/advance/updatedisplaysettingsdialog.cpp" line="1715"/>
        <source>Failed to read firmware size.</source>
        <translation type="unfinished"></translation>
    </message>
    <message>
        <location filename="../../ui/advance/updatedisplaysettingsdialog.cpp" line="1744"/>
        <location filename="../../ui/advance/updatedisplaysettingsdialog.cpp" line="1837"/>
        <source>Read Error</source>
        <translation type="unfinished"></translation>
    </message>
    <message>
        <location filename="../../ui/advance/updatedisplaysettingsdialog.cpp" line="1744"/>
        <source>Failed to read firmware from device.</source>
        <translation type="unfinished"></translation>
    </message>
    <message>
        <location filename="../../ui/advance/updatedisplaysettingsdialog.cpp" line="1761"/>
        <source>File Error</source>
        <translation type="unfinished"></translation>
    </message>
    <message>
        <location filename="../../ui/advance/updatedisplaysettingsdialog.cpp" line="1761"/>
        <source>Failed to read firmware file.</source>
        <translation type="unfinished"></translation>
    </message>
    <message>
        <location filename="../../ui/advance/updatedisplaysettingsdialog.cpp" line="1776"/>
        <source>Processing Error</source>
        <translation type="unfinished"></translation>
    </message>
    <message>
        <location filename="../../ui/advance/updatedisplaysettingsdialog.cpp" line="1776"/>
        <source>Failed to process EDID settings.</source>
        <translation type="unfinished"></translation>
    </message>
    <message>
        <location filename="../../ui/advance/updatedisplaysettingsdialog.cpp" line="1807"/>
        <source>Success</source>
        <translation type="unfinished">Lyckades</translation>
    </message>
    <message>
        <location filename="../../ui/advance/updatedisplaysettingsdialog.cpp" line="1807"/>
        <source>Display settings updated successfully!\n\nPlease reconnect the device to see the changes.</source>
        <translation type="unfinished"></translation>
    </message>
    <message>
        <location filename="../../ui/advance/updatedisplaysettingsdialog.cpp" line="1810"/>
        <source>Write Error</source>
        <translation type="unfinished"></translation>
    </message>
    <message>
        <location filename="../../ui/advance/updatedisplaysettingsdialog.cpp" line="1810"/>
        <source>Failed to write firmware to device.</source>
        <translation type="unfinished"></translation>
    </message>
    <message>
        <location filename="../../ui/advance/updatedisplaysettingsdialog.cpp" line="1837"/>
        <source>Firmware read failed: %1</source>
        <translation type="unfinished"></translation>
    </message>
</context>
<context>
    <name>VersionInfoManager</name>
    <message>
        <location filename="../../ui/help/versioninfomanager.cpp" line="59"/>
        <location filename="../../ui/help/versioninfomanager.cpp" line="73"/>
        <source>%1</source>
        <translation>%1</translation>
    </message>
    <message>
        <location filename="../../ui/help/versioninfomanager.cpp" line="77"/>
        <source>Copy</source>
        <translation>Kopiera</translation>
    </message>
    <message>
        <location filename="../../ui/help/versioninfomanager.cpp" line="213"/>
        <source>Openterface Mini KVM</source>
        <translation>Openterface Mini KVM</translation>
    </message>
    <message>
        <location filename="../../ui/help/versioninfomanager.cpp" line="216"/>
        <source>A new version is available!
Current version: %1
Latest version: %2
</source>
        <translation>En ny version är tillgänglig!
Aktuell version: %1
Senaste version: %2
</translation>
    </message>
    <message>
        <location filename="../../ui/help/versioninfomanager.cpp" line="219"/>
        <source>Update</source>
        <translation>Uppdatera</translation>
    </message>
    <message>
        <location filename="../../ui/help/versioninfomanager.cpp" line="220"/>
        <source>Cancel</source>
        <translation>Avbryt</translation>
    </message>
    <message>
        <location filename="../../ui/help/versioninfomanager.cpp" line="228"/>
        <source>You are using the latest version</source>
        <translation>Du använder den senaste versionen</translation>
    </message>
    <message>
        <location filename="../../ui/help/versioninfomanager.cpp" line="234"/>
        <source>Update Check Failed
</source>
        <translation>Uppdateringskontroll misslyckades
</translation>
    </message>
    <message>
        <location filename="../../ui/help/versioninfomanager.cpp" line="235"/>
        <source>Failed to check for updates.
Error: %1
Please check your internet connection.
</source>
        <translation>Misslyckades med att kontrollera uppdateringar.
Fel: %1
Kontrollera din internetanslutning.
</translation>
    </message>
</context>
<context>
    <name>VideoPage</name>
    <message>
        <location filename="../../ui/preferences/videopage.cpp" line="97"/>
        <source>General video setting</source>
        <translation>Allmänna videoinställningar</translation>
    </message>
    <message>
        <location filename="../../ui/preferences/videopage.cpp" line="101"/>
        <source>Capture resolutions: </source>
        <translation>Fångstupplösningar: </translation>
    </message>
    <message>
        <location filename="../../ui/preferences/videopage.cpp" line="107"/>
        <source>Framerate: </source>
        <translation>Bildfrekvens: </translation>
    </message>
    <message>
        <location filename="../../ui/preferences/videopage.cpp" line="116"/>
        <source>Pixel format: </source>
        <translation>Pixelformat: </translation>
    </message>
    <message>
        <location filename="../../ui/preferences/videopage.cpp" line="121"/>
        <source>Note: On linx the video may go black after OK or Apply. Please unplug and re-plug the host cable.</source>
        <translation type="unfinished"></translation>
    </message>
    <message>
        <location filename="../../ui/preferences/videopage.cpp" line="129"/>
        <source>Media Backend: </source>
        <translation type="unfinished"></translation>
    </message>
    <message>
        <location filename="../../ui/preferences/videopage.cpp" line="144"/>
        <source>Note: Changing media backend requires application restart to take effect.</source>
        <translation type="unfinished"></translation>
    </message>
</context>
</TS><|MERGE_RESOLUTION|>--- conflicted
+++ resolved
@@ -800,57 +800,33 @@
         <translation>Inspelade %1 sek</translation>
     </message>
     <message>
-<<<<<<< HEAD
-        <location filename="../../ui/mainwindow.cpp" line="1350"/>
-=======
         <location filename="../../ui/mainwindow.cpp" line="1352"/>
->>>>>>> 8195a759
         <source>Image Capture Error</source>
         <translation>Fel vid bildfångst</translation>
     </message>
     <message>
-<<<<<<< HEAD
-        <location filename="../../ui/mainwindow.cpp" line="1511"/>
-=======
         <location filename="../../ui/mainwindow.cpp" line="1513"/>
->>>>>>> 8195a759
         <source>Captured &quot;%1&quot;</source>
         <translation>Fångade &quot;%1&quot;</translation>
     </message>
     <message>
-<<<<<<< HEAD
-        <location filename="../../ui/mainwindow.cpp" line="2089"/>
-=======
         <location filename="../../ui/mainwindow.cpp" line="2091"/>
->>>>>>> 8195a759
         <source>Firmware Update</source>
         <translation>Firmware-uppdatering</translation>
     </message>
     <message>
-<<<<<<< HEAD
-        <location filename="../../ui/mainwindow.cpp" line="2090"/>
-=======
         <location filename="../../ui/mainwindow.cpp" line="2092"/>
->>>>>>> 8195a759
         <source>The firmware is up to date.
 Current version: </source>
         <translation type="unfinished"></translation>
     </message>
     <message>
-<<<<<<< HEAD
-        <location filename="../../ui/mainwindow.cpp" line="2112"/>
-=======
         <location filename="../../ui/mainwindow.cpp" line="2114"/>
->>>>>>> 8195a759
         <source>Firmware fetch timeout</source>
         <translation type="unfinished"></translation>
     </message>
     <message>
-<<<<<<< HEAD
-        <location filename="../../ui/mainwindow.cpp" line="2113"/>
-=======
         <location filename="../../ui/mainwindow.cpp" line="2115"/>
->>>>>>> 8195a759
         <source>Firmware retrieval timed out. Please check your network connection and try again.
 Current version: </source>
         <translation type="unfinished"></translation>
