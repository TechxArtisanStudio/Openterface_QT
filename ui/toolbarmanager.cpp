#include "toolbarmanager.h"
#include "../global.h"
#include <QHBoxLayout>
#include <QWidget>

const QString ToolbarManager::commonButtonStyle = 
    "QPushButton { "
    "   border: 1px dotted rgba(0, 0, 0, 100); "
    "   background-color: rgba(240, 240, 240, 200); "
    "   padding: 2px; "
    "   margin: 2px; "
    "} "
    "QPushButton:pressed { "
    "   background-color: rgba(200, 200, 200, 200); "
    "   border: 1px solid rgba(0, 0, 0, 150); "
    "}";

// Define constants for all special keys
const QString ToolbarManager::KEY_WIN = "Win";
const QString ToolbarManager::KEY_PRTSC = "PrtSc";
const QString ToolbarManager::KEY_SCRLK = "ScrLk";
const QString ToolbarManager::KEY_PAUSE = "Pause";
const QString ToolbarManager::KEY_INS = "Ins";
const QString ToolbarManager::KEY_HOME = "Home";
const QString ToolbarManager::KEY_END = "End";
const QString ToolbarManager::KEY_PGUP = "PgUp";
const QString ToolbarManager::KEY_PGDN = "PgDn";
const QString ToolbarManager::KEY_NUMLK = "NumLk";
const QString ToolbarManager::KEY_CAPSLK = "CapsLk";
const QString ToolbarManager::KEY_ESC = "Esc";
const QString ToolbarManager::KEY_DEL = "Del";

const QStringList ToolbarManager::specialKeys = {
    KEY_WIN, KEY_PRTSC, KEY_SCRLK, KEY_PAUSE,
    KEY_INS, KEY_HOME, KEY_END, KEY_PGUP,
    KEY_PGDN, KEY_NUMLK, KEY_CAPSLK, KEY_ESC, KEY_DEL
};

ToolbarManager::ToolbarManager(QWidget *parent) : QObject(parent)
{
    setupToolbar();
}

void ToolbarManager::setupToolbar()
{
    toolbar = new QToolBar(qobject_cast<QWidget*>(parent()));
    toolbar->setStyleSheet("QToolBar { background-color: rgba(50, 50, 50, 255); border: none; }"); // Darker background for better contrast
    toolbar->setFloatable(false);
    toolbar->setMovable(false);

    // Function keys
    for (int i = 1; i <= 12; i++) {
        QString buttonText = QString("F%1").arg(i);
        QPushButton *button = createFunctionButton(buttonText);
        button->setToolTip(QString("Press Function key F%1".).arg(i));
        toolbar->addWidget(button);

    }

    // Add a spacer
    QWidget *spacer = new QWidget();
    spacer->setFixedWidth(10);
    toolbar->addWidget(spacer);

    // Special keys
    for (const QString &keyText : specialKeys) {
        QPushButton *button = new QPushButton(keyText, toolbar);
        button->setStyleSheet(commonButtonStyle);
        int width = button->fontMetrics().horizontalAdvance(keyText) + 16; // Add some padding
        button->setFixedWidth(width);
        connect(button, &QPushButton::clicked, this, &ToolbarManager::onSpecialKeyClicked);
        toolbar->addWidget(button);
    }

    // Existing special buttons
    QPushButton *ctrlAltDelButton = new QPushButton("Ctrl+Alt+Del", toolbar);
    ctrlAltDelButton->setStyleSheet(
        "QPushButton { "
        "   border: 1px solid rgba(255, 255, 255, 150); " // Lighter border for better contrast
        "   background-color: rgba(100, 100, 100, 255); " // Darker background for better contrast
        "   color: white; " // White text for better contrast
        "   padding: 2px; "
        "   margin: 2px; "
        "} "
        "QPushButton:pressed { "
        "   background-color: rgba(80, 80, 80, 255); " // Darker background for better contrast
        "   border: 1px solid rgba(255, 255, 255, 200); " // Lighter border for better contrast
        "}"
    );
    ctrlAltDelButton->setToolTip("Send Ctrl+Alt+Del keystroke.");
    connect(ctrlAltDelButton, &QPushButton::clicked, this, &ToolbarManager::onCtrlAltDelClicked);
    toolbar->addWidget(ctrlAltDelButton);

<<<<<<< HEAD
    // QPushButton *delButton = new QPushButton("Del", toolbar);
    // delButton->setStyleSheet(commonButtonStyle);
    // connect(delButton, &QPushButton::clicked, this, &ToolbarManager::onDelClicked);
    // toolbar->addWidget(delButton);

    // Repeating keystroke combo box
=======
    QPushButton *delButton = new QPushButton("Del", toolbar);
    delButton->setStyleSheet(ctrlAltDelButton->styleSheet());
    delButton->setToolTip("Send Delete keystroke.");
    connect(delButton, &QPushButton::clicked, this, &ToolbarManager::onDelClicked);
    toolbar->addWidget(delButton);
>>>>>>> befe407b

    QComboBox *repeatingKeystrokeComboBox = new QComboBox(toolbar);
    repeatingKeystrokeComboBox->setStyleSheet(
        "QComboBox { "
        "   border: 1px solid rgba(255, 255, 255, 150); " // Lighter border for better contrast
        "   background-color: rgba(100, 100, 100, 255); " // Darker background for better contrast
        "   color: white; " // White text for better contrast
        "   padding: 2px; "
        "   margin: 2px; "
        "} "
        "QComboBox QAbstractItemView { "
        "   background-color: rgba(100, 100, 100, 255); " // Darker background for better contrast
        "   color: white; " // White text for better contrast
        "}"
    );
    repeatingKeystrokeComboBox->setToolTip("Set keystroke repeat interval.");
    repeatingKeystrokeComboBox->addItem("No repeating", 0);
    repeatingKeystrokeComboBox->addItem("Repeat every 0.5s", 500);
    repeatingKeystrokeComboBox->addItem("Repeat every 1s", 1000);
    repeatingKeystrokeComboBox->addItem("Repeat every 2s", 2000);
    toolbar->addWidget(repeatingKeystrokeComboBox);

    connect(repeatingKeystrokeComboBox, QOverload<int>::of(&QComboBox::currentIndexChanged),
            this, &ToolbarManager::onRepeatingKeystrokeChanged);
}

QPushButton* ToolbarManager::createFunctionButton(const QString &text)
{
    QPushButton *button = new QPushButton(text, toolbar);
    button->setStyleSheet(
        "QPushButton { "
        "   border: 1px solid rgba(255, 255, 255, 150); " // Lighter border for better contrast
        "   background-color: rgba(100, 100, 100, 255); " // Darker background for better contrast
        "   color: white; " // White text for better contrast
        "   padding: 2px; "
        "   margin: 2px; "
        "} "
        "QPushButton:pressed { "
        "   background-color: rgba(80, 80, 80, 255); " // Darker background for better contrast
        "   border: 1px solid rgba(255, 255, 255, 200); " // Lighter border for better contrast
        "}"
    );
    button->setFixedWidth(40);
    connect(button, &QPushButton::clicked, this, &ToolbarManager::onFunctionButtonClicked);
    return button;
}

void ToolbarManager::onFunctionButtonClicked()
{
    QPushButton *button = qobject_cast<QPushButton*>(sender());
    if (button) {
        QString buttonText = button->text();
        int functionKeyNumber = buttonText.mid(1).toInt();
        int qtKeyCode = Qt::Key_F1 + functionKeyNumber - 1;
        emit functionKeyPressed(qtKeyCode);
    }
}

void ToolbarManager::onCtrlAltDelClicked()
{
    emit ctrlAltDelPressed();
}

void ToolbarManager::onRepeatingKeystrokeChanged(int index)
{
    QComboBox *comboBox = qobject_cast<QComboBox*>(sender());
    if (comboBox) {
        int interval = comboBox->itemData(index).toInt();
        emit repeatingKeystrokeChanged(interval);
    }
}

void ToolbarManager::onSpecialKeyClicked()
{
    QPushButton *button = qobject_cast<QPushButton*>(sender());
    if (button) {
        QString keyText = button->text();
        emit specialKeyPressed(keyText);
    }
}

void ToolbarManager::toggleToolbar() {
    if (toolbar->isVisible()) {
        toolbar->hide();
        GlobalVar::instance().setToolbarVisible(false);
    } else {
        toolbar->show();
        GlobalVar::instance().setToolbarVisible(true);
        GlobalVar::instance().setToolbarHeight(toolbar->height());
    }
}<|MERGE_RESOLUTION|>--- conflicted
+++ resolved
@@ -91,20 +91,13 @@
     connect(ctrlAltDelButton, &QPushButton::clicked, this, &ToolbarManager::onCtrlAltDelClicked);
     toolbar->addWidget(ctrlAltDelButton);
 
-<<<<<<< HEAD
     // QPushButton *delButton = new QPushButton("Del", toolbar);
     // delButton->setStyleSheet(commonButtonStyle);
+    delButton->setToolTip("Send Delete keystroke.");
     // connect(delButton, &QPushButton::clicked, this, &ToolbarManager::onDelClicked);
     // toolbar->addWidget(delButton);
 
     // Repeating keystroke combo box
-=======
-    QPushButton *delButton = new QPushButton("Del", toolbar);
-    delButton->setStyleSheet(ctrlAltDelButton->styleSheet());
-    delButton->setToolTip("Send Delete keystroke.");
-    connect(delButton, &QPushButton::clicked, this, &ToolbarManager::onDelClicked);
-    toolbar->addWidget(delButton);
->>>>>>> befe407b
 
     QComboBox *repeatingKeystrokeComboBox = new QComboBox(toolbar);
     repeatingKeystrokeComboBox->setStyleSheet(
