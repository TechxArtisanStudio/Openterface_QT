--- conflicted
+++ resolved
@@ -20,725 +20,1283 @@
 * ========================================================================== *
 */
 
-#include "videopage.h"
-#include "fontstyle.h"
-#include "ui/globalsetting.h"
-#include "host/cameramanager.h"
-#include "host/multimediabackend.h"
-#include "host/backend/ffmpegbackendhandler.h"
+#include "videopane.h"
+#include "host/HostManager.h"
+#include "inputhandler.h"
+#include "../global.h"
+
+#include <QtWidgets>
+#include <QtMultimedia>
+#include <QtMultimediaWidgets>
 #include <QDebug>
-#include <QComboBox>
-#include <QHBoxLayout>
-#include <QVBoxLayout>
-#include <QLabel>
-#include <QVariant>
-#include <QMediaFormat>
-#include <QLineEdit>
-#include <QCheckBox>
-#include <QFrame>
-#include <QMediaDevices>
-#include <QWidget>
-#include <QThread>
-#include <QApplication>
-#include <QEventLoop>
 #include <QTimer>
-
-
-VideoPage::VideoPage(CameraManager *cameraManager, QWidget *parent) : QWidget(parent)
-    , m_cameraManager(cameraManager)
-{
-    setupUI();
-}
-
-void VideoPage::setupUI()
-{
-    // UI setup implementation
-    QLabel *videoLabel = new QLabel(
-        "<span style=' font-weight: bold;'>Video setting</span>");
-    videoLabel->setStyleSheet(bigLabelFontSize);
-    videoLabel->setTextFormat(Qt::RichText);
-
-
-
-    // Input Resolution Setting Section
-    QCheckBox *overrideSettingsCheckBox = new QCheckBox("Override HDMI Input Setting");
-    overrideSettingsCheckBox->setObjectName("overrideSettingsCheckBox");
-
-    QLabel *inputResolutionLabel = new QLabel("Input Resolution: ");
-    inputResolutionLabel->setStyleSheet(bigLabelFontSize);
-    QLabel *customResolutionLabel = new QLabel("Resolution: ");
-
-    // Create a QWidget to hold the custom resolution layout
-    QWidget *customInputResolutionWidget = new QWidget();
-    QHBoxLayout *customResolutionLayout = new QHBoxLayout(customInputResolutionWidget); // Set layout to the widget
-
-    QLineEdit *customInputWidthEdit = new QLineEdit();
-    customInputWidthEdit->setPlaceholderText("Enter width");
-    customInputWidthEdit->setObjectName("customInputWidthEdit");
-
-    QLineEdit *customInputHeightEdit = new QLineEdit();
-    customInputHeightEdit->setPlaceholderText("Enter height");
-    customInputHeightEdit->setObjectName("customInputHeightEdit");
-
-    customResolutionLayout->addWidget(customResolutionLabel);
-    customResolutionLayout->addWidget(customInputWidthEdit);
-    QLabel *xLabel = new QLabel("x");
-    customResolutionLayout->addWidget(xLabel);
-    customResolutionLayout->addWidget(customInputHeightEdit);
-
-    // Add the Input Resolution section to the layout
-    QVBoxLayout *videoLayout = new QVBoxLayout(this);
-    videoLayout->addWidget(videoLabel);
-
-    videoLayout->addWidget(overrideSettingsCheckBox);
-    videoLayout->addWidget(customInputResolutionWidget);
-
-    // Add a horizontal line separator
-    QFrame *separatorLine = new QFrame();
-    separatorLine->setFrameShape(QFrame::HLine);
-    separatorLine->setFrameShadow(QFrame::Sunken);
-    videoLayout->addWidget(separatorLine);
-
-    // Capture Resolution Setting Section
-    videoLabel->setText(QString("<span style=' font-weight: bold;'>%1</span>").arg(tr("General video setting")));
-    videoLabel->setStyleSheet(bigLabelFontSize);
-    videoLabel->setTextFormat(Qt::RichText);
-
-    QLabel *resolutionsLabel = new QLabel(tr("Capture resolutions: "));
-    resolutionsLabel->setStyleSheet(smallLabelFontSize);
-
-    QComboBox *videoFormatBox = new QComboBox();
-    videoFormatBox->setObjectName("videoFormatBox");
-
-    QLabel *framerateLabel = new QLabel(tr("Framerate: "));
-    framerateLabel->setStyleSheet(smallLabelFontSize);
-
-    QComboBox *fpsComboBox = new QComboBox();
-    fpsComboBox->setObjectName("fpsComboBox");
-
-    QHBoxLayout *hBoxLayout = new QHBoxLayout();
-    hBoxLayout->addWidget(fpsComboBox);
-
-    QLabel *formatLabel = new QLabel(tr("Pixel format: "));
-    formatLabel->setStyleSheet(smallLabelFontSize);
-    QComboBox *pixelFormatBox = new QComboBox();
-    pixelFormatBox->setObjectName("pixelFormatBox");
-
-    QLabel *hintLabel = new QLabel(tr("Note: On linx the video may go black after OK or Apply. Please unplug and re-plug the host cable."));
-
-    // Add another separator
-    QFrame *separatorLine2 = new QFrame();
-    separatorLine2->setFrameShape(QFrame::HLine);
-    separatorLine2->setFrameShadow(QFrame::Sunken);
-
-    // Media Backend Setting Section
-    QLabel *backendLabel = new QLabel(tr("Media Backend: "));
-    backendLabel->setStyleSheet(smallLabelFontSize);
-
-    QComboBox *mediaBackendBox = new QComboBox();
-    mediaBackendBox->setObjectName("mediaBackendBox");
-    mediaBackendBox->addItem("FFmpeg", "ffmpeg");
-    mediaBackendBox->addItem("GStreamer", "gstreamer");
-
-    // Set current backend from settings
-    QString currentBackend = GlobalSetting::instance().getMediaBackend();
-    int backendIndex = mediaBackendBox->findData(currentBackend);
-    if (backendIndex != -1) {
-        mediaBackendBox->setCurrentIndex(backendIndex);
-    }
-
-    QLabel *backendHintLabel = new QLabel(tr("Note: Changing media backend requires application restart to take effect."));
-    backendHintLabel->setStyleSheet("color: #666666; font-style: italic;");
-
-    // GStreamer Sink Priority Setting
-    QLabel *gstSinkLabel = new QLabel(tr("GStreamer Sink Priority: "));
-    gstSinkLabel->setStyleSheet(smallLabelFontSize);
-    gstSinkLabel->setObjectName("gstSinkLabel");
-
-    QLineEdit *gstSinkEdit = new QLineEdit();
-    gstSinkEdit->setObjectName("gstSinkEdit");
-    gstSinkEdit->setPlaceholderText("e.g. qt6videosink, xvimagesink, autovideosink");
-    gstSinkEdit->setText(GlobalSetting::instance().getGStreamerSinkPriority().join(", "));
-    
-    QLabel *gstSinkHintLabel = new QLabel(tr("Comma-separated list of sinks to try in order."));
-    gstSinkHintLabel->setStyleSheet("color: #666666; font-style: italic;");
-    gstSinkHintLabel->setObjectName("gstSinkHintLabel");
-
-    // Current Video Sink Display
-    QLabel *currentSinkLabel = new QLabel(tr("Current Video Sink: "));
-    currentSinkLabel->setStyleSheet(smallLabelFontSize);
-    currentSinkLabel->setObjectName("currentSinkLabel");
-
-    QLabel *currentSinkValueLabel = new QLabel();
-    currentSinkValueLabel->setObjectName("currentSinkValueLabel");
-    currentSinkValueLabel->setStyleSheet("font-weight: bold; color: #0066cc;");
-    currentSinkValueLabel->setText("Not available");
-
-    // Connect the media backend change signal
-    connect(mediaBackendBox, &QComboBox::currentIndexChanged, this, &VideoPage::onMediaBackendChanged);
-
-    // Hardware Acceleration Setting Section
-    QLabel *hwAccelLabel = new QLabel(tr("Hardware Acceleration: "));
-    hwAccelLabel->setStyleSheet(smallLabelFontSize);
-    hwAccelLabel->setObjectName("hwAccelLabel");
-
-    QComboBox *hwAccelBox = new QComboBox();
-    hwAccelBox->setObjectName("hwAccelBox");
-
-    QLabel *hwAccelHintLabel = new QLabel(tr("Note: Hardware acceleration improves performance but may not be available on all systems. Changing this setting requires application restart to take effect."));
-    hwAccelHintLabel->setStyleSheet("color: #666666; font-style: italic;");
-    hwAccelHintLabel->setObjectName("hwAccelHintLabel");
-
-    // Set initial visibility based on backend
-    bool isFFmpeg = (mediaBackendBox->currentData().toString() == "ffmpeg");
-    bool isGStreamer = (mediaBackendBox->currentData().toString() == "gstreamer");
-    
-    hwAccelLabel->setVisible(isFFmpeg);
-    hwAccelBox->setVisible(isFFmpeg);
-    hwAccelHintLabel->setVisible(isFFmpeg);
-
-    gstSinkLabel->setVisible(isGStreamer);
-    gstSinkEdit->setVisible(isGStreamer);
-    gstSinkHintLabel->setVisible(isGStreamer);
-
-    currentSinkLabel->setVisible(isGStreamer);
-    currentSinkValueLabel->setVisible(isGStreamer);
-
-    // Populate hardware acceleration options
-    if (m_cameraManager) {
-        MultimediaBackendHandler* backend = m_cameraManager->getBackendHandler();
-        if (backend) {
-            QStringList availableHwAccel = backend->getAvailableHardwareAccelerations();
-            hwAccelBox->clear();
-            for (const QString& hw : availableHwAccel) {
-                QString displayName;
-                if (hw == "auto") {
-                    displayName = tr("Auto (Recommended)");
-                } else if (hw == "cuda") {
-                    displayName = tr("NVIDIA CUDA");
-                } else if (hw == "qsv") {
-                    displayName = tr("Intel Quick Sync Video");
-                } else if (hw == "none") {
-                    displayName = tr("CPU");
-                } else {
-                    displayName = hw;
-                }
-                hwAccelBox->addItem(displayName, hw);
+#include <cmath>
+
+Q_LOGGING_CATEGORY(log_ui_video, "opf.ui.video")
+
+VideoPane::VideoPane(QWidget *parent) : QGraphicsView(parent), 
+    escTimer(new QTimer(this)), 
+    m_inputHandler(new InputHandler(this, this)), 
+    m_isCameraSwitching(false),
+    m_scene(new QGraphicsScene(this)),
+    m_videoItem(nullptr),
+    m_pixmapItem(nullptr),
+    m_aspectRatioMode(Qt::KeepAspectRatio),
+    m_scaleFactor(1.0),
+    m_originalVideoSize(QSize(GlobalVar::instance().getWinWidth(), GlobalVar::instance().getWinHeight())),
+    m_maintainAspectRatio(true),
+    m_directGStreamerMode(false),
+    m_overlayWidget(nullptr),
+    m_directFFmpegMode(false),
+    m_lastViewportSize(QSize()),
+    m_frameIsViewportSized(false)
+{
+    qDebug(log_ui_video) << "VideoPane init...";
+    
+    // Set up the graphics scene
+    setupScene();
+    
+    // Create and initialize the video item
+    m_videoItem = new QGraphicsVideoItem();
+    m_scene->addItem(m_videoItem);
+    m_videoItem->setZValue(0); // Below pixmap item
+    
+    // Initialize coordinate offset correction values
+    m_zoomOffsetCorrectionX = 5;
+    m_zoomOffsetCorrectionY = 5;
+    
+    // Configure the graphics view
+    setScene(m_scene);
+    setDragMode(QGraphicsView::NoDrag);
+    setVerticalScrollBarPolicy(Qt::ScrollBarAlwaysOff);
+    setHorizontalScrollBarPolicy(Qt::ScrollBarAlwaysOff);
+    
+    // ============ HIGH QUALITY RENDERING FOR BETTER VIDEO QUALITY ============
+    setRenderHint(QPainter::Antialiasing, true);
+    setRenderHint(QPainter::SmoothPixmapTransform, true);
+    setRenderHint(QPainter::TextAntialiasing, true);  // Critical for text clarity
+    
+    
+    // DO NOT use DontAdjustForAntialiasing - it degrades quality for performance
+    // setOptimizationFlag(QGraphicsView::DontAdjustForAntialiasing, true);  // REMOVED
+    
+    // Use full viewport updates for best quality (slight performance cost)
+    setViewportUpdateMode(QGraphicsView::FullViewportUpdate);
+    
+    // Enable cache for better rendering quality
+    setCacheMode(QGraphicsView::CacheBackground);
+
+    this->setMouseTracking(true);
+    this->installEventFilter(m_inputHandler);
+    this->setFocusPolicy(Qt::StrongFocus);
+    relativeModeEnable = false;
+    // Set up the timer
+    connect(escTimer, &QTimer::timeout, this, &VideoPane::showHostMouse);
+}
+
+VideoPane::~VideoPane()
+{
+    qDebug() << "VideoPane destructor started";
+    
+    // 1. FIRST: Remove event filter and stop input handler to prevent event processing
+    if (m_inputHandler) {
+        removeEventFilter(m_inputHandler);
+        m_inputHandler->deleteLater(); // Use deleteLater for safer cleanup
+        m_inputHandler = nullptr;
+    }
+    
+    // 2. Stop timers
+    if (escTimer) {
+        escTimer->stop();
+        escTimer->deleteLater();
+        escTimer = nullptr;
+    }
+    
+    // 3. Disconnect all signals to prevent callbacks during destruction
+    disconnect();
+    
+    // 4. Clean up graphics items in correct order
+    if (m_scene) {
+        // Remove items from scene before deleting them
+        if (m_videoItem) {
+            m_scene->removeItem(m_videoItem);
+            m_videoItem->deleteLater(); // Use deleteLater for graphics items
+            m_videoItem = nullptr;
+        }
+        if (m_pixmapItem) {
+            m_scene->removeItem(m_pixmapItem);
+            m_pixmapItem = nullptr;
+        }
+        
+        // Clear and delete scene
+        m_scene->clear();
+        m_scene->deleteLater();
+        m_scene = nullptr;
+    }
+
+    qDebug() << "VideoPane destructor completed";
+}
+
+/*
+    * This function is called when the focus is on the video pane and the user presses the Tab key.
+    * This function is overridden to prevent the focus from moving to the next widget.
+*/
+bool VideoPane::focusNextPrevChild(bool next) {
+    return false;
+}
+
+void VideoPane::moveMouseToCenter()
+{
+    // Temporarily disable the mouse event handling
+    this->relativeModeEnable = false;
+
+    // Move the mouse to the center of the window
+    QCursor::setPos(this->mapToGlobal(QPoint(this->width() / 2, this->height() / 2)));
+    lastX= this->width() / 2;
+    lastY= this->height() / 2;
+
+    this->relativeModeEnable = true;
+}
+
+void VideoPane::showHostMouse() {
+    QCursor arrowCursor(Qt::ArrowCursor);
+    this->setCursor(arrowCursor);
+    this->relativeModeEnable = false;
+}
+
+void VideoPane::hideHostMouse() {
+    // Hide the cursor
+    QCursor blankCursor(Qt::BlankCursor);
+    this->setCursor(blankCursor);
+    this->relativeModeEnable = true;
+}
+
+void VideoPane::startEscTimer()
+{
+    escTimer->start(500); // 0.5 seconds
+}
+
+void VideoPane::stopEscTimer()
+{
+    escTimer->stop();
+}
+
+void VideoPane::onCameraDeviceSwitching(const QString& fromDevice, const QString& toDevice)
+{
+    // qCDebug(log_ui_video) << "VideoPane: Camera switching from" << fromDevice << "to" << toDevice;
+    
+    // Capture the current frame before switching
+    captureCurrentFrame();
+    
+    // Set switching mode to display the last frame
+    m_isCameraSwitching = true;
+    
+    // Force a repaint to show the captured frame
+    update();
+}
+
+void VideoPane::onCameraDeviceSwitchComplete(const QString& device)
+{
+    qCDebug(log_ui_video) << "VideoPane: Camera switch complete to" << device;
+    
+    // Clear switching mode to resume normal video display
+    m_isCameraSwitching = false;
+    
+    // Clear the captured frame
+    m_lastFrame = QPixmap();
+    
+    // Handle visibility based on current mode
+    if (m_directFFmpegMode) {
+        // In FFmpeg mode, keep pixmap item visible and hide Qt video item
+        if (m_videoItem) {
+            m_videoItem->setVisible(false);
+            qDebug() << "VideoPane: Video item hidden - FFmpeg mode active";
+        }
+        
+        if (m_pixmapItem) {
+            m_pixmapItem->setVisible(true);
+            qDebug() << "VideoPane: Pixmap item kept visible for FFmpeg frames";
+        }
+    } else {
+        // In normal Qt mode, show video item and hide pixmap item
+        if (m_videoItem) {
+            m_videoItem->setVisible(true);
+            qDebug() << "VideoPane: Video item made visible for new camera feed";
+        }
+        
+        if (m_pixmapItem) {
+            m_pixmapItem->setVisible(false);
+            qDebug() << "VideoPane: Pixmap item hidden to show live video";
+        }
+    }
+    
+    // Force a repaint to resume normal video display
+    update();
+    
+    qDebug() << "VideoPane: Ready to display new camera feed";
+}
+
+void VideoPane::captureCurrentFrame()
+{
+    // Try multiple methods to capture the current frame
+    if (this->isVisible() && this->size().isValid()) {
+        // Method 1: Grab the graphics view content
+        m_lastFrame = this->grab();
+        
+        // Method 2: If grab() failed or returned null, try to render the scene
+        if (m_lastFrame.isNull() || m_lastFrame.size().isEmpty()) {
+            m_lastFrame = QPixmap(this->size());
+            m_lastFrame.fill(Qt::black); // Fill with black as fallback
+            QPainter painter(&m_lastFrame);
+            if (m_scene) {
+                m_scene->render(&painter, this->rect(), this->rect());
+            } else {
+                this->render(&painter);
             }
-
-            // Set current hardware acceleration from settings
-            QString currentHwAccel = GlobalSetting::instance().getHardwareAcceleration();
-            int hwIndex = hwAccelBox->findData(currentHwAccel);
-            if (hwIndex != -1) {
-                hwAccelBox->setCurrentIndex(hwIndex);
+        }
+        
+        qCDebug(log_ui_video) << "VideoPane: Captured frame" << m_lastFrame.size() << "for preservation during camera switch";
+    } else {
+        // Create a black fallback frame
+        m_lastFrame = QPixmap(this->size().isEmpty() ? QSize(640, 480) : this->size());
+        m_lastFrame.fill(Qt::black);
+        qCDebug(log_ui_video) << "VideoPane: Created fallback black frame for camera switch";
+    }
+}
+
+void VideoPane::paintEvent(QPaintEvent *event)
+{
+    // PERFORMANCE: Reduce redundant visibility checks and updates
+    if (m_isCameraSwitching && !m_lastFrame.isNull()) {
+        // During camera switching, show preserved frame using pixmap item
+        if (!m_pixmapItem) {
+            m_pixmapItem = m_scene->addPixmap(m_lastFrame);
+            m_pixmapItem->setZValue(1); // Above video item
+        } else {
+            m_pixmapItem->setPixmap(m_lastFrame);
+            m_pixmapItem->setVisible(true);
+        }
+        
+        if (m_videoItem) {
+            m_videoItem->setVisible(false);
+        }
+        
+        qCDebug(log_ui_video) << "VideoPane: Displaying preserved frame during camera switch";
+    } else if (m_directFFmpegMode) {
+        // In FFmpeg mode, ensure pixmap item is visible and video item is hidden
+        // PERFORMANCE: Only change visibility if actually needed
+        if (m_pixmapItem && !m_pixmapItem->isVisible()) {
+            m_pixmapItem->setVisible(true);
+        }
+        if (m_videoItem && m_videoItem->isVisible()) {
+            m_videoItem->setVisible(false);
+        }
+        // PERFORMANCE: Remove excessive debug logging from paintEvent
+        // qCDebug(log_ui_video) << "VideoPane: paintEvent - FFmpeg mode, pixmap visible:" 
+        //                       << (m_pixmapItem ? m_pixmapItem->isVisible() : false);
+    } else {
+        // Normal video display mode
+        // PERFORMANCE: Only change visibility if actually needed
+        if (m_pixmapItem && m_pixmapItem->isVisible()) {
+            m_pixmapItem->setVisible(false);
+        }
+        if (m_videoItem && !m_videoItem->isVisible()) {
+            m_videoItem->setVisible(true);
+        }
+    }
+    
+    // Call the base class paintEvent
+    QGraphicsView::paintEvent(event);
+}
+
+// QVideoWidget compatibility methods
+void VideoPane::setAspectRatioMode(Qt::AspectRatioMode mode)
+{
+    m_aspectRatioMode = mode;
+    m_maintainAspectRatio = (mode != Qt::IgnoreAspectRatio);
+    updateVideoItemTransform();
+}
+
+Qt::AspectRatioMode VideoPane::aspectRatioMode() const
+{
+    return m_aspectRatioMode;
+}
+
+// QGraphicsView enhancement methods
+void VideoPane::setVideoItem(QGraphicsVideoItem* videoItem)
+{
+    if (m_videoItem) {
+        m_scene->removeItem(m_videoItem);
+    }
+    
+    m_videoItem = videoItem;
+    if (m_videoItem) {
+        m_scene->addItem(m_videoItem);
+        m_videoItem->setZValue(0); // Below pixmap item
+        updateVideoItemTransform();
+        updateScrollBarsAndSceneRect();
+    }
+}
+
+QGraphicsVideoItem* VideoPane::videoItem() const
+{
+    return m_videoItem;
+}
+
+void VideoPane::resetZoom()
+{
+    m_scaleFactor = 1.0;
+    resetTransform(); // Reset view transform
+    updateVideoItemTransform();
+    updateScrollBarsAndSceneRect();
+    
+    // Log zoom reset
+    qCDebug(log_ui_video) << "Zoom reset: current zoom=" << m_scaleFactor
+                         << "transform=" << transform();
+}
+
+void VideoPane::centerOn(const QPointF &pos)
+{
+    // Center the view on a specific scene point
+    QGraphicsView::centerOn(pos);
+    
+    // Log centering for debugging
+    static int centerCounter = 0;
+    if (++centerCounter % 10 == 1) {
+        qCDebug(log_ui_video) << "Centering view on:" << pos
+                             << "scroll bars:" << QPoint(horizontalScrollBar()->value(), verticalScrollBar()->value());
+    }
+}
+
+void VideoPane::zoomIn(double factor)
+{
+    // Store the center point of the viewport before zooming
+    QPointF centerPoint = mapToScene(viewport()->rect().center());
+    
+    // Apply zoom
+    m_scaleFactor *= factor;
+    scale(factor, factor);
+    updateVideoItemTransform();
+    updateScrollBarsAndSceneRect();
+    
+    // Center back on the same scene point to maintain focus during zoom
+    centerOn(centerPoint);
+    
+    // Log zoom information
+    qCDebug(log_ui_video) << "Zoom in: factor=" << factor << "current zoom=" << m_scaleFactor
+                        << "view transform=" << transform() 
+                        << "viewport size=" << viewport()->size()
+                        << "centered on=" << centerPoint;
+}
+
+void VideoPane::zoomOut(double factor)
+{
+    // Store the center point of the viewport before zooming
+    QPointF centerPoint = mapToScene(viewport()->rect().center());
+    
+    // Apply zoom
+    m_scaleFactor *= factor;
+    scale(factor, factor);
+    updateVideoItemTransform();
+    updateScrollBarsAndSceneRect();
+    
+    // Center back on the same scene point to maintain focus during zoom
+    centerOn(centerPoint);
+    
+    // Log zoom information
+    qCDebug(log_ui_video) << "Zoom out: factor=" << factor << "current zoom=" << m_scaleFactor
+                        << "view transform=" << transform()
+                        << "viewport size=" << viewport()->size()
+                        << "centered on=" << centerPoint;
+}
+
+void VideoPane::fitToWindow()
+{
+    if (m_videoItem) {
+        // Reset any existing transformations
+        resetTransform();
+        m_scaleFactor = 1.0;
+        
+        // Update the video item transform to fit the current view
+        updateVideoItemTransform();
+        updateScrollBarsAndSceneRect();
+    }
+}
+
+void VideoPane::actualSize()
+{
+    resetZoom();
+    if (m_videoItem) {
+        centerVideoItem();
+    }
+}
+
+
+void VideoPane::resizeEvent(QResizeEvent *event)
+{
+    QGraphicsView::resizeEvent(event);
+    
+    // Track viewport size changes and emit signal
+    QSize newViewportSize = viewport()->size();
+    if (m_lastViewportSize != newViewportSize) {
+        m_lastViewportSize = newViewportSize;
+        emit viewportSizeChanged(newViewportSize);
+    }
+    
+    // If in FFmpeg direct mode and we have a pixmap, re-evaluate frame sizing so we can pre-scale to exact viewport
+    if (m_directFFmpegMode && m_pixmapItem && !m_pixmapItem->pixmap().isNull()) {
+        // Re-run the update path with the currently displayed pixmap to keep 1:1 mapping on resize
+        updateVideoFrame(m_pixmapItem->pixmap());
+    }
+
+    // Update scene rect and scroll bars on resize
+    updateScrollBarsAndSceneRect();
+    
+    updateVideoItemTransform();
+    
+    // Update overlay widget size for direct GStreamer mode
+    if (m_directGStreamerMode && m_overlayWidget) {
+        m_overlayWidget->resize(size());
+        qDebug() << "VideoPane: Resized GStreamer overlay widget to:" << size();
+        
+        // Emit signal for GStreamer backend to update render rectangle
+        emit videoPaneResized(size());
+    }
+}
+
+// Helper methods
+void VideoPane::updateVideoItemTransform()
+{
+    qint64 currentTime = QDateTime::currentMSecsSinceEpoch();
+    QGraphicsItem* targetItem = nullptr;
+    QRectF itemRect;
+    
+    if (m_directFFmpegMode && m_pixmapItem) {
+        targetItem = m_pixmapItem;
+        itemRect = m_pixmapItem->boundingRect();
+        // qDebug(log_ui_video) << "VideoPane: Updating FFmpeg pixmap transform";
+    } else if (m_directGStreamerMode) {
+        // For GStreamer overlay mode, the Qt video item is not used; instead, ensure the overlay
+        // widget matches the viewport geometry and skip detailed QGraphics transforms.
+        if (m_overlayWidget) {
+            QRectF viewRect = viewport()->rect();
+            if (viewRect.width() > 0 && viewRect.height() > 0) {
+                m_overlayWidget->setGeometry(viewRect.toRect());
             }
         }
-    }
-
-    // Scaling Quality Setting Section
-    QLabel *scalingQualityLabel = new QLabel(tr("Image Quality: "));
-    scalingQualityLabel->setStyleSheet(smallLabelFontSize);
-
-    QComboBox *scalingQualityBox = new QComboBox();
-    scalingQualityBox->setObjectName("scalingQualityBox");
-    scalingQualityBox->addItem(tr("Fastest (Lower quality)"), "fast");
-    scalingQualityBox->addItem(tr("Balanced (Good quality)"), "balanced");
-    scalingQualityBox->addItem(tr("High Quality (Recommended)"), "quality");
-    scalingQualityBox->addItem(tr("Best Quality (Slower)"), "best");
-
-    // Set current scaling quality from settings
-    QString currentQuality = GlobalSetting::instance().getScalingQuality();
-    int qualityIndex = scalingQualityBox->findData(currentQuality);
-    if (qualityIndex != -1) {
-        scalingQualityBox->setCurrentIndex(qualityIndex);
+        qCDebug(log_ui_video) << "VideoPane: Updated GStreamer overlay widget geometry to:" << m_overlayWidget->geometry();
+        // Nothing further to transform; overlay handles the rendered video
+        return;
+    } else if (m_videoItem) {
+        // Default: use the Qt video item when not in FFmpeg mode and not in GStreamer overlay mode
+        targetItem = m_videoItem;
+        itemRect = m_videoItem->boundingRect();
+        qCDebug(log_ui_video) << "VideoPane: Updating Qt video item transform";
+    }
+
+    // If we don't have a valid target item, nothing to transform
+    if (!targetItem) {
+        return;
+    }
+
+    QRectF viewRect = viewport()->rect();
+    if (itemRect.isEmpty() || viewRect.isEmpty()) return;
+
+    // Normalize the item rectangle to start from (0,0) and get the original offset
+    QRectF normalizedRect(0, 0, itemRect.width(), itemRect.height());
+    QPointF itemOffset = itemRect.topLeft();
+
+    // Check if frame is viewport-sized (pre-scaled at decode time) and use 1:1 scaling
+    if (m_directFFmpegMode && m_frameIsViewportSized) {
+        // Frame is already sized to viewport - use identity transform for 1:1 display
+        qCDebug(log_ui_video) << "Using 1:1 scaling for viewport-sized frame:" << normalizedRect.size() << "viewport:" << viewRect.size();
+        
+        QTransform transform;
+        // Identity transform (no scaling)
+        targetItem->setTransform(transform);
+        
+        // Center the item directly without additional scaling
+        double x = (viewRect.width() - normalizedRect.width()) / 2.0 - itemOffset.x();
+        double y = (viewRect.height() - normalizedRect.height()) / 2.0 - itemOffset.y();
+        targetItem->setPos(x, y);
+        
+        return; // Skip standard scaling logic
+    }
+
+    if (m_scaleFactor > 1.0) {
+        // When zoomed in, use the view transform to scale the item, but apply a base transform
+        double scaleX = viewRect.width() / normalizedRect.width();
+        double scaleY = viewRect.height() / normalizedRect.height();
+        double scale = qMin(scaleX, scaleY);
+
+        QTransform transform;
+        transform.scale(scale, scale);
+        targetItem->setTransform(transform);
+
+        QRectF scaledRect = QRectF(0, 0, normalizedRect.width() * scale, normalizedRect.height() * scale);
+        double x = (viewRect.width() - scaledRect.width()) / 2.0 - (itemOffset.x() * scale);
+        double y = (viewRect.height() - scaledRect.height()) / 2.0 - (itemOffset.y() * scale);
+        targetItem->setPos(x, y);
+    } else if (m_maintainAspectRatio) {
+        // Calculate scale to fit while maintaining aspect ratio
+        double scaleX = viewRect.width() / normalizedRect.width();
+        double scaleY = viewRect.height() / normalizedRect.height();
+        double scale = qMin(scaleX, scaleY);
+
+        // Apply transformation
+        QTransform transform;
+        transform.scale(scale, scale);
+        targetItem->setTransform(transform);
+
+        // Center the item after scaling, accounting for the original offset
+        QRectF scaledRect = QRectF(0, 0, normalizedRect.width() * scale, normalizedRect.height() * scale);
+        double x = (viewRect.width() - scaledRect.width()) / 2.0 - (itemOffset.x() * scale);
+        double y = (viewRect.height() - scaledRect.height()) / 2.0 - (itemOffset.y() * scale);
+        targetItem->setPos(x, y);
     } else {
-        // Default to "quality" (High Quality)
-        qualityIndex = scalingQualityBox->findData("quality");
-        if (qualityIndex != -1) {
-            scalingQualityBox->setCurrentIndex(qualityIndex);
-        }
-    }
-
-    QLabel *scalingQualityHintLabel = new QLabel(tr("Note: Higher quality settings provide sharper images but may use slightly more CPU."));
-    scalingQualityHintLabel->setStyleSheet("color: #666666; font-style: italic;");
-
-    // Add Capture Resolution elements to the layout
-    videoLayout->addWidget(hintLabel);
-    videoLayout->addWidget(resolutionsLabel);
-    videoLayout->addWidget(videoFormatBox);
-    videoLayout->addWidget(framerateLabel);
-    videoLayout->addLayout(hBoxLayout);
-    videoLayout->addWidget(formatLabel);
-    videoLayout->addWidget(pixelFormatBox);
-    videoLayout->addWidget(scalingQualityLabel);
-    videoLayout->addWidget(scalingQualityBox);
-    videoLayout->addWidget(scalingQualityHintLabel);
-    videoLayout->addWidget(separatorLine2);
-    videoLayout->addWidget(backendLabel);
-    videoLayout->addWidget(mediaBackendBox);
-    videoLayout->addWidget(backendHintLabel);
-    videoLayout->addWidget(gstSinkLabel);
-    videoLayout->addWidget(gstSinkEdit);
-    videoLayout->addWidget(gstSinkHintLabel);
-    videoLayout->addWidget(currentSinkLabel);
-    videoLayout->addWidget(currentSinkValueLabel);
-    videoLayout->addWidget(hwAccelLabel);
-    videoLayout->addWidget(hwAccelBox);
-    videoLayout->addWidget(hwAccelHintLabel);
-    videoLayout->addStretch();
-
-    // Connect the checkbox state change to the slot
-    connect(overrideSettingsCheckBox, &QCheckBox::toggled, this, &VideoPage::toggleCustomResolutionInputs);
-
-    // Initialize the state of the custom resolution inputs
-    toggleCustomResolutionInputs(overrideSettingsCheckBox->isChecked());
-
-    // Note: Camera format enumeration removed with FFmpeg backend
-    // FFmpeg uses DirectShow/V4L2 format negotiation
-    if (m_cameraManager) {
-        // Populate with empty list (user can use custom resolution)
-        populateResolutionBox(QList<QCameraFormat>());
-        
-        // Add default resolution options for FFmpeg backend
-        if (videoFormatBox->count() == 0) {
-            // Add common resolutions as defaults when no camera formats available
-            std::set<int> defaultFps = {30, 60};
-            QVariant fpsVariant = QVariant::fromValue<std::set<int>>(defaultFps);
+        // Stretch to fill (ignore aspect ratio)
+        QTransform transform;
+        transform.scale(viewRect.width() / normalizedRect.width(), viewRect.height() / normalizedRect.height());
+        targetItem->setTransform(transform);
+        // Account for the original offset when stretching
+        targetItem->setPos(-itemOffset.x(), -itemOffset.y());
+    }
+    // qCDebug(log_ui_video) <<  QDateTime::currentMSecsSinceEpoch() - currentTime << "ms taken to update video item transform.";
+}
+
+void VideoPane::centerVideoItem()
+{
+    // Handle both Qt video item and FFmpeg pixmap item
+    QGraphicsItem* targetItem = nullptr;
+    QRectF itemRect;
+    
+    if (m_directFFmpegMode && m_pixmapItem) {
+        targetItem = m_pixmapItem;
+        itemRect = m_pixmapItem->boundingRect();
+        //qDebug(log_ui_video) << "VideoPane: Centering FFmpeg pixmap item";
+    } else if (m_videoItem) {
+        targetItem = m_videoItem;
+        itemRect = m_videoItem->boundingRect();
+        //qDebug() << "VideoPane: Centering Qt video item";
+    }
+    
+    if (!targetItem) return;
+    
+    QRectF viewRect = viewport()->rect();
+    
+    // Normalize the item rectangle and get the original offset
+    QRectF normalizedRect(0, 0, itemRect.width(), itemRect.height());
+    QPointF itemOffset = itemRect.topLeft();
+    
+    // Get the current transform to calculate the scaled size
+    QTransform transform = targetItem->transform();
+    QRectF scaledRect = transform.mapRect(normalizedRect);
+    
+    // Center the item accounting for the original offset
+    double x = (viewRect.width() - scaledRect.width()) / 2.0 - (itemOffset.x() * transform.m11());
+    double y = (viewRect.height() - scaledRect.height()) / 2.0 - (itemOffset.y() * transform.m22());
+    
+    targetItem->setPos(x, y);
+}
+
+void VideoPane::setupScene()
+{
+    if (!m_scene) {
+        m_scene = new QGraphicsScene(this);
+    }
+    
+    m_scene->setBackgroundBrush(QBrush(Qt::black));
+    
+    // Set initial scene size to match viewport
+    m_scene->setSceneRect(viewport()->rect());
+}
+
+void VideoPane::updateScrollBarsAndSceneRect()
+{
+    // Get the actual video content size
+    QRectF contentRect;
+    if (m_directFFmpegMode && m_pixmapItem) {
+        contentRect = m_pixmapItem->boundingRect();
+    } else if (m_videoItem) {
+        contentRect = m_videoItem->boundingRect();
+    }
+    
+    if (contentRect.isEmpty()) {
+        // Fallback to viewport size if no content
+        contentRect = viewport()->rect();
+    }
+    
+    if (m_scaleFactor > 1.0) {
+        // Enable scroll bars when zoomed in
+        setVerticalScrollBarPolicy(Qt::ScrollBarAsNeeded);
+        setHorizontalScrollBarPolicy(Qt::ScrollBarAsNeeded);
+        
+        // When zoomed in, we need a scene rect that accounts for the zoom level
+        // to ensure proper scrolling boundaries
+        if (m_scene) {
+            QRectF viewportRect = viewport()->rect();
             
-            videoFormatBox->addItem("1920x1080 [30 - 60 Hz]", fpsVariant);
-            videoFormatBox->addItem("1280x720 [30 - 60 Hz]", fpsVariant);
-            videoFormatBox->addItem("640x480 [30 - 60 Hz]", fpsVariant);
+            // Calculate the effective scene size based on the zoom factor
+            // This ensures scroll bars have the correct range
+            QRectF zoomedSceneRect = QRectF(
+                viewportRect.x(),
+                viewportRect.y(),
+                viewportRect.width(), 
+                viewportRect.height()
+            );
             
-            // Set default resolution
-            m_currentResolution = QSize(1920, 1080);
-        }
-        
-        connect(videoFormatBox, &QComboBox::currentIndexChanged, [this, videoFormatBox](int /*index*/){
-            if (videoFormatBox->count() > 0) {
-                QString resolutionText = videoFormatBox->currentText();
-                QStringList resolutionParts = resolutionText.split(' ').first().split('x');
-                if (resolutionParts.size() >= 2) {
-                    m_currentResolution = QSize(resolutionParts[0].toInt(), resolutionParts[1].toInt());
-                }
-            }
-        });
-
-        // Only process if combobox has items
-        if (videoFormatBox->count() > 0) {
-            const std::set<int> fpsValues = boxValue(videoFormatBox).value<std::set<int>>();
-            setFpsRange(fpsValues);
+            // Set the scene rect to match the viewport
+            m_scene->setSceneRect(zoomedSceneRect);
             
-            QString resolutionText = videoFormatBox->currentText();
-            QStringList resolutionParts = resolutionText.split(' ').first().split('x');
-            if (resolutionParts.size() >= 2) {
-                m_currentResolution = QSize(resolutionParts[0].toInt(), resolutionParts[1].toInt());
-            }
-        }
-        
-        updatePixelFormats();
-        // connect(pixelFormatBox, &QComboBox::currentIndexChanged, this,
-        //         &VideoPage::updatePixelFormats);
+            // Log the scene rect update
+            qCDebug(log_ui_video) << "Updated scene rect for zoom:" << zoomedSceneRect
+                                 << "zoom factor:" << m_scaleFactor
+                                 << "viewport:" << viewportRect;
+        }
     } else {
-        qWarning() << "CameraManager or Camera is not valid.";
-    }
-}
-
-
-
-void VideoPage::populateResolutionBox(const QList<QCameraFormat> &videoFormats) {
-    std::map<QSize, std::set<int>, QSizeComparator> resolutionSampleRates;
-
-    // Check if we're using GStreamer for special handling
-    QString mediaBackend = GlobalSetting::instance().getMediaBackend();
-    bool isGStreamer = (mediaBackend == "gstreamer");
-
-    // Process videoFormats to fill resolutionSampleRates and videoFormatMap
-    for (const QCameraFormat &format : videoFormats) {
-        QSize resolution = format.resolution();
-        int minFrameRate = format.minFrameRate();
-        int maxFrameRate = format.maxFrameRate();
-        
-        if (isGStreamer) {
-            // For GStreamer, be very conservative - only use safe standard frame rates
-            std::vector<int> safeFrameRates = {5, 10, 15, 20, 24, 25, 30, 50, 60};
+        // Disable scroll bars when at normal zoom or below
+        setVerticalScrollBarPolicy(Qt::ScrollBarAlwaysOff);
+        setHorizontalScrollBarPolicy(Qt::ScrollBarAlwaysOff);
+        
+        // Reset scene rect to viewport size
+        if (m_scene) {
+            m_scene->setSceneRect(viewport()->rect());
+        }
+    }
+}
+
+QPointF VideoPane::getTransformedMousePosition(const QPoint& viewportPos)
+{
+    // qCDebug(log_ui_video) << "      [getTransformed] Input viewportPos:" << viewportPos;
+    
+    // Handle different video display modes appropriately
+    QGraphicsItem* targetItem = nullptr;
+    QRectF itemRect;
+    
+    if (m_directFFmpegMode && m_pixmapItem && m_pixmapItem->isVisible()) {
+        targetItem = m_pixmapItem;
+        itemRect = m_pixmapItem->boundingRect();
+        // qCDebug(log_ui_video) << "      [getTransformed] Using FFmpeg pixmap item";
+    } else if (m_videoItem && m_videoItem->isVisible()) {
+        targetItem = m_videoItem;
+        itemRect = m_videoItem->boundingRect();
+        qCDebug(log_ui_video) << "      [getTransformed] Using video item";
+    } else if (m_directGStreamerMode) {
+        // Special handling for GStreamer mode
+        QRectF viewRect = viewport()->rect();
+        qDebug() << "      [getTransformed] viewRect:" << viewRect;
+
+        // Guard against invalid view or original video size
+        if (viewRect.width() <= 0 || viewRect.height() <= 0) {
+            qCWarning(log_ui_video) << "Invalid viewport size for GStreamer mapping:" << viewRect.size();
+            return QPointF(viewportPos);
+        }
+
+        int vwInt = m_originalVideoSize.width();
+        int vhInt = m_originalVideoSize.height();
+        if (vwInt <= 0 || vhInt <= 0) {
+            qCWarning(log_ui_video) << "Invalid original video size for GStreamer mapping:" << m_originalVideoSize;
+            // fallback to viewport coordinates
+            return QPointF(viewportPos);
+        }
+
+        double vw = static_cast<double>(vwInt);
+        double vh = static_cast<double>(vhInt);
+        double viewW = viewRect.width();
+        double viewH = viewRect.height();
+        double videoAspect = vw / vh;
+        double viewAspect = viewW / viewH;
+        double scale;
+        if (videoAspect > viewAspect) {
+            scale = viewW / vw;
+        } else {
+            scale = viewH / vh;
+        }
+        double scaledWidth = vw * scale;
+        double scaledHeight = vh * scale;
+        double x = (viewW - scaledWidth) / 2;
+        double y = (viewH - scaledHeight) / 2;
+        QRectF videoRect(x, y, scaledWidth, scaledHeight);
+        qDebug() << "      [videoRect] " << x << y << scaledWidth << scaledHeight;
+        // Calculate itemPos manually
+        QPointF itemPos = viewportPos - videoRect.topLeft();
+        double itemWidth = videoRect.width();
+        double itemHeight = videoRect.height();
+        qDebug() << "      [getTransformed] itemPos, itemWidth, itemHeight:" << itemPos << itemWidth << itemHeight;
+        if (itemWidth <= 0 || itemHeight <= 0) {
+            return viewportPos;
+        }
+        qDebug() << "      [getTransformed] itemWidth/itemHeight:" << itemWidth << itemHeight;
+        double relativeX = itemPos.x() / itemWidth;
+        double relativeY = itemPos.y() / itemHeight;
+        double normalizedX = qBound(0.0, relativeX, 1.0);
+        double normalizedY = qBound(0.0, relativeY, 1.0);
+        double transformedXDouble = normalizedX * viewRect.width();
+        double transformedYDouble = normalizedY * viewRect.height();
+        int transformedX = qRound(transformedXDouble);
+        int transformedY = qRound(transformedYDouble);
+        QPointF finalResult(transformedXDouble, transformedYDouble);
+        qDebug() << "      [getTransformed] Before zoom correction:" << finalResult;
+        if (m_scaleFactor > 1.0) {
+            transformedX += m_zoomOffsetCorrectionX;
+            transformedY += m_zoomOffsetCorrectionY;
+            finalResult = QPointF(transformedX, transformedY);
+        }
+        return finalResult;
+    }
+    
+    // If no valid target item, return the original position
+    if (!targetItem || itemRect.isEmpty()) {
+        // qCDebug(log_ui_video) << "      [getTransformed] No valid item, returning original pos";
+        return QPointF(viewportPos);
+    }
+    
+    QRectF viewRect = viewport()->rect();
+    QTransform viewTransform = transform();
+    QTransform itemTransform = targetItem->transform();
+    
+    // Step 1: Convert viewport coordinates to scene coordinates (this accounts for scrolling)
+    QPointF scenePos = mapToScene(viewportPos);
+    // qCDebug(log_ui_video) << "      [getTransformed] After mapToScene:" << scenePos;
+    
+    // Step 2: Map scene coordinates to item coordinates
+    QPointF itemPos = targetItem->mapFromScene(scenePos);
+    // qCDebug(log_ui_video) << "      [getTransformed] After mapFromScene (itemPos):" << itemPos;
+    
+    // Step 3: Calculate relative position within the item's original coordinates
+    QPointF itemOffset = itemRect.topLeft();
+    double itemWidth = itemRect.width();
+    double itemHeight = itemRect.height();
+    
+    // qCDebug(log_ui_video) << "      [getTransformed] itemRect:" << itemRect;
+    // qCDebug(log_ui_video) << "      [getTransformed] itemOffset:" << itemOffset << "size:" << QSizeF(itemWidth, itemHeight);
+    
+    // Check if dimensions are valid to prevent division by zero
+    if (itemWidth <= 0 || itemHeight <= 0) {
+        qCWarning(log_ui_video) << "Invalid item dimensions: width=" << itemWidth << "height=" << itemHeight;
+        return viewportPos;
+    }
+    
+    // Calculate relative position within the item
+    double relativeX = (itemPos.x() - itemOffset.x()) / itemWidth;
+    double relativeY = (itemPos.y() - itemOffset.y()) / itemHeight;
+    
+    // qCDebug(log_ui_video) << "      [getTransformed] relativeX/Y:" << relativeX << relativeY;
+    
+    // Step 4: Clamp to 0-1 range to ensure we stay within video bounds
+    double normalizedX = qBound(0.0, relativeX, 1.0);
+    double normalizedY = qBound(0.0, relativeY, 1.0);
+    
+    // qCDebug(log_ui_video) << "      [getTransformed] normalizedX/Y:" << normalizedX << normalizedY;
+    
+    // Step 5: Convert normalized coordinates back to viewport coordinates for the logical video area
+    // (This is the actual size expected by the target device)
+    // Use qRound() for proper rounding to minimize error
+    double transformedXDouble = normalizedX * viewRect.width();
+    double transformedYDouble = normalizedY * viewRect.height();
+    
+    // qCDebug(log_ui_video) << "      [getTransformed] Before rounding:" << transformedXDouble << transformedYDouble;
+    
+    int transformedX = qRound(transformedXDouble);
+    int transformedY = qRound(transformedYDouble);
+    
+    // qCDebug(log_ui_video) << "      [getTransformed] After qRound:" << transformedX << transformedY;
+    
+    // For zoomed mode, we need to apply additional logic to handle the scrolled view
+    QPointF finalResult;
+    if (m_scaleFactor > 1.0) {
+        // When zoomed, we take the normalizedX/Y coordinates (relative position within the video)
+        // and map them to the target device's coordinate system
+        
+        // Apply configurable correction factors to account for the observed offset
+        // The positive correction compensates for the observed negative offset
+        transformedX += m_zoomOffsetCorrectionX;
+        transformedY += m_zoomOffsetCorrectionY;
+        
+        finalResult = QPointF(transformedX, transformedY);
+        // qCDebug(log_ui_video) << "      [getTransformed] Zoomed mode - with correction:" << finalResult;
+    } else {
+        // When not zoomed, use the straightforward transformation
+        finalResult = QPointF(transformedXDouble, transformedYDouble);
+    }
+    
+    // qCDebug(log_ui_video) << "      [getTransformed] Final result:" << finalResult;
+    
+    return finalResult;
+}
+
+void VideoPane::validateMouseCoordinates(const QPoint& original, const QString& eventType)
+{
+    // This method helps debug coordinate transformation consistency
+    QPointF transformedF = getTransformedMousePosition(original);
+    QPoint transformed = QPoint(qRound(transformedF.x()), qRound(transformedF.y()));
+    
+    static QPoint lastOriginal, lastTransformed;
+    static QString lastEventType;
+    
+    if (!lastOriginal.isNull() && eventType != lastEventType) {
+        int originalDiff = (original - lastOriginal).manhattanLength();
+        int transformedDiff = (transformed - lastTransformed).manhattanLength();
+        
+        // Log if there's a significant difference in coordinate transformation behavior
+        if (abs(originalDiff - transformedDiff) > 2) {
+            qCDebug(log_ui_video) << "VideoPane coordinate validation:"
+                                  << "Event transition:" << lastEventType << "->" << eventType
+                                  << "Original diff:" << originalDiff
+                                  << "Transformed diff:" << transformedDiff
+                                  << "Delta:" << abs(originalDiff - transformedDiff);
+        }
+    }
+    
+    lastOriginal = original;
+    lastTransformed = transformed;
+    lastEventType = eventType;
+}
+
+// Event handlers
+void VideoPane::wheelEvent(QWheelEvent *event)
+{
+    // qDebug() << "VideoPane::wheelEvent - angleDelta:" << event->angleDelta();
+    
+    // Call InputHandler's public method to process the event
+    if (m_inputHandler) {
+        m_inputHandler->handleWheelEvent(event);
+    }
+    event->accept();
+}
+
+void VideoPane::mousePressEvent(QMouseEvent *event)
+{
+    // Validate coordinate transformation consistency (debug helper)
+    validateMouseCoordinates(event->pos(), "Press");
+    
+    // Transform the mouse position ONCE and cache it
+    QPointF transformedPosF = getTransformedMousePosition(event->pos());
+    QPoint transformedPos = QPoint(qRound(transformedPosF.x()), qRound(transformedPosF.y()));
+    
+    // Emit signal for status bar update
+    emit mouseMoved(transformedPos, "Press");
+    
+    // Call InputHandler - it will skip if eventFilter already processed it
+    if (m_inputHandler) {
+        m_inputHandler->handleMousePress(event);
+    }
+    
+    // Call base class handler
+    QGraphicsView::mousePressEvent(event);
+}
+
+void VideoPane::mouseMoveEvent(QMouseEvent *event)
+{
+    // Optional debug: track raw mouse positions for troubleshooting
+    static int debugCounter = 0;
+    if (m_scaleFactor > 1.0 && ++debugCounter % 100 == 1) {
+        QPoint viewportPos = event->pos();
+        QPointF scenePos = mapToScene(viewportPos);
+        qCDebug(log_ui_video) << "Raw mouse move: viewport=" << viewportPos 
+                             << "scene=" << scenePos
+                             << "zoom=" << m_scaleFactor
+                             << "scroll=" << QPoint(horizontalScrollBar()->value(), verticalScrollBar()->value());
+    }
+    
+    // Track mouse move event intervals
+    static qint64 lastMoveTime = 0;
+    static qint64 totalMoveInterval = 0;
+    static int moveEventCount = 0;
+    static qint64 lastPrintTime = 0;
+    
+    qint64 currentTime = QDateTime::currentMSecsSinceEpoch();
+    
+    if (lastMoveTime > 0) {
+        qint64 interval = currentTime - lastMoveTime;
+        totalMoveInterval += interval;
+        moveEventCount++;
+        
+        // Print average interval every second
+        if (currentTime - lastPrintTime >= 1000) {
+            double avgInterval = static_cast<double>(totalMoveInterval) / moveEventCount;
+            qCDebug(log_ui_video) << "Mouse Move Event Statistics:"
+                                 << "Event count (1s):" << moveEventCount
+                                 << "Average interval:" << QString::number(avgInterval, 'f', 2) << "ms";
             
-            qDebug() << "GStreamer mode: Using safe frame rates for" << resolution 
-                     << "range" << minFrameRate << "-" << maxFrameRate;
-            
-            for (int safeRate : safeFrameRates) {
-                if (safeRate >= minFrameRate && safeRate <= maxFrameRate) {
-                    resolutionSampleRates[resolution].insert(safeRate);
-                }
-            }
-            
-            // For GStreamer, DO NOT include actual min/max if they're not standard
-            // This prevents the step assertion error
+            // Reset counters
+            totalMoveInterval = 0;
+            moveEventCount = 0;
+            lastPrintTime = currentTime;
+        }
+    }
+    lastMoveTime = currentTime;
+    
+    // Validate coordinate transformation consistency (debug helper) - but reduce frequency
+    static int moveValidationCounter = 0;
+    if (++moveValidationCounter % 10 == 1) { // Only validate every 10th move for performance
+        validateMouseCoordinates(event->pos(), "Move");
+    }
+    
+    // Transform the mouse position for status bar display only
+    QPointF transformedPosF = getTransformedMousePosition(event->pos());
+    QPoint transformedPos = QPoint(qRound(transformedPosF.x()), qRound(transformedPosF.y()));
+    
+    // Emit signal for status bar update
+    emit mouseMoved(transformedPos, "Move");
+    
+    // Call InputHandler - it will skip if eventFilter already processed it
+    if (m_inputHandler) {
+        m_inputHandler->handleMouseMove(event);
+    }
+    
+    // Let the base class handle the event
+    QGraphicsView::mouseMoveEvent(event);
+}
+
+void VideoPane::mouseReleaseEvent(QMouseEvent *event)
+{
+    // qDebug() << "VideoPane::mouseReleaseEvent - pos:" << event->pos();
+    
+    // Validate coordinate transformation consistency (debug helper)
+    validateMouseCoordinates(event->pos(), "Release");
+    
+    // Transform the mouse position for status bar display only
+    QPointF transformedPosF = getTransformedMousePosition(event->pos());
+    QPoint transformedPos = QPoint(qRound(transformedPosF.x()), qRound(transformedPosF.y()));
+    
+    // Emit signal for status bar update
+    emit mouseMoved(transformedPos, "Release");
+    
+    // Call InputHandler - it will skip if eventFilter already processed it
+    if (m_inputHandler) {
+        m_inputHandler->handleMouseRelease(event);
+    }
+    
+    // Call base class handler
+    QGraphicsView::mouseReleaseEvent(event);
+}
+
+// Direct GStreamer support methods (based on widgets_main.cpp approach)
+void VideoPane::enableDirectGStreamerMode(bool enable)
+{
+    qCDebug(log_ui_video) << "VideoPane: Setting direct GStreamer mode to:" << enable << "current mode:" << m_directGStreamerMode;
+    
+    if (m_directGStreamerMode == enable) {
+        qCDebug(log_ui_video) << "VideoPane: GStreamer mode already in requested state, no change needed";
+        return;
+    }
+    
+    m_directGStreamerMode = enable;
+    
+    if (enable) {
+        qCDebug(log_ui_video) << "VideoPane: Enabling GStreamer mode";
+        
+        // Disable FFmpeg mode if it was enabled to prevent conflicts
+        if (m_directFFmpegMode) {
+            qCDebug(log_ui_video) << "VideoPane: Disabling FFmpeg mode for GStreamer";
+            enableDirectFFmpegMode(false);
+        }
+        
+        // Set up the overlay for GStreamer video
+        setupForGStreamerOverlay();
+        
+        // IMPORTANT: Hide the Qt video item to prevent interference
+        if (m_videoItem) {
+            m_videoItem->setVisible(false);
+            qCDebug(log_ui_video) << "VideoPane: Hidden Qt video item for GStreamer mode";
+        }
+        
+        // Also hide pixmap item if it exists
+        if (m_pixmapItem) {
+            m_pixmapItem->setVisible(false);
+            qCDebug(log_ui_video) << "VideoPane: Hidden pixmap item for GStreamer mode";
+        }
+        
+    } else {
+        qCDebug(log_ui_video) << "VideoPane: Disabling GStreamer mode";
+        
+        // Clean up overlay widget if it exists
+        if (m_overlayWidget) {
+            qCDebug(log_ui_video) << "VideoPane: Destroying GStreamer overlay widget";
+            m_overlayWidget->hide();
+            m_overlayWidget->deleteLater();
+            m_overlayWidget = nullptr;
+        }
+        
+        // Restore Qt video item when disabling GStreamer mode
+        if (m_videoItem) {
+            m_videoItem->setVisible(true);
+            qCDebug(log_ui_video) << "VideoPane: Restored Qt video item";
+        }
+    }
+    
+    // Update the InputHandler's event filter target
+    if (m_inputHandler) {
+        m_inputHandler->updateEventFilterTarget();
+    }
+    
+    // Force a scene update and repaint to ensure changes are visible
+    if (m_scene) {
+        m_scene->update();
+    }
+    update(); // Force view repaint
+    
+    qCDebug(log_ui_video) << "VideoPane: GStreamer mode" << (enable ? "enabled" : "disabled")
+                          << "- overlay widget:" << (m_overlayWidget ? "exists" : "null")
+                          << "video item visible:" << (m_videoItem ? m_videoItem->isVisible() : false);
+}
+
+WId VideoPane::getVideoOverlayWindowId() const
+{
+    // Use working v0.4.0 approach: simple and direct
+    if (m_directGStreamerMode && m_overlayWidget) {
+        return m_overlayWidget->winId();
+    }
+    // Fall back to the main widget's window ID
+    return winId();
+}
+
+void VideoPane::setupForGStreamerOverlay()
+{
+    qCDebug(log_ui_video) << "VideoPane: Setting up for GStreamer video overlay";
+    
+    // Create overlay widget if it doesn't exist
+    if (!m_overlayWidget) {
+        m_overlayWidget = new QWidget(this);
+        m_overlayWidget->setObjectName("gstreamerOverlayWidget");
+        
+        // CRITICAL: Black background for GStreamer overlay to work properly (from working v0.4.0)
+        m_overlayWidget->setStyleSheet("background-color: black; border: 2px solid white;");
+        m_overlayWidget->setMinimumSize(640, 480);
+        
+        // Enable native window for video overlay (from widgets_main.cpp approach)
+        m_overlayWidget->setAttribute(Qt::WA_NativeWindow, true);
+        m_overlayWidget->setAttribute(Qt::WA_PaintOnScreen, true);
+        
+        // IMPORTANT: Make sure the widget can receive video overlay (from working v0.4.0)
+        // Removing transparent mouse events to ensure proper overlay functionality
+        // m_overlayWidget->setAttribute(Qt::WA_TransparentForMouseEvents, false); // Enable for GStreamer input
+        
+        // Enable mouse tracking and focus for event handling
+        m_overlayWidget->setMouseTracking(true);
+        m_overlayWidget->setFocusPolicy(Qt::StrongFocus);
+        
+        // Position the overlay widget to fill the viewport
+        m_overlayWidget->resize(size());
+        m_overlayWidget->show();
+        
+        qCDebug(log_ui_video) << "VideoPane: Created GStreamer overlay widget with window ID:" << m_overlayWidget->winId();
+        qCDebug(log_ui_video) << "Overlay widget size:" << m_overlayWidget->size() << "position:" << m_overlayWidget->pos();
+        
+        // Update the InputHandler to use the overlay widget for events
+        if (m_inputHandler) {
+            m_inputHandler->updateEventFilterTarget();
+        }
+    } else {
+        qCDebug(log_ui_video) << "VideoPane: GStreamer overlay widget already exists, ensuring visibility";
+        m_overlayWidget->show();
+        m_overlayWidget->raise(); // Ensure it's on top
+    }
+}
+
+// FFmpeg direct video frame support - optimized version receiving QImage
+void VideoPane::updateVideoFrameFromImage(const QImage& image)
+{
+    if (image.isNull()) {
+        return;
+    }
+
+    // Use window/widget DPR to ensure consistent logical/physical pixel mapping
+    qreal widgetDpr = 1.0;
+    if (window()) widgetDpr = window()->devicePixelRatioF();
+    else widgetDpr = this->devicePixelRatioF();
+
+    // Convert QImage to QPixmap and force the pixmap DPR to the widget DPR
+    QPixmap frame = QPixmap::fromImage(image);
+    frame.setDevicePixelRatio(widgetDpr);
+
+    qCDebug(log_ui_video) << "updateVideoFrameFromImage: image.size()=" << image.size()
+                         << " image.dpr=" << image.devicePixelRatioF()
+                         << " widgetDpr=" << widgetDpr
+                         << " resulting pixmap.logicalSize=" << QSizeF(frame.width()/widgetDpr, frame.height()/widgetDpr);
+
+    updateVideoFrame(frame);
+}
+
+void VideoPane::updateVideoFrame(const QPixmap& frame)
+{
+    if (!m_directFFmpegMode || frame.isNull()) {
+        return;
+    }
+
+    // Ensure widget DPR is used consistently
+    qreal widgetDpr = 1.0;
+    if (window()) widgetDpr = window()->devicePixelRatioF();
+    else widgetDpr = this->devicePixelRatioF();
+
+    // Force pixmap DPR to widget DPR (incoming pixmap may carry different DPR)
+    QPixmap local = frame;
+    local.setDevicePixelRatio(widgetDpr);
+
+    // Logical frame size in device-independent pixels
+    QSizeF logicalFrameSizeF(local.width() / widgetDpr, local.height() / widgetDpr);
+    QSize logicalFrameSize(qRound(logicalFrameSizeF.width()), qRound(logicalFrameSizeF.height()));
+
+    qCDebug(log_ui_video) << "updateVideoFrame: pixmap.physical=" << local.size()
+                         << " widgetDpr=" << widgetDpr
+                         << " logicalFrameSize=" << logicalFrameSizeF
+                         << " viewport=" << viewport()->rect().size();
+
+    // Store original video logical size
+    m_originalVideoSize = logicalFrameSize;
+
+    // Compare using logical pixels (allow small tolerance to account for rounding/DPR differences)
+    QSize viewportLogical = viewport()->rect().size();
+    const int tolerance = 2; // allow small diffs (rounding, DPR, scrollbars, etc.)
+    m_frameIsViewportSized = (qAbs(qRound(logicalFrameSizeF.width()) - viewportLogical.width()) <= tolerance &&
+                              qAbs(qRound(logicalFrameSizeF.height()) - viewportLogical.height()) <= tolerance);
+
+    // FAST PATH: 1:1 mapping of logical pixels (no runtime resampling)
+    if (m_frameIsViewportSized) {
+        // If the sizes are close but not exact, pre-scale the pixmap to exact viewport physical size
+        QSize targetPhysicalSize(qRound(viewportLogical.width() * widgetDpr), qRound(viewportLogical.height() * widgetDpr));
+        if (local.size() != targetPhysicalSize) {
+            qCDebug(log_ui_video) << "Treating near-match as viewport-sized; pre-scaling pixmap to exact viewport (physical):" << targetPhysicalSize;
+            QPixmap scaled = local.scaled(targetPhysicalSize, Qt::IgnoreAspectRatio, Qt::SmoothTransformation);
+            scaled.setDevicePixelRatio(widgetDpr);
+            local = scaled;
+        }
+
+        if (!m_pixmapItem) {
+            m_pixmapItem = m_scene->addPixmap(local);
+            m_pixmapItem->setZValue(2);
+            m_pixmapItem->setTransformationMode(Qt::SmoothTransformation);
+            m_pixmapItem->setCacheMode(QGraphicsItem::NoCache);
         } else {
-            // For other backends, use the original approach with standard rates
-            std::vector<int> standardFrameRates = {5, 10, 15, 20, 24, 25, 30, 50, 60};
-            
-            for (int stdRate : standardFrameRates) {
-                if (stdRate >= minFrameRate && stdRate <= maxFrameRate) {
-                    resolutionSampleRates[resolution].insert(stdRate);
-                }
-            }
-            
-            // Always include the actual min and max if they're not standard values
-            resolutionSampleRates[resolution].insert(minFrameRate);
-            resolutionSampleRates[resolution].insert(maxFrameRate);
-        }
-    }
-
-    // Populate videoFormatBox with consolidated information
-    for (const auto &entry : resolutionSampleRates) {
-        const QSize &resolution = entry.first;
-        const std::set<int> &sampleRates = entry.second;
-
-        // Convert sampleRates to QStringList for printing
-        QStringList sampleRatesList;
-        for (int rate : sampleRates) {
-            sampleRatesList << QString::number(rate);
-        }
-
-        // Print all sampleRates
-        qDebug() << "Resolution:" << resolution << "Sample Rates:" << sampleRatesList.join(", ");
-
-        if (!sampleRates.empty()) {
-            int minSampleRate = *std::begin(sampleRates); // First element is the smallest
-            int maxSampleRate = *std::rbegin(sampleRates); // Last element is the largest
-            QString itemText = QString("%1x%2 [%3 - %4 Hz]").arg(resolution.width()).arg(resolution.height()).arg(minSampleRate).arg(maxSampleRate);
-
-            // Convert the entire set to QVariant
-            QVariant sampleRatesVariant = QVariant::fromValue<std::set<int>>(sampleRates);
-            
-            QComboBox *videoFormatBox = this->findChild<QComboBox*>("videoFormatBox");
-            videoFormatBox->addItem(itemText, sampleRatesVariant);
-        }
-    }
-}
-
-void VideoPage::setFpsRange(const std::set<int> &fpsValues) {
-    qDebug() << "setFpsRange";
-    if (!fpsValues.empty()) {
-        QComboBox *fpsComboBox = this->findChild<QComboBox*>("fpsComboBox");
-        fpsComboBox->clear();
-        int largestFps = *fpsValues.rbegin(); // Get the largest FPS value
-        for (int fps : fpsValues) {
-            fpsComboBox->addItem(QString::number(fps), fps);
-            if (fps == largestFps) {
-                fpsComboBox->setCurrentIndex(fpsComboBox->count() - 1);
-            }
-        }
-    }
-}
-    
-void VideoPage::updatePixelFormats()
-{
-    qDebug() << "update pixel formats";
-    if (m_updatingFormats)
+            m_pixmapItem->setPixmap(local);
+        }
+
+        m_pixmapItem->setTransform(QTransform());
+        m_pixmapItem->setPos(0, 0);
+        m_pixmapItem->setVisible(true);
+
+        if (m_videoItem) m_videoItem->setVisible(false);
+
+        // Ensure scene rect equals viewport logical rect (use integers)
+        m_scene->setSceneRect(QRectF(0, 0, viewportLogical.width(), viewportLogical.height()));
         return;
-    m_updatingFormats = true;
-
-    QComboBox *pixelFormatBox = this->findChild<QComboBox*>("pixelFormatBox");
-    pixelFormatBox->clear();
-
-    // Note: Pixel format enumeration removed with FFmpeg backend
-    // FFmpeg handles pixel format selection automatically
-    pixelFormatBox->addItem("Auto (FFmpeg)", QVariant::fromValue(0));
-    pixelFormatBox->setEnabled(false); // Disable as FFmpeg handles this
-
-    m_updatingFormats = false;
-}
-
-QVariant VideoPage::boxValue(const QComboBox *box) const
-{
-    const int idx = box->currentIndex();
-    return idx != -1 ? box->itemData(idx) : QVariant{};
-}
-
-void VideoPage::applyVideoSettings() {
-    QComboBox *fpsComboBox = this->findChild<QComboBox*>("fpsComboBox");
-    if (!fpsComboBox) {
-        qWarning() << "fpsComboBox not found!";
-        return;
-    }
-    int fps = fpsComboBox->currentData().toInt();
-    qDebug() << "fpsComboBox current data:" << fpsComboBox->currentData();
-    
-    // Check if we're using GStreamer
-    QString mediaBackend = GlobalSetting::instance().getMediaBackend();
-    bool isGStreamer = (mediaBackend == "gstreamer");
-    
-    if (isGStreamer) {
-        qDebug() << "Applying video settings with GStreamer backend - using conservative approach";
-    }
-    
-    // Ensure pixelFormatBox is found
-    QComboBox *pixelFormatBox = this->findChild<QComboBox*>("pixelFormatBox");
-    if (!pixelFormatBox) {
-        qWarning() << "pixelFormatBox not found!";
-        return; // Early exit if pixelFormatBox is not found
-    }
-
-    // Extract the pixel format from the QVariant
-    QVariant pixelFormatVariant = boxValue(pixelFormatBox);
-    // Note: Camera format selection removed with FFmpeg backend
-    // FFmpeg negotiates formats directly with DirectShow/V4L2
-    
-    // Save hardware acceleration setting
-    QComboBox *hwAccelBox = this->findChild<QComboBox*>("hwAccelBox");
-    if (hwAccelBox) {
-        QString hwAccel = hwAccelBox->currentData().toString();
-        GlobalSetting::instance().setHardwareAcceleration(hwAccel);
-    }
-    
-    // Save scaling quality setting
-    QComboBox *scalingQualityBox = this->findChild<QComboBox*>("scalingQualityBox");
-    if (scalingQualityBox) {
-        QString quality = scalingQualityBox->currentData().toString();
-        GlobalSetting::instance().setScalingQuality(quality);
-    }
-
-<<<<<<< HEAD
-=======
-    // Save GStreamer sink priority
-    QLineEdit *gstSinkEdit = this->findChild<QLineEdit*>("gstSinkEdit");
-    if (gstSinkEdit) {
-        QStringList priorityList = gstSinkEdit->text().split(',', Qt::SkipEmptyParts);
-        for (QString &sink : priorityList) {
-            sink = sink.trimmed();
-        }
-        GlobalSetting::instance().setGStreamerSinkPriority(priorityList);
-        qDebug() << "GStreamer sink priority saved:" << priorityList;
-    }
-
->>>>>>> bf3a6b6d
-    if (!m_cameraManager) {
-        qWarning() << "CameraManager is not valid!";
-        return;
-    }
-
-    // Save current device settings before stopping
-    // This prevents device path from being cleared during stop
-    QString savedPortChain = GlobalSetting::instance().getOpenterfacePortChain();
-    qDebug() << "Saving current device port chain before restart:" << savedPortChain;
-
-    // Stop the camera if it is in an active status
-    try {
-        m_cameraManager->stopCamera();
-        qDebug() << "Camera stopped successfully";
-    } catch (const std::exception& e) {
-        qCritical() << "Error stopping camera:" << e.what();
-        return;
-    }
-
-    // CRITICAL FIX: Wait for capture thread to fully terminate
-    // This prevents crash when FFmpeg resources are accessed during cleanup
-    qDebug() << "Waiting for capture thread to terminate...";
-    
-    // Process events to ensure stop signal is handled
-    QApplication::processEvents();
-    
-    // Reduced wait time since capture manager now handles proper thread termination
-    // Wait 200ms for thread to gracefully exit
-    QEventLoop loop;
-    QTimer::singleShot(200, &loop, &QEventLoop::quit);
-    loop.exec();
-    
-    qDebug() << "Capture thread should be terminated, proceeding with restart";
-
-    // Restore device settings before starting camera again
-    if (!savedPortChain.isEmpty()) {
-        GlobalSetting::instance().setOpenterfacePortChain(savedPortChain);
-        qDebug() << "Restored device port chain:" << savedPortChain;
-    }
-
-    // Store settings for FFmpeg backend
-    handleResolutionSettings();
-
-    qDebug() << "Set global variable to:" << m_currentResolution.width() << m_currentResolution.height() << fps;
-    GlobalVar::instance().setCaptureWidth(m_currentResolution.width());
-    GlobalVar::instance().setCaptureHeight(m_currentResolution.height());
-    GlobalVar::instance().setCaptureFps(fps);
-
-    qDebug() << "Start the camera";
-    // Start the camera with the new settings
-    try{
-        m_cameraManager->startCamera();
-        qDebug() << "Camera started successfully with new settings";
-    } catch (const std::exception& e){
-        qCritical() << "Error starting camera: " << e.what();
-    }
-    
-
-    qDebug() << "Applied settings: resolution:" << m_currentResolution << ", FPS:" << fps;
-
-    updatePixelFormats();
-
-    GlobalSetting::instance().setVideoSettings(m_currentResolution.width(), m_currentResolution.height(), fps);
-    // Emit the signal with the new width and height
-    emit videoSettingsChanged();
-}
-
-void VideoPage::initVideoSettings() {
-    QSettings settings("Techxartisan", "Openterface");
-    
-    int width = settings.value("video/width", 1920).toInt();
-    int height = settings.value("video/height", 1080).toInt();
-    int fps = settings.value("video/fps", 30).toInt();
-
-    m_currentResolution = QSize(width, height);
-
-    QComboBox *videoFormatBox = this->findChild<QComboBox*>("videoFormatBox");
-
-    // Set the resolution in the combo box
-    for (int i = 0; i < videoFormatBox->count(); ++i) {
-        QString resolutionText = videoFormatBox->itemText(i).split(' ').first();
-        QStringList resolutionParts = resolutionText.split('x');
-        if (resolutionParts.size() >= 2) {
-            qDebug() << "resolution text: "<< resolutionText;
-            qDebug() << resolutionParts[0].toInt()<< width << resolutionParts[1].toInt() << height;
-            if (resolutionParts[0].toInt() == width && resolutionParts[1].toInt() == height) {
-                videoFormatBox->setCurrentIndex(i);
-                break;
-            }
-        }
-    }
-
-    QComboBox *fpsComboBox = this->findChild<QComboBox*>("fpsComboBox");
-    int indexFps = fpsComboBox->findData(fps);
-    if (indexFps != -1) {
-        fpsComboBox->setCurrentIndex(indexFps);
-    }
-
-    // Set the media backend in the combo box
-    QComboBox *mediaBackendBox = this->findChild<QComboBox*>("mediaBackendBox");
-    if (mediaBackendBox) {
-        QString currentBackend = GlobalSetting::instance().getMediaBackend();
-        int backendIndex = mediaBackendBox->findData(currentBackend);
-        if (backendIndex != -1) {
-            mediaBackendBox->setCurrentIndex(backendIndex);
-        }
-    }
-
-    // Set the hardware acceleration in the combo box
-    QComboBox *hwAccelBox = this->findChild<QComboBox*>("hwAccelBox");
-    if (hwAccelBox) {
-        QString currentHwAccel = GlobalSetting::instance().getHardwareAcceleration();
-        int hwAccelIndex = hwAccelBox->findData(currentHwAccel);
-        if (hwAccelIndex != -1) {
-            hwAccelBox->setCurrentIndex(hwAccelIndex);
-        }
-    }
-    
-    // Set the scaling quality in the combo box
-    QComboBox *scalingQualityBox = this->findChild<QComboBox*>("scalingQualityBox");
-    if (scalingQualityBox) {
-        QString currentQuality = GlobalSetting::instance().getScalingQuality();
-        int qualityIndex = scalingQualityBox->findData(currentQuality);
-        if (qualityIndex != -1) {
-            scalingQualityBox->setCurrentIndex(qualityIndex);
-        }
-    }
-
-    // Set the GStreamer sink priority in the line edit
-    QLineEdit *gstSinkEdit = this->findChild<QLineEdit*>("gstSinkEdit");
-    if (gstSinkEdit) {
-        QStringList sinkPriority = GlobalSetting::instance().getGStreamerSinkPriority();
-        gstSinkEdit->setText(sinkPriority.join(", "));
-    }
-}
-
-void VideoPage::handleResolutionSettings() {
-    QLineEdit *customInputWidthEdit = this->findChild<QLineEdit*>("customInputWidthEdit");
-    QLineEdit *customInputHeightEdit = this->findChild<QLineEdit*>("customInputHeightEdit");
-    QCheckBox *overrideSettingsCheckBox = this->findChild<QCheckBox*>("overrideSettingsCheckBox");
-
-    if (overrideSettingsCheckBox->isChecked()) {
-        GlobalVar::instance().setUseCustomInputResolution(true);
-        int customWidth = customInputWidthEdit->text().toInt();
-        int customHeight = customInputHeightEdit->text().toInt();
-        GlobalVar::instance().setInputWidth(customWidth);
-        GlobalVar::instance().setInputHeight(customHeight);
-    }else{
-        GlobalVar::instance().setUseCustomInputResolution(false);
-    }
-}
-
-void VideoPage::toggleCustomResolutionInputs(bool checked) {
-    QLineEdit *customInputWidthEdit = this->findChild<QLineEdit*>("customInputWidthEdit");
-    QLineEdit *customInputHeightEdit = this->findChild<QLineEdit*>("customInputHeightEdit");
-
-    // Enable or disable the input fields based on the checkbox state
-    customInputWidthEdit->setEnabled(checked);
-    customInputHeightEdit->setEnabled(checked);
-}
-
-void VideoPage::onMediaBackendChanged() {
-    QComboBox *mediaBackendBox = this->findChild<QComboBox*>("mediaBackendBox");
-    if (mediaBackendBox) {
-        QString selectedBackend = mediaBackendBox->currentData().toString();
-        GlobalSetting::instance().setMediaBackend(selectedBackend);
-        qDebug() << "Media backend changed to:" << selectedBackend;
-        
-        bool isFFmpeg = (selectedBackend == "ffmpeg");
-        bool isGStreamer = (selectedBackend == "gstreamer");
-        qDebug() << "isFFmpeg:" << isFFmpeg << "isGStreamer:" << isGStreamer;
-
-        // Find hardware acceleration widgets
-        QLabel *hwAccelLabel = this->findChild<QLabel*>("hwAccelLabel");
-        QComboBox *hwAccelBox = this->findChild<QComboBox*>("hwAccelBox");
-        QLabel *hwAccelHintLabel = this->findChild<QLabel*>("hwAccelHintLabel");
-        
-        if (hwAccelLabel) hwAccelLabel->setVisible(isFFmpeg);
-        if (hwAccelBox) hwAccelBox->setVisible(isFFmpeg);
-        if (hwAccelHintLabel) hwAccelHintLabel->setVisible(isFFmpeg);
-
-        // Find GStreamer sink widgets
-        QLabel *gstSinkLabel = this->findChild<QLabel*>("gstSinkLabel");
-        QLineEdit *gstSinkEdit = this->findChild<QLineEdit*>("gstSinkEdit");
-        QLabel *gstSinkHintLabel = this->findChild<QLabel*>("gstSinkHintLabel");
-        QLabel *currentSinkLabel = this->findChild<QLabel*>("currentSinkLabel");
-        QLabel *currentSinkValueLabel = this->findChild<QLabel*>("currentSinkValueLabel");
-
-        if (gstSinkLabel) gstSinkLabel->setVisible(isGStreamer);
-        if (gstSinkEdit) gstSinkEdit->setVisible(isGStreamer);
-        if (gstSinkHintLabel) gstSinkHintLabel->setVisible(isGStreamer);
-        if (currentSinkLabel) currentSinkLabel->setVisible(isGStreamer);
-        if (currentSinkValueLabel) currentSinkValueLabel->setVisible(isGStreamer);
-        
-        // Show/hide GStreamer options based on selected backend
-        if (selectedBackend == "gstreamer") {
-            qDebug() << "GStreamer backend selected - using conservative frame rate handling";
-            qDebug() << "Note: GStreamer may require specific frame rate ranges to avoid assertion errors";
-            updateCurrentSinkDisplay();
-        }
-    }
-}
-
-void VideoPage::updateCurrentSinkDisplay() {
-    QLabel *currentSinkValueLabel = this->findChild<QLabel*>("currentSinkValueLabel");
-    if (!currentSinkValueLabel) {
-        return;
-    }
-
-    // Try to get the current sink from the camera manager
-    QString currentSink = "Unknown";
-    
-    if (m_cameraManager) {
-        MultimediaBackendHandler* backend = m_cameraManager->getBackendHandler();
-        if (backend) {
-            // Try to get the currently used sink name from backend
-            // This would require adding a method to the backend handler
-            // For now, we'll show the first sink in the priority list
-            QStringList sinkPriority = GlobalSetting::instance().getGStreamerSinkPriority();
-            if (!sinkPriority.isEmpty()) {
-                currentSink = sinkPriority.first();
-            }
-            qDebug() << "GStreamer sink priority from GlobalSetting:" << sinkPriority;
-        }
-    }
-
-    currentSinkValueLabel->setText(currentSink);
-    qDebug() << "Current video sink display:" << currentSink;
-}
+    }
+
+    // FALLBACK: Non-viewport-sized frame - let transform pipeline handle it,
+    // but keep pixmap DPR consistent and disable item caching to avoid stale scaled cache.
+    if (!m_pixmapItem) {
+        m_pixmapItem = m_scene->addPixmap(local);
+        m_pixmapItem->setZValue(2);
+        m_pixmapItem->setVisible(true);
+        m_pixmapItem->setTransformationMode(Qt::SmoothTransformation);
+        m_pixmapItem->setCacheMode(QGraphicsItem::NoCache);
+    } else {
+        m_pixmapItem->setPixmap(local);
+    }
+    if (m_videoItem) m_videoItem->setVisible(false);
+
+    updateVideoItemTransform();
+    centerVideoItem();
+    updateScrollBarsAndSceneRect();
+}
+
+
+void VideoPane::enableDirectFFmpegMode(bool enable)
+{
+    qCDebug(log_ui_video) << "VideoPane: enableDirectFFmpegMode called with:" << enable << "current mode:" << m_directFFmpegMode;
+    
+    m_directFFmpegMode = enable;
+    
+    if (enable) {
+        qCDebug(log_ui_video) << "VideoPane: Enabling FFmpeg mode";
+        
+        // Hide the Qt video item when using direct FFmpeg mode
+        if (m_videoItem) {
+            m_videoItem->setVisible(false);
+            qCDebug(log_ui_video) << "VideoPane: Hidden Qt video item for FFmpeg mode";
+        }
+        
+        // Ensure we have a pixmap item ready for frame display
+        if (!m_pixmapItem) {
+            QPixmap placeholder(640, 480);
+            placeholder.fill(Qt::black);
+            m_pixmapItem = m_scene->addPixmap(placeholder);
+            m_pixmapItem->setZValue(2); // Above video item
+            qCDebug(log_ui_video) << "VideoPane: Created pixmap item for FFmpeg frames";
+        }
+        
+        // CRITICAL: Force pixmap item to be visible
+        if (m_pixmapItem) {
+            m_pixmapItem->setVisible(true);
+            qCDebug(log_ui_video) << "VideoPane: Forced pixmap item visibility to true";
+        }
+        
+        // Disable GStreamer mode if it was enabled
+        if (m_directGStreamerMode) {
+            qCDebug(log_ui_video) << "VideoPane: Disabling GStreamer mode for FFmpeg";
+            enableDirectGStreamerMode(false);
+        }
+        
+    } else {
+        qCDebug(log_ui_video) << "VideoPane: Disabling FFmpeg mode";
+        
+        // Restore Qt video item when disabling FFmpeg mode
+        if (m_videoItem) {
+            m_videoItem->setVisible(true);
+            qCDebug(log_ui_video) << "VideoPane: Restored Qt video item";
+        }
+        
+        // Hide the pixmap item
+        if (m_pixmapItem) {
+            m_pixmapItem->setVisible(false);
+            qCDebug(log_ui_video) << "VideoPane: Hidden pixmap item";
+        }
+    }
+    
+    // Force a scene update and repaint
+    if (m_scene) {
+        m_scene->update();
+    }
+    update(); // Force view repaint
+    
+    qCDebug(log_ui_video) << "VideoPane: FFmpeg mode" << (enable ? "enabled" : "disabled") 
+                          << "- pixmap visible:" << (m_pixmapItem ? m_pixmapItem->isVisible() : false)
+                          << "video visible:" << (m_videoItem ? m_videoItem->isVisible() : false);
+}
+
+void VideoPane::clearVideoFrame()
+{
+    qWarning() << "VideoPane: Clearing current video frame";
+    
+    if (m_pixmapItem) {
+        // Create a black pixmap of the same size as the current one or default size
+        QSize size = m_pixmapItem->pixmap().size();
+        if (size.isEmpty()) {
+            size = QSize(640, 480); // Default size
+        }
+        QPixmap blackPixmap(size);
+        blackPixmap.fill(Qt::black);
+        m_pixmapItem->setPixmap(blackPixmap);
+        
+        // Force update
+        if (m_scene) {
+            m_scene->invalidate(m_pixmapItem->boundingRect());
+            m_scene->update();
+        }
+        update();
+        
+        qCDebug(log_ui_video) << "VideoPane: Cleared pixmap item with black frame";
+    }
+}
+
+void VideoPane::onCameraActiveChanged(bool active)
+{
+    qWarning() << "VideoPane: Camera active changed:" << active;
+    
+    if (!active) {
+        // Camera deactivated, clear the current frame
+        qWarning() << "VideoPane: Clearing video frame due to camera deactivation";
+        clearVideoFrame();
+    }
+}
