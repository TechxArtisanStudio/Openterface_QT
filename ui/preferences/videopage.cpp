/*
* ========================================================================== *
*                                                                            *
*    This file is part of the Openterface Mini KVM App QT version            *
*                                                                            *
*    Copyright (C) 2024   <info@openterface.com>                             *
*                                                                            *
*    This program is free software: you can redistribute it and/or modify    *
*    it under the terms of the GNU General Public License as published by    *
*    the Free Software Foundation version 3.                                 *
*                                                                            *
*    This program is distributed in the hope that it will be useful, but     *
*    WITHOUT ANY WARRANTY; without even the implied warranty of              *
*    MERCHANTABILITY or FITNESS FOR A PARTICULAR PURPOSE. See the GNU        *
*    General Public License for more details.                                *
*                                                                            *
*    You should have received a copy of the GNU General Public License       *
*    along with this program. If not, see <http://www.gnu.org/licenses/>.    *
*                                                                            *
* ========================================================================== *
*/

#include "videopage.h"
#include "fontstyle.h"
#include "ui/globalsetting.h"
#include "host/cameramanager.h"
#include "host/multimediabackend.h"
#include "host/backend/ffmpegbackendhandler.h"
#include <QDebug>
#include <QComboBox>
#include <QHBoxLayout>
#include <QVBoxLayout>
#include <QLabel>
#include <QVariant>
#include <QMediaFormat>
#include <QLineEdit>
#include <QCheckBox>
#include <QFrame>
#include <QMediaDevices>
#include <QWidget>
#include <QThread>
#include <QApplication>
#include <QEventLoop>
#include <QTimer>


VideoPage::VideoPage(CameraManager *cameraManager, QWidget *parent) : QWidget(parent)
    , m_cameraManager(cameraManager)
{
    setupUI();
}

void VideoPage::setupUI()
{
    // UI setup implementation
    QLabel *videoLabel = new QLabel(
        "<span style=' font-weight: bold;'>Video setting</span>");
    videoLabel->setStyleSheet(bigLabelFontSize);
    videoLabel->setTextFormat(Qt::RichText);



    // Input Resolution Setting Section
    QCheckBox *overrideSettingsCheckBox = new QCheckBox("Override HDMI Input Setting");
    overrideSettingsCheckBox->setObjectName("overrideSettingsCheckBox");

    QLabel *inputResolutionLabel = new QLabel("Input Resolution: ");
    inputResolutionLabel->setStyleSheet(bigLabelFontSize);
    QLabel *customResolutionLabel = new QLabel("Resolution: ");

    // Create a QWidget to hold the custom resolution layout
    QWidget *customInputResolutionWidget = new QWidget();
    QHBoxLayout *customResolutionLayout = new QHBoxLayout(customInputResolutionWidget); // Set layout to the widget

    QLineEdit *customInputWidthEdit = new QLineEdit();
    customInputWidthEdit->setPlaceholderText("Enter width");
    customInputWidthEdit->setObjectName("customInputWidthEdit");

    QLineEdit *customInputHeightEdit = new QLineEdit();
    customInputHeightEdit->setPlaceholderText("Enter height");
    customInputHeightEdit->setObjectName("customInputHeightEdit");

    customResolutionLayout->addWidget(customResolutionLabel);
    customResolutionLayout->addWidget(customInputWidthEdit);
    QLabel *xLabel = new QLabel("x");
    customResolutionLayout->addWidget(xLabel);
    customResolutionLayout->addWidget(customInputHeightEdit);

    // Add the Input Resolution section to the layout
    QVBoxLayout *videoLayout = new QVBoxLayout(this);
    videoLayout->addWidget(videoLabel);

    videoLayout->addWidget(overrideSettingsCheckBox);
    videoLayout->addWidget(customInputResolutionWidget);

    // Add a horizontal line separator
    QFrame *separatorLine = new QFrame();
    separatorLine->setFrameShape(QFrame::HLine);
    separatorLine->setFrameShadow(QFrame::Sunken);
    videoLayout->addWidget(separatorLine);

    // Capture Resolution Setting Section
    videoLabel->setText(QString("<span style=' font-weight: bold;'>%1</span>").arg(tr("General video setting")));
    videoLabel->setStyleSheet(bigLabelFontSize);
    videoLabel->setTextFormat(Qt::RichText);

    QLabel *resolutionsLabel = new QLabel(tr("Capture resolutions: "));
    resolutionsLabel->setStyleSheet(smallLabelFontSize);

    QComboBox *videoFormatBox = new QComboBox();
    videoFormatBox->setObjectName("videoFormatBox");

    QLabel *framerateLabel = new QLabel(tr("Framerate: "));
    framerateLabel->setStyleSheet(smallLabelFontSize);

    QComboBox *fpsComboBox = new QComboBox();
    fpsComboBox->setObjectName("fpsComboBox");

    QHBoxLayout *hBoxLayout = new QHBoxLayout();
    hBoxLayout->addWidget(fpsComboBox);

    QLabel *formatLabel = new QLabel(tr("Pixel format: "));
    formatLabel->setStyleSheet(smallLabelFontSize);
    QComboBox *pixelFormatBox = new QComboBox();
    pixelFormatBox->setObjectName("pixelFormatBox");

    QLabel *hintLabel = new QLabel(tr("Note: On linx the video may go black after OK or Apply. Please unplug and re-plug the host cable."));

    // Add another separator
    QFrame *separatorLine2 = new QFrame();
    separatorLine2->setFrameShape(QFrame::HLine);
    separatorLine2->setFrameShadow(QFrame::Sunken);

    // Media Backend Setting Section
    QLabel *backendLabel = new QLabel(tr("Media Backend: "));
    backendLabel->setStyleSheet(smallLabelFontSize);

    QComboBox *mediaBackendBox = new QComboBox();
    mediaBackendBox->setObjectName("mediaBackendBox");
    mediaBackendBox->addItem("FFmpeg", "ffmpeg");
    mediaBackendBox->addItem("GStreamer", "gstreamer");

    // Set current backend from settings
    QString currentBackend = GlobalSetting::instance().getMediaBackend();
    int backendIndex = mediaBackendBox->findData(currentBackend);
    if (backendIndex != -1) {
        mediaBackendBox->setCurrentIndex(backendIndex);
    }

    QLabel *backendHintLabel = new QLabel(tr("Note: Changing media backend requires application restart to take effect."));
    backendHintLabel->setStyleSheet("color: #666666; font-style: italic;");

    // GStreamer Sink Priority Setting
    QLabel *gstSinkLabel = new QLabel(tr("GStreamer Sink Priority: "));
    gstSinkLabel->setStyleSheet(smallLabelFontSize);
    gstSinkLabel->setObjectName("gstSinkLabel");

    QLineEdit *gstSinkEdit = new QLineEdit();
    gstSinkEdit->setObjectName("gstSinkEdit");
    gstSinkEdit->setPlaceholderText("e.g. qt6videosink, xvimagesink, autovideosink");
    gstSinkEdit->setText(GlobalSetting::instance().getGStreamerSinkPriority().join(", "));
    
    QLabel *gstSinkHintLabel = new QLabel(tr("Comma-separated list of sinks to try in order."));
    gstSinkHintLabel->setStyleSheet("color: #666666; font-style: italic;");
    gstSinkHintLabel->setObjectName("gstSinkHintLabel");

    // Connect the media backend change signal
    connect(mediaBackendBox, &QComboBox::currentIndexChanged, this, &VideoPage::onMediaBackendChanged);

    // Hardware Acceleration Setting Section
    QLabel *hwAccelLabel = new QLabel(tr("Hardware Acceleration: "));
    hwAccelLabel->setStyleSheet(smallLabelFontSize);
    hwAccelLabel->setObjectName("hwAccelLabel");

    QComboBox *hwAccelBox = new QComboBox();
    hwAccelBox->setObjectName("hwAccelBox");

    QLabel *hwAccelHintLabel = new QLabel(tr("Note: Hardware acceleration improves performance but may not be available on all systems. Changing this setting requires application restart to take effect."));
    hwAccelHintLabel->setStyleSheet("color: #666666; font-style: italic;");
    hwAccelHintLabel->setObjectName("hwAccelHintLabel");

    // Set initial visibility based on backend
    bool isFFmpeg = (mediaBackendBox->currentData().toString() == "ffmpeg");
    bool isGStreamer = (mediaBackendBox->currentData().toString() == "gstreamer");
    
    hwAccelLabel->setVisible(isFFmpeg);
    hwAccelBox->setVisible(isFFmpeg);
    hwAccelHintLabel->setVisible(isFFmpeg);

    gstSinkLabel->setVisible(isGStreamer);
    gstSinkEdit->setVisible(isGStreamer);
    gstSinkHintLabel->setVisible(isGStreamer);

    // Populate hardware acceleration options
    if (m_cameraManager) {
        MultimediaBackendHandler* backend = m_cameraManager->getBackendHandler();
        if (backend) {
            QStringList availableHwAccel = backend->getAvailableHardwareAccelerations();
            hwAccelBox->clear();
            for (const QString& hw : availableHwAccel) {
                QString displayName;
                if (hw == "auto") {
                    displayName = tr("Auto (Recommended)");
                } else if (hw == "cuda") {
                    displayName = tr("NVIDIA CUDA");
                } else if (hw == "qsv") {
                    displayName = tr("Intel Quick Sync Video");
                } else if (hw == "none") {
                    displayName = tr("CPU");
                } else {
                    displayName = hw;
                }
                hwAccelBox->addItem(displayName, hw);
            }

            // Set current hardware acceleration from settings
            QString currentHwAccel = GlobalSetting::instance().getHardwareAcceleration();
            int hwIndex = hwAccelBox->findData(currentHwAccel);
            if (hwIndex != -1) {
                hwAccelBox->setCurrentIndex(hwIndex);
            }
        }
    }

    // Scaling Quality Setting Section
    QLabel *scalingQualityLabel = new QLabel(tr("Image Quality: "));
    scalingQualityLabel->setStyleSheet(smallLabelFontSize);

    QComboBox *scalingQualityBox = new QComboBox();
    scalingQualityBox->setObjectName("scalingQualityBox");
    scalingQualityBox->addItem(tr("Fastest (Lower quality)"), "fast");
    scalingQualityBox->addItem(tr("Balanced (Good quality)"), "balanced");
    scalingQualityBox->addItem(tr("High Quality (Recommended)"), "quality");
    scalingQualityBox->addItem(tr("Best Quality (Slower)"), "best");

    // Set current scaling quality from settings
    QString currentQuality = GlobalSetting::instance().getScalingQuality();
    int qualityIndex = scalingQualityBox->findData(currentQuality);
    if (qualityIndex != -1) {
        scalingQualityBox->setCurrentIndex(qualityIndex);
    } else {
        // Default to "quality" (High Quality)
        qualityIndex = scalingQualityBox->findData("quality");
        if (qualityIndex != -1) {
            scalingQualityBox->setCurrentIndex(qualityIndex);
        }
    }

    QLabel *scalingQualityHintLabel = new QLabel(tr("Note: Higher quality settings provide sharper images but may use slightly more CPU."));
    scalingQualityHintLabel->setStyleSheet("color: #666666; font-style: italic;");

    // Add Capture Resolution elements to the layout
    videoLayout->addWidget(hintLabel);
    videoLayout->addWidget(resolutionsLabel);
    videoLayout->addWidget(videoFormatBox);
    videoLayout->addWidget(framerateLabel);
    videoLayout->addLayout(hBoxLayout);
    videoLayout->addWidget(formatLabel);
    videoLayout->addWidget(pixelFormatBox);
    videoLayout->addWidget(scalingQualityLabel);
    videoLayout->addWidget(scalingQualityBox);
    videoLayout->addWidget(scalingQualityHintLabel);
    videoLayout->addWidget(separatorLine2);
    videoLayout->addWidget(backendLabel);
    videoLayout->addWidget(mediaBackendBox);
    videoLayout->addWidget(backendHintLabel);
    videoLayout->addWidget(gstSinkLabel);
    videoLayout->addWidget(gstSinkEdit);
    videoLayout->addWidget(gstSinkHintLabel);
    videoLayout->addWidget(hwAccelLabel);
    videoLayout->addWidget(hwAccelBox);
    videoLayout->addWidget(hwAccelHintLabel);
    videoLayout->addStretch();

    // Connect the checkbox state change to the slot
    connect(overrideSettingsCheckBox, &QCheckBox::toggled, this, &VideoPage::toggleCustomResolutionInputs);

    // Initialize the state of the custom resolution inputs
    toggleCustomResolutionInputs(overrideSettingsCheckBox->isChecked());

    // Note: Camera format enumeration removed with FFmpeg backend
    // FFmpeg uses DirectShow/V4L2 format negotiation
    if (m_cameraManager) {
        // Populate with empty list (user can use custom resolution)
        populateResolutionBox(QList<QCameraFormat>());
        
        // Add default resolution options for FFmpeg backend
        if (videoFormatBox->count() == 0) {
            // Add common resolutions as defaults when no camera formats available
            std::set<int> defaultFps = {30, 60};
            QVariant fpsVariant = QVariant::fromValue<std::set<int>>(defaultFps);
            
            videoFormatBox->addItem("1920x1080 [30 - 60 Hz]", fpsVariant);
            videoFormatBox->addItem("1280x720 [30 - 60 Hz]", fpsVariant);
            videoFormatBox->addItem("640x480 [30 - 60 Hz]", fpsVariant);
            
            // Set default resolution
            m_currentResolution = QSize(1920, 1080);
        }
        
        connect(videoFormatBox, &QComboBox::currentIndexChanged, [this, videoFormatBox](int /*index*/){
            if (videoFormatBox->count() > 0) {
                QString resolutionText = videoFormatBox->currentText();
                QStringList resolutionParts = resolutionText.split(' ').first().split('x');
                if (resolutionParts.size() >= 2) {
                    m_currentResolution = QSize(resolutionParts[0].toInt(), resolutionParts[1].toInt());
                }
            }
        });

        // Only process if combobox has items
        if (videoFormatBox->count() > 0) {
            const std::set<int> fpsValues = boxValue(videoFormatBox).value<std::set<int>>();
            setFpsRange(fpsValues);
            
            QString resolutionText = videoFormatBox->currentText();
            QStringList resolutionParts = resolutionText.split(' ').first().split('x');
            if (resolutionParts.size() >= 2) {
                m_currentResolution = QSize(resolutionParts[0].toInt(), resolutionParts[1].toInt());
            }
        }
        
        updatePixelFormats();
        // connect(pixelFormatBox, &QComboBox::currentIndexChanged, this,
        //         &VideoPage::updatePixelFormats);
    } else {
        qWarning() << "CameraManager or Camera is not valid.";
    }
}



void VideoPage::populateResolutionBox(const QList<QCameraFormat> &videoFormats) {
    std::map<QSize, std::set<int>, QSizeComparator> resolutionSampleRates;

    // Check if we're using GStreamer for special handling
    QString mediaBackend = GlobalSetting::instance().getMediaBackend();
    bool isGStreamer = (mediaBackend == "gstreamer");

    // Process videoFormats to fill resolutionSampleRates and videoFormatMap
    for (const QCameraFormat &format : videoFormats) {
        QSize resolution = format.resolution();
        int minFrameRate = format.minFrameRate();
        int maxFrameRate = format.maxFrameRate();
        
        if (isGStreamer) {
            // For GStreamer, be very conservative - only use safe standard frame rates
            std::vector<int> safeFrameRates = {5, 10, 15, 20, 24, 25, 30, 50, 60};
            
            qDebug() << "GStreamer mode: Using safe frame rates for" << resolution 
                     << "range" << minFrameRate << "-" << maxFrameRate;
            
            for (int safeRate : safeFrameRates) {
                if (safeRate >= minFrameRate && safeRate <= maxFrameRate) {
                    resolutionSampleRates[resolution].insert(safeRate);
                }
            }
            
            // For GStreamer, DO NOT include actual min/max if they're not standard
            // This prevents the step assertion error
        } else {
            // For other backends, use the original approach with standard rates
            std::vector<int> standardFrameRates = {5, 10, 15, 20, 24, 25, 30, 50, 60};
            
            for (int stdRate : standardFrameRates) {
                if (stdRate >= minFrameRate && stdRate <= maxFrameRate) {
                    resolutionSampleRates[resolution].insert(stdRate);
                }
            }
            
            // Always include the actual min and max if they're not standard values
            resolutionSampleRates[resolution].insert(minFrameRate);
            resolutionSampleRates[resolution].insert(maxFrameRate);
        }
    }

    // Populate videoFormatBox with consolidated information
    for (const auto &entry : resolutionSampleRates) {
        const QSize &resolution = entry.first;
        const std::set<int> &sampleRates = entry.second;

        // Convert sampleRates to QStringList for printing
        QStringList sampleRatesList;
        for (int rate : sampleRates) {
            sampleRatesList << QString::number(rate);
        }

        // Print all sampleRates
        qDebug() << "Resolution:" << resolution << "Sample Rates:" << sampleRatesList.join(", ");

        if (!sampleRates.empty()) {
            int minSampleRate = *std::begin(sampleRates); // First element is the smallest
            int maxSampleRate = *std::rbegin(sampleRates); // Last element is the largest
            QString itemText = QString("%1x%2 [%3 - %4 Hz]").arg(resolution.width()).arg(resolution.height()).arg(minSampleRate).arg(maxSampleRate);

            // Convert the entire set to QVariant
            QVariant sampleRatesVariant = QVariant::fromValue<std::set<int>>(sampleRates);
            
            QComboBox *videoFormatBox = this->findChild<QComboBox*>("videoFormatBox");
            videoFormatBox->addItem(itemText, sampleRatesVariant);
        }
    }
}

void VideoPage::setFpsRange(const std::set<int> &fpsValues) {
    qDebug() << "setFpsRange";
    if (!fpsValues.empty()) {
        QComboBox *fpsComboBox = this->findChild<QComboBox*>("fpsComboBox");
        fpsComboBox->clear();
        int largestFps = *fpsValues.rbegin(); // Get the largest FPS value
        for (int fps : fpsValues) {
            fpsComboBox->addItem(QString::number(fps), fps);
            if (fps == largestFps) {
                fpsComboBox->setCurrentIndex(fpsComboBox->count() - 1);
            }
        }
    }
}
    
void VideoPage::updatePixelFormats()
{
    qDebug() << "update pixel formats";
    if (m_updatingFormats)
        return;
    m_updatingFormats = true;

    QComboBox *pixelFormatBox = this->findChild<QComboBox*>("pixelFormatBox");
    pixelFormatBox->clear();

    // Note: Pixel format enumeration removed with FFmpeg backend
    // FFmpeg handles pixel format selection automatically
    pixelFormatBox->addItem("Auto (FFmpeg)", QVariant::fromValue(0));
    pixelFormatBox->setEnabled(false); // Disable as FFmpeg handles this

    m_updatingFormats = false;
}

QVariant VideoPage::boxValue(const QComboBox *box) const
{
    const int idx = box->currentIndex();
    return idx != -1 ? box->itemData(idx) : QVariant{};
}

void VideoPage::applyVideoSettings() {
    QComboBox *fpsComboBox = this->findChild<QComboBox*>("fpsComboBox");
    if (!fpsComboBox) {
        qWarning() << "fpsComboBox not found!";
        return;
    }
    int fps = fpsComboBox->currentData().toInt();
    qDebug() << "fpsComboBox current data:" << fpsComboBox->currentData();
    
    // Check if we're using GStreamer
    QString mediaBackend = GlobalSetting::instance().getMediaBackend();
    bool isGStreamer = (mediaBackend == "gstreamer");
    
    if (isGStreamer) {
        qDebug() << "Applying video settings with GStreamer backend - using conservative approach";
    }
    
    // Ensure pixelFormatBox is found
    QComboBox *pixelFormatBox = this->findChild<QComboBox*>("pixelFormatBox");
    if (!pixelFormatBox) {
        qWarning() << "pixelFormatBox not found!";
        return; // Early exit if pixelFormatBox is not found
    }

    // Extract the pixel format from the QVariant
    QVariant pixelFormatVariant = boxValue(pixelFormatBox);
    // Note: Camera format selection removed with FFmpeg backend
    // FFmpeg negotiates formats directly with DirectShow/V4L2
    
    // Save hardware acceleration setting
    QComboBox *hwAccelBox = this->findChild<QComboBox*>("hwAccelBox");
    if (hwAccelBox) {
        QString hwAccel = hwAccelBox->currentData().toString();
        GlobalSetting::instance().setHardwareAcceleration(hwAccel);
    }
    
    // Save scaling quality setting
    QComboBox *scalingQualityBox = this->findChild<QComboBox*>("scalingQualityBox");
    if (scalingQualityBox) {
        QString quality = scalingQualityBox->currentData().toString();
        GlobalSetting::instance().setScalingQuality(quality);
    }
<<<<<<< HEAD
=======

    // Save GStreamer sink priority
    QLineEdit *gstSinkEdit = this->findChild<QLineEdit*>("gstSinkEdit");
    if (gstSinkEdit) {
        QStringList priorityList = gstSinkEdit->text().split(',', Qt::SkipEmptyParts);
        for (QString &sink : priorityList) {
            sink = sink.trimmed();
        }
        GlobalSetting::instance().setGStreamerSinkPriority(priorityList);
    }
>>>>>>> b431b4f6

    if (!m_cameraManager) {
        qWarning() << "CameraManager is not valid!";
        return;
    }

    // Save current device settings before stopping
    // This prevents device path from being cleared during stop
    QString savedPortChain = GlobalSetting::instance().getOpenterfacePortChain();
    qDebug() << "Saving current device port chain before restart:" << savedPortChain;

    // Stop the camera if it is in an active status
    try {
        m_cameraManager->stopCamera();
        qDebug() << "Camera stopped successfully";
    } catch (const std::exception& e) {
        qCritical() << "Error stopping camera:" << e.what();
        return;
    }

    // CRITICAL FIX: Wait for capture thread to fully terminate
    // This prevents crash when FFmpeg resources are accessed during cleanup
    qDebug() << "Waiting for capture thread to terminate...";
    
    // Process events to ensure stop signal is handled
    QApplication::processEvents();
    
    // Reduced wait time since capture manager now handles proper thread termination
    // Wait 200ms for thread to gracefully exit
    QEventLoop loop;
    QTimer::singleShot(200, &loop, &QEventLoop::quit);
    loop.exec();
    
    qDebug() << "Capture thread should be terminated, proceeding with restart";

    // Restore device settings before starting camera again
    if (!savedPortChain.isEmpty()) {
        GlobalSetting::instance().setOpenterfacePortChain(savedPortChain);
        qDebug() << "Restored device port chain:" << savedPortChain;
    }

    // Store settings for FFmpeg backend
    handleResolutionSettings();

    qDebug() << "Set global variable to:" << m_currentResolution.width() << m_currentResolution.height() << fps;
    GlobalVar::instance().setCaptureWidth(m_currentResolution.width());
    GlobalVar::instance().setCaptureHeight(m_currentResolution.height());
    GlobalVar::instance().setCaptureFps(fps);

    qDebug() << "Start the camera";
    // Start the camera with the new settings
    try{
        m_cameraManager->startCamera();
        qDebug() << "Camera started successfully with new settings";
    } catch (const std::exception& e){
        qCritical() << "Error starting camera: " << e.what();
    }
    

    qDebug() << "Applied settings: resolution:" << m_currentResolution << ", FPS:" << fps;

    updatePixelFormats();

    GlobalSetting::instance().setVideoSettings(m_currentResolution.width(), m_currentResolution.height(), fps);
    // Emit the signal with the new width and height
    emit videoSettingsChanged();
}

void VideoPage::initVideoSettings() {
    QSettings settings("Techxartisan", "Openterface");
    
    int width = settings.value("video/width", 1920).toInt();
    int height = settings.value("video/height", 1080).toInt();
    int fps = settings.value("video/fps", 30).toInt();

    m_currentResolution = QSize(width, height);

    QComboBox *videoFormatBox = this->findChild<QComboBox*>("videoFormatBox");

    // Set the resolution in the combo box
    for (int i = 0; i < videoFormatBox->count(); ++i) {
        QString resolutionText = videoFormatBox->itemText(i).split(' ').first();
        QStringList resolutionParts = resolutionText.split('x');
        if (resolutionParts.size() >= 2) {
            qDebug() << "resolution text: "<< resolutionText;
            qDebug() << resolutionParts[0].toInt()<< width << resolutionParts[1].toInt() << height;
            if (resolutionParts[0].toInt() == width && resolutionParts[1].toInt() == height) {
                videoFormatBox->setCurrentIndex(i);
                break;
            }
        }
    }

    QComboBox *fpsComboBox = this->findChild<QComboBox*>("fpsComboBox");
    int indexFps = fpsComboBox->findData(fps);
    if (indexFps != -1) {
        fpsComboBox->setCurrentIndex(indexFps);
    }

    // Set the media backend in the combo box
    QComboBox *mediaBackendBox = this->findChild<QComboBox*>("mediaBackendBox");
    if (mediaBackendBox) {
        QString currentBackend = GlobalSetting::instance().getMediaBackend();
        int backendIndex = mediaBackendBox->findData(currentBackend);
        if (backendIndex != -1) {
            mediaBackendBox->setCurrentIndex(backendIndex);
        }
    }

    // Set the hardware acceleration in the combo box
    QComboBox *hwAccelBox = this->findChild<QComboBox*>("hwAccelBox");
    if (hwAccelBox) {
        QString currentHwAccel = GlobalSetting::instance().getHardwareAcceleration();
        int hwAccelIndex = hwAccelBox->findData(currentHwAccel);
        if (hwAccelIndex != -1) {
            hwAccelBox->setCurrentIndex(hwAccelIndex);
        }
    }
    
    // Set the scaling quality in the combo box
    QComboBox *scalingQualityBox = this->findChild<QComboBox*>("scalingQualityBox");
    if (scalingQualityBox) {
        QString currentQuality = GlobalSetting::instance().getScalingQuality();
        int qualityIndex = scalingQualityBox->findData(currentQuality);
        if (qualityIndex != -1) {
            scalingQualityBox->setCurrentIndex(qualityIndex);
        }
    }
}

void VideoPage::handleResolutionSettings() {
    QLineEdit *customInputWidthEdit = this->findChild<QLineEdit*>("customInputWidthEdit");
    QLineEdit *customInputHeightEdit = this->findChild<QLineEdit*>("customInputHeightEdit");
    QCheckBox *overrideSettingsCheckBox = this->findChild<QCheckBox*>("overrideSettingsCheckBox");

    if (overrideSettingsCheckBox->isChecked()) {
        GlobalVar::instance().setUseCustomInputResolution(true);
        int customWidth = customInputWidthEdit->text().toInt();
        int customHeight = customInputHeightEdit->text().toInt();
        GlobalVar::instance().setInputWidth(customWidth);
        GlobalVar::instance().setInputHeight(customHeight);
    }else{
        GlobalVar::instance().setUseCustomInputResolution(false);
    }
}

void VideoPage::toggleCustomResolutionInputs(bool checked) {
    QLineEdit *customInputWidthEdit = this->findChild<QLineEdit*>("customInputWidthEdit");
    QLineEdit *customInputHeightEdit = this->findChild<QLineEdit*>("customInputHeightEdit");

    // Enable or disable the input fields based on the checkbox state
    customInputWidthEdit->setEnabled(checked);
    customInputHeightEdit->setEnabled(checked);
}

void VideoPage::onMediaBackendChanged() {
    QComboBox *mediaBackendBox = this->findChild<QComboBox*>("mediaBackendBox");
    if (mediaBackendBox) {
        QString selectedBackend = mediaBackendBox->currentData().toString();
        GlobalSetting::instance().setMediaBackend(selectedBackend);
        qDebug() << "Media backend changed to:" << selectedBackend;
        
        bool isFFmpeg = (selectedBackend == "ffmpeg");
        bool isGStreamer = (selectedBackend == "gstreamer");
        
        // Find hardware acceleration widgets
        QLabel *hwAccelLabel = this->findChild<QLabel*>("hwAccelLabel");
        QComboBox *hwAccelBox = this->findChild<QComboBox*>("hwAccelBox");
        QLabel *hwAccelHintLabel = this->findChild<QLabel*>("hwAccelHintLabel");
        
        if (hwAccelLabel) hwAccelLabel->setVisible(isFFmpeg);
        if (hwAccelBox) hwAccelBox->setVisible(isFFmpeg);
        if (hwAccelHintLabel) hwAccelHintLabel->setVisible(isFFmpeg);

        // Find GStreamer sink widgets
        QLabel *gstSinkLabel = this->findChild<QLabel*>("gstSinkLabel");
        QLineEdit *gstSinkEdit = this->findChild<QLineEdit*>("gstSinkEdit");
        QLabel *gstSinkHintLabel = this->findChild<QLabel*>("gstSinkHintLabel");

        if (gstSinkLabel) gstSinkLabel->setVisible(isGStreamer);
        if (gstSinkEdit) gstSinkEdit->setVisible(isGStreamer);
        if (gstSinkHintLabel) gstSinkHintLabel->setVisible(isGStreamer);
        
        // Show/hide GStreamer options based on selected backend
        if (selectedBackend == "gstreamer") {
            qDebug() << "GStreamer backend selected - using conservative frame rate handling";
            qDebug() << "Note: GStreamer may require specific frame rate ranges to avoid assertion errors";
        }
    }
}<|MERGE_RESOLUTION|>--- conflicted
+++ resolved
@@ -483,19 +483,6 @@
         QString quality = scalingQualityBox->currentData().toString();
         GlobalSetting::instance().setScalingQuality(quality);
     }
-<<<<<<< HEAD
-=======
-
-    // Save GStreamer sink priority
-    QLineEdit *gstSinkEdit = this->findChild<QLineEdit*>("gstSinkEdit");
-    if (gstSinkEdit) {
-        QStringList priorityList = gstSinkEdit->text().split(',', Qt::SkipEmptyParts);
-        for (QString &sink : priorityList) {
-            sink = sink.trimmed();
-        }
-        GlobalSetting::instance().setGStreamerSinkPriority(priorityList);
-    }
->>>>>>> b431b4f6
 
     if (!m_cameraManager) {
         qWarning() << "CameraManager is not valid!";
