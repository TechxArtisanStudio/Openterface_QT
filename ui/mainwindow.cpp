/*
* ========================================================================== *
*                                                                            *
*    This file is part of the Openterface Mini KVM App QT version            *
*                                                                            *
*    Copyright (C) 2024   <info@openterface.com>                             *
*                                                                            *
*    This program is free software: you can redistribute it and/or modify    *
*    it under the terms of the GNU General Public License as published by    *
*    the Free Software Foundation version 3.                                 *
*                                                                            *
*    This program is distributed in the hope that it will be useful, but     *
*    WITHOUT ANY WARRANTY; without even the implied warranty of              *
*    MERCHANTABILITY or FITNESS FOR A PARTICULAR PURPOSE. See the GNU        *
*    General Public License for more details.                                *
*                                                                            *
*    You should have received a copy of the GNU General Public License       *
*    along with this program. If not, see <http://www.gnu.org/licenses/>.    *
*                                                                            *
* ========================================================================== *
*/

#include "mainwindow.h"
#include "global.h"
#include "settingdialog.h"
#include "ui_mainwindow.h"
#include "globalsetting.h"
#include "statusbarmanager.h"
#include "host/HostManager.h"
#include "host/cameramanager.h"
#include "serial/SerialPortManager.h"
#include "loghandler.h"
#include "ui/settingdialog.h"
#include "ui/helppane.h"
#include "ui/serialportdebugdialog.h"

#include "ui/videopane.h"
#include "video/videohid.h"
#include "ui/versioninfomanager.h"


#include <QCameraDevice>
#include <QMediaDevices>
#include <QMediaFormat>
#include <QMediaMetaData>
#include <QMediaRecorder>
#include <QVideoWidget>
#include <QStackedLayout>
#include <QMessageBox>
#include <QImageCapture>
#include <QToolBar>
#include <QClipboard>
#include <QInputMethod>
#include <QAction>
#include <QActionGroup>
#include <QImage>
#include <QKeyEvent>
#include <QPalette>
#include <QSystemTrayIcon>
#include <QDir>
#include <QTimer>
#include <QLabel>
#include <QPixmap>
#include <QSvgRenderer>
#include <QPainter>
#include <QMessageBox>
#include <QDesktopServices>
#include <QSysInfo>
#include <QMenuBar>
#include <QPushButton>
#include <QComboBox>
#include <QScrollBar>
#include <QGuiApplication>

Q_LOGGING_CATEGORY(log_ui_mainwindow, "opf.ui.mainwindow")

/*
  * QT Permissions API is not compatible with Qt < 6.5 and will cause compilation failure on
  * expanding the QT_CONFIG macro if it isn't set as a feature in qtcore-config.h. QT < 6.5
  * is still true for a large number of linux distros in 2024. This ifdef or another
  * workaround needs to be used anywhere the QPermissions class is called, for distros to
  * be able to use their package manager's native Qt libs, if they are < 6.5.
  *
  * See qtconfigmacros.h, qtcore-config.h, etc. in the relevant Qt includes directory, and:
  * https://doc-snapshots.qt.io/qt6-6.5/whatsnew65.html
  * https://doc-snapshots.qt.io/qt6-6.5/permissions.html
*/

#ifdef QT_FEATURE_permissions
#if QT_CONFIG(permissions)
#include <QPermission>
#endif
#endif

QPixmap recolorSvg(const QString &svgPath, const QColor &color, const QSize &size) {
    QSvgRenderer svgRenderer(svgPath);
    QPixmap pixmap(size);
    pixmap.fill(Qt::transparent);
    QPainter painter(&pixmap);
    svgRenderer.render(&painter);

    // Create a color overlay
    QPixmap colorOverlay(size);
    colorOverlay.fill(color);

    // Set the composition mode to SourceIn to apply the color overlay
    painter.setCompositionMode(QPainter::CompositionMode_SourceIn);
    painter.drawPixmap(0, 0, colorOverlay);

    return pixmap;
}

MainWindow::MainWindow() :  ui(new Ui::MainWindow),
                            m_audioManager(new AudioManager(this)),
                            videoPane(new VideoPane(this)),
                            scrollArea(new QScrollArea(this)),
                            stackedLayout(new QStackedLayout(this)),
                            toolbarManager(new ToolbarManager(this)),
                            toggleSwitch(new ToggleSwitch(this)),
                            m_cameraManager(new CameraManager(this)),
                            m_versionInfoManager(new VersionInfoManager(this))
{
    qCDebug(log_ui_mainwindow) << "Init camera...";
    ui->setupUi(this);
    m_statusBarManager = new StatusBarManager(ui->statusbar, this);
    QWidget *centralWidget = new QWidget(this);
    centralWidget->setLayout(stackedLayout);
    centralWidget->setMouseTracking(true);

    HelpPane *helpPane = new HelpPane;
    stackedLayout->addWidget(helpPane);
    
    // Set size policy and minimum size for videoPane
    // videoPane->setSizePolicy(QSizePolicy::Expanding, QSizePolicy::Expanding);
    videoPane->setMinimumSize(this->width(),
    this->height() - ui->statusbar->height() - ui->menubar->height()); // must minus the statusbar and menubar height

    scrollArea->setWidget(videoPane);
    scrollArea->setHorizontalScrollBarPolicy(Qt::ScrollBarAlwaysOff);
    scrollArea->setVerticalScrollBarPolicy(Qt::ScrollBarAlwaysOff);
    scrollArea->setBackgroundRole(QPalette::Dark);
    stackedLayout->addWidget(scrollArea);

    stackedLayout->setCurrentIndex(0);

    ui->menubar->setCornerWidget(ui->cornerWidget, Qt::TopRightCorner);

    setCentralWidget(centralWidget);
    qCDebug(log_ui_mainwindow) << "Set host manager event callback...";
    HostManager::getInstance().setEventCallback(this);

    qCDebug(log_ui_mainwindow) << "Observe Video HID connected...";
    VideoHid::getInstance().setEventCallback(this);

    qCDebug(log_ui_mainwindow) << "Observe video input changed...";
    connect(&m_source, &QMediaDevices::videoInputsChanged, this, &MainWindow::updateCameras);

    qCDebug(log_ui_mainwindow) << "Observe Relative/Absolute toggle...";
    connect(ui->actionRelative, &QAction::triggered, this, &MainWindow::onActionRelativeTriggered);
    connect(ui->actionAbsolute, &QAction::triggered, this, &MainWindow::onActionAbsoluteTriggered);

    qCDebug(log_ui_mainwindow) << "Observe reset HID triggerd...";
    connect(ui->actionResetHID, &QAction::triggered, this, &MainWindow::onActionResetHIDTriggered);

    qCDebug(log_ui_mainwindow) << "Observe factory reset HID triggerd...";
    connect(ui->actionFactory_reset_HID, &QAction::triggered, this, &MainWindow::onActionFactoryResetHIDTriggered);

    qCDebug(log_ui_mainwindow) << "Observe reset Serial Port triggerd...";
    connect(ui->actionResetSerialPort, &QAction::triggered, this, &MainWindow::onActionResetSerialPortTriggered);

    qDebug() << "Observe Hardware change MainWindow triggerd...";

    qCDebug(log_ui_mainwindow) << "Creating and setting up ToggleSwitch...";
    toggleSwitch->setFixedSize(78, 28);  // Adjust size as needed
    connect(toggleSwitch, &ToggleSwitch::stateChanged, this, &MainWindow::onToggleSwitchStateChanged);

    // Add the ToggleSwitch as the last button in the cornerWidget's layout
    QHBoxLayout *cornerLayout = qobject_cast<QHBoxLayout*>(ui->cornerWidget->layout());
    if (cornerLayout) {
        cornerLayout->addWidget(toggleSwitch);
    } else {
        qCWarning(log_ui_mainwindow) << "Corner widget layout is not a QHBoxLayout. Unable to add ToggleSwitch.";
    }

    // load the settings
    qDebug() << "Loading settings";
    GlobalSetting::instance().loadLogSettings();
    GlobalSetting::instance().loadVideoSettings();
    // onVideoSettingsChanged(GlobalVar::instance().getCaptureWidth(), GlobalVar::instance().getCaptureHeight());
    LogHandler::instance().enableLogStore();

    qCDebug(log_ui_mainwindow) << "Observe switch usb connection trigger...";
    connect(ui->actionTo_Host, &QAction::triggered, this, &MainWindow::onActionSwitchToHostTriggered);
    connect(ui->actionTo_Target, &QAction::triggered, this, &MainWindow::onActionSwitchToTargetTriggered);

    qCDebug(log_ui_mainwindow) << "Observe action paste from host...";
    connect(ui->actionPaste, &QAction::triggered, this, &MainWindow::onActionPasteToTarget);
    connect(ui->pasteButton, &QPushButton::released, this, &MainWindow::onActionPasteToTarget);

    connect(ui->screensaverButton, &QPushButton::released, this, &MainWindow::onActionScreensaver);

    connect(ui->virtualKeyboardButton, &QPushButton::released, this, &MainWindow::onToggleVirtualKeyboard);

    addToolBar(Qt::TopToolBarArea, toolbarManager->getToolbar());
    toolbarManager->getToolbar()->setVisible(false);
    
    connect(m_cameraManager, &CameraManager::cameraActiveChanged, this, &MainWindow::updateCameraActive);
    connect(m_cameraManager, &CameraManager::cameraError, this, &MainWindow::displayCameraError);
    connect(m_cameraManager, &CameraManager::imageCaptured, this, &MainWindow::processCapturedImage);                                         
    connect(m_cameraManager, &CameraManager::resolutionsUpdated, this, &MainWindow::onResolutionsUpdated);

    qDebug() << "Init camera...";
    initCamera();

    // Connect palette change signal to the slot
    onLastKeyPressed("");
    onLastMouseLocation(QPoint(0, 0), "");

    // Connect zoom buttons
    connect(ui->ZoomInButton, &QPushButton::clicked, this, &MainWindow::onZoomIn);
    connect(ui->ZoomOutButton, &QPushButton::clicked, this, &MainWindow::onZoomOut);
    connect(ui->ZoomReductionButton, &QPushButton::clicked, this, &MainWindow::onZoomReduction);
    scrollArea->ensureWidgetVisible(videoPane);

    // Set the window title with the version number
    QString windowTitle = QString("Openterface Mini-KVM - %1").arg(APP_VERSION);
    setWindowTitle(windowTitle);

    mouseEdgeTimer = new QTimer(this);
    connect(mouseEdgeTimer, &QTimer::timeout, this, &MainWindow::checkMousePosition);
    // mouseEdgeTimer->start(edgeDuration); // Start the timer with the new duration

    // Initialize the virtual keyboard button icon
    QIcon icon(":/images/keyboard-down.svg");
    ui->virtualKeyboardButton->setIcon(icon);

    // Add this after other menu connections
    connect(ui->menuBaudrate, &QMenu::triggered, this, &MainWindow::onBaudrateMenuTriggered);
    connect(&SerialPortManager::getInstance(), &SerialPortManager::connectedPortChanged, this, &MainWindow::onPortConnected);

    qApp->installEventFilter(this);
<<<<<<< HEAD

=======
    
    qDebug() << "Init camera...";
    initCamera();

    connect(m_cameraManager, &CameraManager::resolutionsUpdated, this, &MainWindow::onResolutionsUpdated);
>>>>>>> ac6ac2fe
}

void MainWindow::onZoomIn()
{
    factorScale = 1.1 * factorScale;
    QSize currentSize = videoPane->size() * 1.1;
    videoPane->resize(currentSize.width(), currentSize.height());
    qDebug() << "video pane size:" << videoPane->geometry();
    if (videoPane->width() > scrollArea->width() || videoPane->height() > scrollArea->height()) {
        scrollArea->setHorizontalScrollBarPolicy(Qt::ScrollBarAsNeeded);
        scrollArea->setVerticalScrollBarPolicy(Qt::ScrollBarAsNeeded);
    }

    mouseEdgeTimer->start(edgeDuration); // Check every edge Duration
}

void MainWindow::onZoomOut()
{
    if (videoPane->width() != this->width()){
        factorScale = 0.9 * factorScale;
        QSize currentSize = videoPane->size() * 0.9;
        videoPane->resize(currentSize.width(), currentSize.height());
        if (videoPane->width() <= scrollArea->width() && videoPane->height() <= scrollArea->height()) {
            scrollArea->setHorizontalScrollBarPolicy(Qt::ScrollBarAsNeeded);
            scrollArea->setVerticalScrollBarPolicy(Qt::ScrollBarAsNeeded);
        }
    }

}

void MainWindow::onZoomReduction()
{
    videoPane->resize(this->width() * 0.9, (this->height() - ui->statusbar->height() - ui->menubar->height()) * 0.9);
    scrollArea->setHorizontalScrollBarPolicy(Qt::ScrollBarAlwaysOff);
    scrollArea->setVerticalScrollBarPolicy(Qt::ScrollBarAlwaysOff);
    if (mouseEdgeTimer->isActive()) {
        mouseEdgeTimer->stop();
    }
}

void MainWindow::initCamera()
{
    qCDebug(log_ui_mainwindow) << "MainWindow init...";
#ifdef QT_FEATURE_permissions //Permissions API not compatible with Qt < 6.5 and will cause compilation failure on expanding macro in qtconfigmacros.h
#if QT_CONFIG(permissions)
    // camera 
    QCameraPermission cameraPermission;
    switch (qApp->checkPermission(cameraPermission)) {
    case Qt::PermissionStatus::Undetermined:
        qApp->requestPermission(cameraPermission, this, &MainWindow::init);
        return;
    case Qt::PermissionStatus::Denied:
        qWarning("MainWindow permission is not granted!");
        return;
    case Qt::PermissionStatus::Granted:
        break;
    }
    // microphone
    QMicrophonePermission microphonePermission;
    switch (qApp->checkPermission(microphonePermission)) {
    case Qt::PermissionStatus::Undetermined:
        qApp->requestPermission(microphonePermission, this, &MainWindow::init);
        return;
    case Qt::PermissionStatus::Denied:
        qWarning("Microphone permission is not granted!");
        return;
    case Qt::PermissionStatus::Granted:
        break;
    }
#endif
#endif
    // Camera devices:
    updateCameras();

    m_cameraManager->loadCameraSettingAndSetCamera();

    GlobalVar::instance().setWinWidth(this->width());
    GlobalVar::instance().setWinHeight(this->height());
}

<<<<<<< HEAD
=======
void MainWindow::setCamera(const QCameraDevice &cameraDevice)
{
    m_cameraManager->setCamera(cameraDevice);
    m_cameraManager->setVideoOutput(videoPane);

    m_cameraManager->queryResolutions();

    m_cameraManager->startCamera();

    VideoHid::getInstance().start();
}

>>>>>>> ac6ac2fe
void MainWindow::resizeEvent(QResizeEvent *event) {
    qCDebug(log_ui_mainwindow) << "Handle window resize event.";
    QMainWindow::resizeEvent(event);  // Call base class implementation

    // Define the desired aspect ratio
    qreal aspect_ratio = static_cast<qreal>(video_width) / video_height;

    int titleBarHeight = this->frameGeometry().height() - this->geometry().height();
    qCDebug(log_ui_mainwindow) << "Aspect ratio:" << aspect_ratio << ", Width:" << video_width << "Height:" << video_height;
    qCDebug(log_ui_mainwindow) << "menuBar height:" << this->menuBar()->height() << ", statusbar height:" << ui->statusbar->height() << ", titleBarHeight" << titleBarHeight;

    // Calculate the new height based on the width and the aspect ratio
    // int new_width = static_cast<int>((height() -  this->menuBar()->height() - ui->statusbar->height()) * aspect_ratio);
    int new_height = static_cast<int>(width() / aspect_ratio) + this->menuBar()->height() + ui->statusbar->height();

    // Set the new size of the window
    qCDebug(log_ui_mainwindow) << "Resize to " << width() << "x" << new_height;
    resize(width(), new_height);

    GlobalVar::instance().setWinWidth(this->width());
    GlobalVar::instance().setWinHeight(this->height());
    videoPane->setMinimumSize(this->width(),
        this->height() - ui->statusbar->height() - ui->menubar->height());
    videoPane->resize(this->width(), this->height() - ui->statusbar->height() - ui->menubar->height());
    scrollArea->resize(this->width(), this->height() - ui->statusbar->height() - ui->menubar->height());
    // scrollArea->ensureWidgetVisible(videoPane);
}


void MainWindow::moveEvent(QMoveEvent *event) {
    // Get the old and new positions
    QPoint oldPos = event->oldPos();
    QPoint newPos = event->pos();
    
    // scrollTimer->start(100);     // problem here
    // Calculate the position delta
    QPoint delta = newPos - oldPos;

    qCDebug(log_ui_mainwindow) << "Window move delta: " << delta;

    // Call the base class implementation
    QWidget::moveEvent(event);

    //calculate_video_position();

qCDebug(log_ui_mainwindow) << "Global Variables - Win Width:" << GlobalVar::instance().getWinWidth()
                            << ", Win Height:" << GlobalVar::instance().getWinHeight()
                            << ", Capture Width:" << GlobalVar::instance().getCaptureWidth()
                            << ", Capture Height:" << GlobalVar::instance().getCaptureHeight();
}

void MainWindow::calculate_video_position(){

    double aspect_ratio = static_cast<double>(video_width) / video_height;

    int scaled_window_width, scaled_window_height;
    int titleBarHeight = this->frameGeometry().height() - this->geometry().height();
    int statusBarHeight = ui->statusbar->height();
    QMenuBar *menuBar = this->menuBar();
    int menuBarHeight = menuBar->height();

    double widget_ratio = static_cast<double>(width()) / (height()-titleBarHeight-statusBarHeight-menuBarHeight);

    qCDebug(log_ui_mainwindow) << "titleBarHeight: " << titleBarHeight;
    qCDebug(log_ui_mainwindow) << "statusBarHeight: " << statusBarHeight;
    qCDebug(log_ui_mainwindow) << "menuBarHeight: " << menuBarHeight;

    if (widget_ratio < aspect_ratio) {
        // Window is relatively shorter, scale the window by video width
        scaled_window_width =  static_cast<int>(ui->centralwidget->height() * aspect_ratio);
        scaled_window_height = ui->centralwidget->height() + titleBarHeight + statusBarHeight+menuBarHeight;
    } else {
        // Window is relatively taller, scale the window by video height
        scaled_window_width = ui->centralwidget->width();
        scaled_window_height =static_cast<int>(ui->centralwidget->width()) / aspect_ratio + titleBarHeight + statusBarHeight+menuBarHeight;
    }
    resize(scaled_window_width, scaled_window_height);

    GlobalVar::instance().setMenuHeight(menuBarHeight);
    GlobalVar::instance().setTitleHeight(titleBarHeight);
    GlobalVar::instance().setStatusbarHeight(statusBarHeight);
    QSize windowSize = this->size();
    GlobalVar::instance().setWinWidth(windowSize.width());
    GlobalVar::instance().setWinHeight(windowSize.height());
}

void MainWindow::updateScrollbars() {
    // Get the screen geometry using QScreen

    // Check if the mouse is near the edges of the screen
    const int edgeThreshold = 300; // Adjust this value as needed

    int deltaX = 0;
    int deltaY = 0;

    if (lastMousePos.x() < edgeThreshold) {
        // Move scrollbar to the left
        deltaX = -10; // Adjust step size as needed
    } else if (lastMousePos.x() > 4096*factorScale - edgeThreshold) {
        // Move scrollbar to the right
        deltaX = 10; // Adjust step size as needed
    }

    if (lastMousePos.y() < edgeThreshold) {
        // Move scrollbar up
        deltaY = -10; // Adjust step size as needed
    } else if (lastMousePos.y() > 4096*factorScale - edgeThreshold) {
        // Move scrollbar down
        deltaY = 10; // Adjust step size as needed
    }

    // Update scrollbars
    scrollArea->horizontalScrollBar()->setValue(scrollArea->horizontalScrollBar()->value() + deltaX);
    scrollArea->verticalScrollBar()->setValue(scrollArea->verticalScrollBar()->value() + deltaY);
}

void MainWindow::onActionRelativeTriggered()
{
    QPoint globalPosition = videoPane->mapToGlobal(QPoint(0, 0));

    QRect globalGeometry = QRect(globalPosition, videoPane->geometry().size());

    // move the mouse to window center
    QPoint center = globalGeometry.center();
    QCursor::setPos(center);

    GlobalVar::instance().setAbsoluteMouseMode(false);
    videoPane->hideHostMouse();

    this->popupMessage("Long press ESC to exit.");
}

void MainWindow::onActionAbsoluteTriggered()
{
    GlobalVar::instance().setAbsoluteMouseMode(true);
}

void MainWindow::onActionResetHIDTriggered()
{
    QMessageBox::StandardButton reply;
    reply = QMessageBox::warning(this, "Confirm Reset Keyboard and Mouse?",
                                        "Resetting the Keyboard & Mouse chip will apply new settings. Do you want to proceed?",
                                  QMessageBox::Yes | QMessageBox::No);

    if (reply == QMessageBox::Yes) {
        qCDebug(log_ui_mainwindow) << "onActionResetHIDTriggered";
        HostManager::getInstance().resetHid();
    } else {
        qCDebug(log_ui_mainwindow) << "Reset HID canceled by user.";
    }
}

void MainWindow::onActionFactoryResetHIDTriggered()
{
    QMessageBox::StandardButton reply;
    reply = QMessageBox::warning(this, "Confirm Factory Reset HID Chip?",
                                        "Factory reset the HID chip. Proceed?",
                                  QMessageBox::Yes | QMessageBox::No);

    if (reply == QMessageBox::Yes) {
        qCDebug(log_ui_mainwindow) << "onActionFactoryResetHIDTriggered";
        SerialPortManager::getInstance().factoryResetHipChip();
        // HostManager::getInstance().resetHid();
    } else {
        qCDebug(log_ui_mainwindow) << "Factory reset HID chip canceled by user.";
    }
}

void MainWindow::onActionResetSerialPortTriggered()
{
    QMessageBox::StandardButton reply;
    reply = QMessageBox::question(this, "Confirm Reset Serial Port?",
                                        "Resetting the serial port will close and re-open it without changing settings. Proceed?",
                                  QMessageBox::Yes | QMessageBox::No);

    if (reply == QMessageBox::Yes) {
        qCDebug(log_ui_mainwindow) << "onActionResetSerialPortTriggered";
        HostManager::getInstance().resetSerialPort();
    } else {
        qCDebug(log_ui_mainwindow) << "Serial port reset canceled by user.";
    }
}

void MainWindow::onActionSwitchToHostTriggered()
{
    qCDebug(log_ui_mainwindow) << "Switchable USB to host...";
    VideoHid::getInstance().switchToHost();
    ui->actionTo_Host->setChecked(true);
    ui->actionTo_Target->setChecked(false);
}

void MainWindow::onActionSwitchToTargetTriggered()
{
    qCDebug(log_ui_mainwindow) << "Switchable USB to target...";
    VideoHid::getInstance().switchToTarget();
    ui->actionTo_Host->setChecked(false);
    ui->actionTo_Target->setChecked(true);
}

void MainWindow::onToggleSwitchStateChanged(int state)
{
    qCDebug(log_ui_mainwindow) << "Toggle switch state changed to:" << state;
    if (state == Qt::Checked) {
        onActionSwitchToTargetTriggered();
    } else {
        onActionSwitchToHostTriggered();
    }
}

void MainWindow::onResolutionChange(const int& width, const int& height, const float& fps)
{
    GlobalVar::instance().setInputWidth(width);
    GlobalVar::instance().setInputHeight(height);
    m_statusBarManager->setInputResolution(width, height, fps);
}

void MainWindow::onTargetUsbConnected(const bool isConnected)
{
    m_statusBarManager->setTargetUsbConnected(isConnected);
}

void MainWindow::onActionPasteToTarget()
{
    HostManager::getInstance().pasteTextToTarget(QGuiApplication::clipboard()->text());
}

void MainWindow::onActionScreensaver()
{
    static bool isScreensaverActive = false;
    isScreensaverActive = !isScreensaverActive;

    if (isScreensaverActive) {
        HostManager::getInstance().startAutoMoveMouse();
        ui->screensaverButton->setChecked(true);
        this->popupMessage("Screensaver activated");
    } else {
        HostManager::getInstance().stopAutoMoveMouse();
        ui->screensaverButton->setChecked(false);
        this->popupMessage("Screensaver deactivated");
    }
}

void MainWindow::onToggleVirtualKeyboard()
{
    bool isVisible = toolbarManager->getToolbar()->isVisible();
    toolbarManager->getToolbar()->setVisible(!isVisible);

    // Toggle the icon
    QString iconPath = isVisible ? ":/images/keyboard-down.svg" : ":/images/keyboard-up.svg";
    QIcon icon(iconPath);
    ui->virtualKeyboardButton->setIcon(icon);
}

void MainWindow::popupMessage(QString message)
{
    QDialog dialog;
    dialog.setWindowFlags(Qt::FramelessWindowHint | Qt::WindowStaysOnTopHint);

    QVBoxLayout layout;
    dialog.setLayout(&layout);

    // Set the font of the message box
    QFont font;
    font.setPointSize(18); // Set the size of the font
    font.setBold(true); // Make the font bold

    QLabel label(message);
    label.setFont(font); // Use the same font as before
    layout.addWidget(&label);

    dialog.adjustSize(); // Resize the dialog to fit its content

    // Show the dialog off-screen
    dialog.move(-1000, -1000);
    dialog.show();

    // Now that the dialog is shown, we can get its correct dimensions
    QRect screenGeometry = QGuiApplication::primaryScreen()->geometry();
    int x = screenGeometry.width() - dialog.frameGeometry().width();
    int y = 0;
    qCDebug(log_ui_mainwindow) << "x: " << x << "y:" << y;

    // Move the dialog to the desired position
    dialog.move(x, y);

    // Auto hide in 3 seconds
    QTimer::singleShot(3000, &dialog, &QDialog::accept);
    dialog.exec();
}

void MainWindow::updateCameraActive(bool active) {
    qCDebug(log_ui_mainwindow) << "Camera active: " << active;
    if(active){
        qCDebug(log_ui_mainwindow) << "Set index to : " << 1;
        stackedLayout->setCurrentIndex(1);
    } else {
        qCDebug(log_ui_mainwindow) << "Set index to : " << 0;
        stackedLayout->setCurrentIndex(0);
    }
    m_cameraManager->queryResolutions();
}

void MainWindow::updateRecordTime()
{
    QString str = tr("Recorded %1 sec").arg(m_mediaRecorder->duration() / 1000);
    ui->statusbar->showMessage(str);
}

void MainWindow::processCapturedImage(int requestId, const QImage &img)
{
    Q_UNUSED(requestId);
    QImage scaledImage =
            img.scaled(ui->centralwidget->size(), Qt::KeepAspectRatio, Qt::SmoothTransformation);

   // ui->lastImagePreviewLabel->setPixmap(QPixmap::fromImage(scaledImage));

    // Display captured image for 4 seconds.
    displayCapturedImage();
    QTimer::singleShot(4000, this, &MainWindow::displayViewfinder);
}

void MainWindow::configureSettings() {
    qDebug() << "configureSettings";
    if (!settingDialog){
        qDebug() << "Creating settings dialog";
        settingDialog = new SettingDialog(m_cameraManager, this);
        connect(settingDialog, &SettingDialog::cameraSettingsApplied, m_cameraManager, &CameraManager::loadCameraSettingAndSetCamera);
        connect(settingDialog, &SettingDialog::videoSettingsChanged, this, &MainWindow::onVideoSettingsChanged);
        // connect the finished signal to the set the dialog pointer to nullptr
        connect(settingDialog, &QDialog::finished, this, [this](){
            settingDialog = nullptr;
        });
        settingDialog->show();
    }else{
        settingDialog->raise();
        settingDialog->activateWindow();
    }
}

void MainWindow::debugSerialPort() {
    qDebug() << "debug dialog" ;
    qDebug() << "serialPortDebugDialog: " << serialPortDebugDialog;
    if (!serialPortDebugDialog){
        qDebug() << "Creating serial port debug dialog";
        serialPortDebugDialog = new SerialPortDebugDialog();
        // connect the finished signal to the set the dialog pointer to nullptr
        connect(serialPortDebugDialog, &QDialog::finished, this, [this]() {
            serialPortDebugDialog = nullptr;
        });
        serialPortDebugDialog->show();
    }else{
        serialPortDebugDialog->raise();
        serialPortDebugDialog->activateWindow();
    }
}

void MainWindow::purchaseLink(){
    QDesktopServices::openUrl(QUrl("https://www.crowdsupply.com/techxartisan/openterface-mini-kvm"));
}

void MainWindow::feedbackLink(){
    QDesktopServices::openUrl(QUrl("https://forms.gle/KNQPTNfXCPUPybgG9"));
}

void MainWindow::aboutLink(){
    QDesktopServices::openUrl(QUrl("https://openterface.com/"));
}

void MainWindow::versionInfo()
{
    m_versionInfoManager->showVersionInfo();
}

void MainWindow::onFunctionKeyPressed(int key)
{
    HostManager::getInstance().handleFunctionKey(key);
}

void MainWindow::onCtrlAltDelPressed()
{
    HostManager::getInstance().sendCtrlAltDel();
}

void MainWindow::onRepeatingKeystrokeChanged(int interval)
{
    HostManager::getInstance().setRepeatingKeystroke(interval);
}

bool MainWindow::eventFilter(QObject *watched, QEvent *event)
{
    if (watched == qApp && event->type() == QEvent::ApplicationPaletteChange) {
        toolbarManager->updateStyles();
        m_statusBarManager->updateIconColor();
    }
    return QMainWindow::eventFilter(watched, event);
}

void MainWindow::record()
{
    m_cameraManager->startRecording();
}

void MainWindow::pause()
{
    m_cameraManager->stopRecording();
}

void MainWindow::setMuted(bool /*muted*/)
{
    // Your implementation here
}

void MainWindow::takeImage()
{
    m_cameraManager->takeImage();
}

void MainWindow::displayCaptureError(int id, const QImageCapture::Error error,
                                 const QString &errorString)
{
    Q_UNUSED(id);
    Q_UNUSED(error);
    QMessageBox::warning(this, tr("Image Capture Error"), errorString);
    m_isCapturingImage = false;
}

void MainWindow::setExposureCompensation(int index)
{
    m_camera->setExposureCompensation(index * 0.5);
}


void MainWindow::displayCameraError()
{
    qWarning() << "Camera error: " << m_camera->errorString();
    if (m_camera->error() != QCamera::NoError){
        qCDebug(log_ui_mainwindow) << "A camera has been disconnected.";

        stackedLayout->setCurrentIndex(0);

        stop();
    }
}

void MainWindow::stop(){
    qDebug() << "Stop camera data...";
    disconnect(m_camera.data());
    qDebug() << "Camera data stopped.";
    m_audioManager->disconnect();
    qDebug() << "Audio manager stopped.";

    m_captureSession.disconnect();

    m_cameraManager->stopCamera();
    qDebug() << "Camera stopped.";
}

void MainWindow::displayViewfinder()
{
    //ui->stackedWidget->setCurrentIndex(0);
}

void MainWindow::displayCapturedImage()
{
    //ui->stackedWidget->setCurrentIndex(1);
}

void MainWindow::onBaudrateMenuTriggered(QAction* action)
{
    bool ok;
    int baudrate = action->text().toInt(&ok);
    if (ok) {
        SerialPortManager::getInstance().setBaudRate(baudrate);
    }
}

void MainWindow::imageSaved(int id, const QString &fileName)
{
    Q_UNUSED(id);
    ui->statusbar->showMessage(tr("Captured \"%1\"").arg(QDir::toNativeSeparators(fileName)));

    m_isCapturingImage = false;
    if (m_applicationExiting)
        close();
}

void MainWindow::closeEvent(QCloseEvent *event)
{
    if (m_isCapturingImage) {
        setEnabled(false);
        m_applicationExiting = true;
        event->ignore();
    } else {
        event->accept();
    }
}

void MainWindow::updateCameras()
{
    qCDebug(log_ui_mainwindow) << "Update cameras...";
    const QList<QCameraDevice> availableCameras = QMediaDevices::videoInputs();
    qDebug() << "availableCameras size: " << availableCameras.size();
    // If the last camera list is not empty, check if available cameras still include the last camera
    if (!m_lastCameraList.isEmpty()) {
        qDebug() << "m_lastCameraList is not empty, size: " << m_lastCameraList.size();
        for (const QCameraDevice &camera : m_lastCameraList) {
            qDebug() << "Checking camera: " << camera.description();
            if (!availableCameras.contains(camera)) {
                qCDebug(log_ui_mainwindow) << "A camera has been disconnected:" << camera.description();
                stop();
                m_lastCameraList.clear();
                return;
            }
        }
    }
    qDebug() << "Checking for new cameras...";
    // Check for new cameras
    for (const QCameraDevice &camera : availableCameras) {
        if (!m_lastCameraList.contains(camera)) {
            qCDebug(log_ui_mainwindow) << "A new camera has been connected:" << camera.description();
            if (!camera.description().contains("Openterface"))
                continue;

            qCDebug(log_ui_mainwindow) << "Update openterface layer to top layer.";

            stackedLayout->setCurrentIndex(1);

            //If the default camera is not an Openterface camera, set the camera to the first Openterface camera
            if (!QMediaDevices::defaultVideoInput().description().contains("Openterface")) {
                qCDebug(log_ui_mainwindow) << "Set defualt camera to the Openterface camera...";
            } else {
                qCDebug(log_ui_mainwindow) << "The default camera is" << QMediaDevices::defaultVideoInput().description();
            }
            m_audioManager->initializeAudio();
            m_cameraManager->setCamera(camera, videoPane);
            // Add the new camera to the last camera list
            m_lastCameraList.append(camera);
            break;
        }
    }
    qDebug() << "Update cameras done.";
}

void MainWindow::onPortConnected(const QString& port, const int& baudrate) {
    m_statusBarManager->setConnectedPort(port, baudrate);
    m_statusBarManager->updateBaudrateMenu(baudrate);
}

void MainWindow::onStatusUpdate(const QString& status) {
    m_statusBarManager->setStatusUpdate(status);
}

void MainWindow::onLastKeyPressed(const QString& key) {
    m_statusBarManager->onLastKeyPressed(key);
}

void MainWindow::onLastMouseLocation(const QPoint& location, const QString& mouseEvent) {
    m_statusBarManager->onLastMouseLocation(location, mouseEvent);
}

void MainWindow::onSwitchableUsbToggle(const bool isToTarget) {
    if (isToTarget) {
        qDebug() << "UI Switchable USB to target...";
        ui->actionTo_Host->setChecked(false);
        ui->actionTo_Target->setChecked(true);
        toggleSwitch->setChecked(true);
    } else {
        qDebug() << "UI Switchable USB to host...";
        ui->actionTo_Host->setChecked(true);
        ui->actionTo_Target->setChecked(false);
        toggleSwitch->setChecked(false);
    }
    SerialPortManager::getInstance().restartSwitchableUSB();
}

void MainWindow::checkMousePosition()
{
    if (!scrollArea || !videoPane) return;

    QPoint mousePos = mapFromGlobal(QCursor::pos());
    QRect viewRect = scrollArea->viewport()->rect();

    int deltaX = 0;
    int deltaY = 0;

    // Calculate the distance from the edge
    int leftDistance = mousePos.x() - viewRect.left();
    int rightDistance = viewRect.right() - mousePos.x();
    int topDistance = mousePos.y() - viewRect.top();
    int bottomDistance = viewRect.bottom() - mousePos.y();

    // Adjust the scroll speed based on the distance from the edge
    if (leftDistance <= edgeThreshold) {
        deltaX = -maxScrollSpeed * (edgeThreshold - leftDistance) / edgeThreshold;
    } else if (rightDistance <= edgeThreshold) {
        deltaX = maxScrollSpeed * (edgeThreshold - rightDistance) / edgeThreshold;
    }

    if (topDistance <= edgeThreshold) {
        deltaY = -maxScrollSpeed * (edgeThreshold - topDistance) / edgeThreshold;
    } else if (bottomDistance <= edgeThreshold) {
        deltaY = maxScrollSpeed * (edgeThreshold - bottomDistance) / edgeThreshold;
    }

    if (deltaX != 0 || deltaY != 0) {
        scrollArea->horizontalScrollBar()->setValue(scrollArea->horizontalScrollBar()->value() + deltaX);
        scrollArea->verticalScrollBar()->setValue(scrollArea->verticalScrollBar()->value() + deltaY);
    }
}

void MainWindow::onVideoSettingsChanged(int width, int height) {
<<<<<<< HEAD
    int newWidth = width + 1; 
    int newHeight = height + 1;
=======
    // Calculate new window size based on the video dimensions
    // You might want to add some padding or adjust based on other UI elements
    int newWidth = width + 1;  // example: add 50 pixels for padding
    int newHeight = height + 1;  // example: add 100 pixels for menus, toolbars, etc.
>>>>>>> ac6ac2fe

    // Resize the window
    resize(newWidth, newHeight);

    // Optionally, you might want to center the window on the screen
    QRect screenGeometry = QApplication::primaryScreen()->geometry();
    int x = (screenGeometry.width() - newWidth) / 2;
    int y = (screenGeometry.height() - newHeight) / 2;
    move(x, y);
}

void MainWindow::onResolutionsUpdated(int input_width, int input_height, float input_fps, int capture_width, int capture_height, int capture_fps)
{
    m_statusBarManager->setInputResolution(input_width, input_height, input_fps);
    m_statusBarManager->setCaptureResolution(capture_width, capture_height, capture_fps);
}<|MERGE_RESOLUTION|>--- conflicted
+++ resolved
@@ -186,7 +186,6 @@
     qDebug() << "Loading settings";
     GlobalSetting::instance().loadLogSettings();
     GlobalSetting::instance().loadVideoSettings();
-    // onVideoSettingsChanged(GlobalVar::instance().getCaptureWidth(), GlobalVar::instance().getCaptureHeight());
     LogHandler::instance().enableLogStore();
 
     qCDebug(log_ui_mainwindow) << "Observe switch usb connection trigger...";
@@ -203,7 +202,10 @@
 
     addToolBar(Qt::TopToolBarArea, toolbarManager->getToolbar());
     toolbarManager->getToolbar()->setVisible(false);
-    
+
+    // In the MainWindow constructor or initialization method
+    connect(qApp, &QGuiApplication::paletteChanged, toolbarManager, &ToolbarManager::updateStyles);
+
     connect(m_cameraManager, &CameraManager::cameraActiveChanged, this, &MainWindow::updateCameraActive);
     connect(m_cameraManager, &CameraManager::cameraError, this, &MainWindow::displayCameraError);
     connect(m_cameraManager, &CameraManager::imageCaptured, this, &MainWindow::processCapturedImage);                                         
@@ -239,15 +241,7 @@
     connect(&SerialPortManager::getInstance(), &SerialPortManager::connectedPortChanged, this, &MainWindow::onPortConnected);
 
     qApp->installEventFilter(this);
-<<<<<<< HEAD
-
-=======
-    
-    qDebug() << "Init camera...";
-    initCamera();
-
-    connect(m_cameraManager, &CameraManager::resolutionsUpdated, this, &MainWindow::onResolutionsUpdated);
->>>>>>> ac6ac2fe
+
 }
 
 void MainWindow::onZoomIn()
@@ -328,21 +322,6 @@
     GlobalVar::instance().setWinHeight(this->height());
 }
 
-<<<<<<< HEAD
-=======
-void MainWindow::setCamera(const QCameraDevice &cameraDevice)
-{
-    m_cameraManager->setCamera(cameraDevice);
-    m_cameraManager->setVideoOutput(videoPane);
-
-    m_cameraManager->queryResolutions();
-
-    m_cameraManager->startCamera();
-
-    VideoHid::getInstance().start();
-}
-
->>>>>>> ac6ac2fe
 void MainWindow::resizeEvent(QResizeEvent *event) {
     qCDebug(log_ui_mainwindow) << "Handle window resize event.";
     QMainWindow::resizeEvent(event);  // Call base class implementation
@@ -387,11 +366,6 @@
     QWidget::moveEvent(event);
 
     //calculate_video_position();
-
-qCDebug(log_ui_mainwindow) << "Global Variables - Win Width:" << GlobalVar::instance().getWinWidth()
-                            << ", Win Height:" << GlobalVar::instance().getWinHeight()
-                            << ", Capture Width:" << GlobalVar::instance().getCaptureWidth()
-                            << ", Capture Height:" << GlobalVar::instance().getCaptureHeight();
 }
 
 void MainWindow::calculate_video_position(){
@@ -954,15 +928,8 @@
 }
 
 void MainWindow::onVideoSettingsChanged(int width, int height) {
-<<<<<<< HEAD
     int newWidth = width + 1; 
     int newHeight = height + 1;
-=======
-    // Calculate new window size based on the video dimensions
-    // You might want to add some padding or adjust based on other UI elements
-    int newWidth = width + 1;  // example: add 50 pixels for padding
-    int newHeight = height + 1;  // example: add 100 pixels for menus, toolbars, etc.
->>>>>>> ac6ac2fe
 
     // Resize the window
     resize(newWidth, newHeight);
