--- conflicted
+++ resolved
@@ -108,7 +108,6 @@
     return pixmap;
 }
 
-<<<<<<< HEAD
 QColor getContrastingColor(const QColor &color) {
     int d = 0;
     // Calculate the perceptive luminance (Y) - human eye favors green color
@@ -121,8 +120,6 @@
     return QColor(d, d, d);
 }
 
-=======
->>>>>>> 21906e5a
 Camera::Camera() : ui(new Ui::Camera), m_audioManager(new AudioManager(this)),
                                         videoPane(new VideoPane(this)),
                                         stackedLayout(new QStackedLayout(this)),
@@ -135,10 +132,6 @@
     ui->statusbar->addPermanentWidget(statusWidget);
     
     
-<<<<<<< HEAD
-=======
-    
->>>>>>> 21906e5a
     QWidget *centralWidget = new QWidget(this);
     centralWidget->setLayout(stackedLayout);
 
@@ -237,7 +230,7 @@
     qCDebug(log_ui_mainwindow) << "Camera init...";
 #ifdef QT_FEATURE_permissions //Permissions API not compatible with Qt < 6.5 and will cause compilation failure on expanding macro in qtconfigmacros.h
 #if QT_CONFIG(permissions)
-    // camera
+    // camera 
     QCameraPermission cameraPermission;
     switch (qApp->checkPermission(cameraPermission)) {
     case Qt::PermissionStatus::Undetermined:
@@ -621,12 +614,10 @@
     bool isVisible = toolbarManager->getToolbar()->isVisible();
     toolbarManager->getToolbar()->setVisible(!isVisible);
 
-    // Toggle the icon and tooltip
+    // Toggle the icon
     QString iconPath = isVisible ? ":/images/keyboard-down.svg" : ":/images/keyboard-up.svg";
-    QString tooltip = isVisible ? "Open virtual keyboard." : "Close virtual keyboard.";
     QIcon icon(iconPath);
     ui->virtualKeyboardButton->setIcon(icon);
-    ui->virtualKeyboardButton->setToolTip(tooltip);
 }
 
 void Camera::popupMessage(QString message)
@@ -923,8 +914,6 @@
 
 
 
-
-
 void Camera::imageSaved(int id, const QString &fileName)
 {
     Q_UNUSED(id);
@@ -1008,25 +997,9 @@
     }
 
     // Load the SVG into a QPixmap
-<<<<<<< HEAD
     // iconColor = palette().color(QPalette::WindowText);
     // qDebug() << "keyboard iconColor: " << iconColor;
     QPixmap pixmap = recolorSvg(svgPath, iconColor, QSize(18, 18)); // Adjust the size as needed
-=======
-    QColor iconColor = palette().color(QPalette::WindowText);
-    QPixmap pixmap = recolorSvg(svgPath, iconColor, QSize(18, 18)); // Adjust the size as needed
-
-    // If a key is pressed, add a red dot in the middle
-    // if (!key.isEmpty()) {
-    //     QPainter painter(&pixmap);
-    //     painter.setBrush(Qt::red);
-    //     painter.setPen(Qt::NoPen);
-    //     int dotSize = 6; // Size of the red dot
-    //     int x = (pixmap.width() - dotSize) / 2;
-    //     int y = (pixmap.height() - dotSize) / 2;
-    //     painter.drawEllipse(x, y, dotSize, dotSize);
-    // }
->>>>>>> 21906e5a
 
     // Set the QPixmap to the QLabel
     keyPressedLabel->setPixmap(pixmap);
@@ -1047,12 +1020,8 @@
     }
 
     // Load the SVG into a QPixmap
-<<<<<<< HEAD
     // iconColor = palette().color(QPalette::WindowText);
     // qDebug() << "mouse iconColor: " << iconColor;
-=======
-    QColor iconColor = palette().color(QPalette::WindowText);
->>>>>>> 21906e5a
     QPixmap pixmap = recolorSvg(svgPath, iconColor, QSize(12, 12)); // Adjust the size as needed
 
     // Set the QPixmap to the QLabel
@@ -1066,13 +1035,11 @@
         ui->actionTo_Host->setChecked(false);
         ui->actionTo_Target->setChecked(true);
         toggleSwitch->setChecked(true);
-        toggleSwitch->setToolTip("Switch USB to Host.");
     } else {
         qDebug() << "UI Switchable USB to host...";
         ui->actionTo_Host->setChecked(true);
         ui->actionTo_Target->setChecked(false);
         toggleSwitch->setChecked(false);
-        toggleSwitch->setToolTip("Switch USB to Target.");
     }
     SerialPortManager::getInstance().restartSwitchableUSB();
 }
