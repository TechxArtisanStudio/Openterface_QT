/*
* ========================================================================== *
*                                                                            *
*    This file is part of the Openterface Mini KVM App QT version            *
*                                                                            *
*    Copyright (C) 2024   <info@openterface.com>                             *
*                                                                            *
*    This program is free software: you can redistribute it and/or modify    *
*    it under the terms of the GNU General Public License as published by    *
*    the Free Software Foundation version 3.                                 *
*                                                                            *
*    This program is distributed in the hope that it will be useful, but     *
*    WITHOUT ANY WARRANTY; without even the implied warranty of              *
*    MERCHANTABILITY or FITNESS FOR A PARTICULAR PURPOSE. See the GNU        *
*    General Public License for more details.                                *
*                                                                            *
*    You should have received a copy of the GNU General Public License       *
*    along with this program. If not, see <http://www.gnu.org/licenses/>.    *
*                                                                            *
* ========================================================================== *
*/

#include "mainwindow.h"
#include "global.h"
#include "settingdialog.h"
#include "ui_mainwindow.h"
#include "globalsetting.h"

#include "host/HostManager.h"
#include "serial/SerialPortManager.h"
#include "loghandler.h"
#include "ui/imagesettings.h"
#include "ui/settingdialog.h"
#include "ui/helppane.h"
#include "ui/serialportdebugdialog.h"

#include "ui/videopane.h"
#include "video/videohid.h"

#include <QCameraDevice>
#include <QMediaDevices>
#include <QMediaFormat>
#include <QMediaMetaData>
#include <QMediaRecorder>
#include <QVideoWidget>
#include <QStackedLayout>
#include <QMessageBox>
#include <QImageCapture>
#include <QToolBar>
#include <QClipboard>
#include <QInputMethod>
#include <QAction>
#include <QActionGroup>
#include <QImage>
#include <QKeyEvent>
#include <QPalette>
#include <QSystemTrayIcon>
#include <QDir>
#include <QTimer>
#include <QLabel>
#include <QPixmap>
#include <QSvgRenderer>
#include <QPainter>
#include <QMessageBox>
#include <QDesktopServices>
#include <QSysInfo>
#include <QMenuBar>
#include <QPushButton>
#include <QComboBox>

#include <QGuiApplication>

Q_LOGGING_CATEGORY(log_ui_mainwindow, "opf.ui.mainwindow")

/*
  * QT Permissions API is not compatible with Qt < 6.5 and will cause compilation failure on
  * expanding the QT_CONFIG macro if it isn't set as a feature in qtcore-config.h. QT < 6.5
  * is still true for a large number of linux distros in 2024. This ifdef or another
  * workaround needs to be used anywhere the QPermissions class is called, for distros to
  * be able to use their package manager's native Qt libs, if they are < 6.5.
  *
  * See qtconfigmacros.h, qtcore-config.h, etc. in the relevant Qt includes directory, and:
  * https://doc-snapshots.qt.io/qt6-6.5/whatsnew65.html
  * https://doc-snapshots.qt.io/qt6-6.5/permissions.html
*/

#ifdef QT_FEATURE_permissions
#if QT_CONFIG(permissions)
#include <QPermission>
#endif
#endif

Camera::Camera() : ui(new Ui::Camera), m_audioManager(new AudioManager(this)),
                                        videoPane(new VideoPane(this)),
                                        stackedLayout(new QStackedLayout(this)),
                                        toolbarManager(new ToolbarManager(this)),
                                        statusWidget(new StatusWidget(this))
                                        // settingsDialog(new SettingDialog(this)),
                                        // serialPortDebugDialog(new SerialPortDebugDialog())
{
    qCDebug(log_ui_mainwindow) << "Init camera...";
    ui->setupUi(this);
    ui->statusbar->addPermanentWidget(statusWidget);

    QWidget *centralWidget = new QWidget(this);
    centralWidget->setLayout(stackedLayout);

    HelpPane *helpPane = new HelpPane;
    stackedLayout->addWidget(helpPane);

    stackedLayout->addWidget(videoPane);

    stackedLayout->setCurrentIndex(0);

    centralWidget->setMouseTracking(true);

    ui->menubar->setCornerWidget(ui->cornerWidget, Qt::TopRightCorner);

    setCentralWidget(centralWidget);
    qCDebug(log_ui_mainwindow) << "Set host manager event callback...";
    HostManager::getInstance().setEventCallback(this);

    qCDebug(log_ui_mainwindow) << "Observe Video HID connected...";
    VideoHid::getInstance().setEventCallback(this);

    qCDebug(log_ui_mainwindow) << "Observe video input changed...";
    connect(&m_source, &QMediaDevices::videoInputsChanged, this, &Camera::updateCameras);

    //connect(videoDevicesGroup, &QActionGroup::triggered, this, &Camera::updateCameraDevice);

    qCDebug(log_ui_mainwindow) << "Observe Relative/Absolute toggle...";
    connect(ui->actionRelative, &QAction::triggered, this, &Camera::onActionRelativeTriggered);
    connect(ui->actionAbsolute, &QAction::triggered, this, &Camera::onActionAbsoluteTriggered);

    qCDebug(log_ui_mainwindow) << "Observe reset HID triggerd...";
    connect(ui->actionResetHID, &QAction::triggered, this, &Camera::onActionResetHIDTriggered);

    qCDebug(log_ui_mainwindow) << "Observe factory reset HID triggerd...";
    connect(ui->actionFactory_reset_HID, &QAction::triggered, this, &Camera::onActionFactoryResetHIDTriggered);

    qCDebug(log_ui_mainwindow) << "Observe reset Serial Port triggerd...";
    connect(ui->actionResetSerialPort, &QAction::triggered, this, &Camera::onActionResetSerialPortTriggered);

    qDebug() << "Observe Hardware change Camera triggerd...";

    // load the settings
    qDebug() << "Loading settings";
    GlobalSetting::instance().loadLogSettings();
    GlobalSetting::instance().loadVideoSettings();
    LogHandler::instance().enableLogStore();

    qCDebug(log_ui_mainwindow) << "Observe switch usb connection trigger...";
    connect(ui->actionTo_Host, &QAction::triggered, this, &Camera::onActionSwitchToHostTriggered);
    connect(ui->actionTo_Target, &QAction::triggered, this, &Camera::onActionSwitchToTargetTriggered);
    connect(ui->actionFollow_Switch, &QAction::triggered, this, &Camera::onFollowSwitchTriggered);

    qCDebug(log_ui_mainwindow) << "Observe action paste from host...";
    connect(ui->actionPaste, &QAction::triggered, this, &Camera::onActionPasteToTarget);
    connect(ui->pasteButton, &QPushButton::released, this, &Camera::onActionPasteToTarget);

    connect(ui->screensaverButton, &QPushButton::released, this, &Camera::onActionScreensaver);

    connect(ui->virtualKeyboardButton, &QPushButton::released, this, &Camera::onToggleVirtualKeyboard);

    qDebug() << "Init...";
    init();

    qDebug() << "Init status bar...";
    initStatusBar();

    addToolBar(Qt::TopToolBarArea, toolbarManager->getToolbar());
    toolbarManager->getToolbar()->setVisible(false);
    
    connect(toolbarManager, &ToolbarManager::functionKeyPressed, this, &Camera::onFunctionKeyPressed);
    connect(toolbarManager, &ToolbarManager::ctrlAltDelPressed, this, &Camera::onCtrlAltDelPressed);
    connect(toolbarManager, &ToolbarManager::delPressed, this, &Camera::onDelPressed);
    connect(toolbarManager, &ToolbarManager::repeatingKeystrokeChanged, this, &Camera::onRepeatingKeystrokeChanged);
}

void Camera::init()
{
    qCDebug(log_ui_mainwindow) << "Camera init...";
#ifdef QT_FEATURE_permissions //Permissions API not compatible with Qt < 6.5 and will cause compilation failure on expanding macro in qtconfigmacros.h
#if QT_CONFIG(permissions)
    // camera
    QCameraPermission cameraPermission;
    switch (qApp->checkPermission(cameraPermission)) {
    case Qt::PermissionStatus::Undetermined:
        qApp->requestPermission(cameraPermission, this, &Camera::init);
        return;
    case Qt::PermissionStatus::Denied:
        qWarning("Camera permission is not granted!");
        return;
    case Qt::PermissionStatus::Granted:
        break;
    }
    // microphone
    QMicrophonePermission microphonePermission;
    switch (qApp->checkPermission(microphonePermission)) {
    case Qt::PermissionStatus::Undetermined:
        qApp->requestPermission(microphonePermission, this, &Camera::init);
        return;
    case Qt::PermissionStatus::Denied:
        qWarning("Microphone permission is not granted!");
        return;
    case Qt::PermissionStatus::Granted:
        break;
    }
#endif
#endif
    // Camera devices:
    updateCameras();

    loadCameraSettingAndSetCamera();

    GlobalVar::instance().setWinWidth(this->width());
    GlobalVar::instance().setWinHeight(this->height());
    onFollowSwitchTriggered();

    // Initialize the virtual keyboard button icon
    QIcon icon(":/images/keyboard-down.svg");
    ui->virtualKeyboardButton->setIcon(icon);

    // Add this after other menu connections
    connect(ui->menuBaudrate, &QMenu::triggered, this, &Camera::onBaudrateMenuTriggered);
    connect(&SerialPortManager::getInstance(), &SerialPortManager::connectedPortChanged, this, &Camera::onPortConnected);
}

void Camera::initStatusBar()
{
    qCDebug(log_ui_mainwindow) << "Init status bar...";

    // Create a QLabel to hold the SVG icon
    mouseLabel = new QLabel(this);
    mouseLocationLabel = new QLabel(QString("(0,0)"), this);
    mouseLocationLabel->setFixedWidth(80);

    // Mouse container widget
    QWidget *mouseContainer = new QWidget(this);
    QHBoxLayout *mouseLayout = new QHBoxLayout(mouseContainer);

    mouseLayout->setContentsMargins(0, 0, 0, 0); // Remove margins
    mouseLayout->addWidget(mouseLabel);
    mouseLayout->addWidget(mouseLocationLabel);
    ui->statusbar->addWidget(mouseContainer);

    onLastMouseLocation(QPoint(0, 0), nullptr);
    keyPressedLabel = new QLabel(this);
    keyLabel = new QLabel(this);
    keyLabel->setFixedWidth(18);
    // Key container widget
    QWidget *keyContainer = new QWidget(this);
    QHBoxLayout *keyLayout = new QHBoxLayout(keyContainer);
    keyLayout->setContentsMargins(0, 0, 0, 0); // Remove margins
    keyLayout->addWidget(keyPressedLabel);
    keyLayout->addWidget(keyLabel);
    ui->statusbar->addWidget(keyContainer);

    onLastKeyPressed("");
}

void Camera::loadCameraSettingAndSetCamera(){
    QSettings settings("Techxartisan", "Openterface");
    QString deviceDescription = settings.value("camera/device", "Openterface").toString();
    const QList<QCameraDevice> devices = QMediaDevices::videoInputs();
    if (devices.isEmpty()) {
        qDebug() << "No video input devices found.";
    } else {
        for (const QCameraDevice &cameraDevice : devices) {
            if (cameraDevice.description() == deviceDescription) {
                setCamera(cameraDevice);
                break;
            }
        }
    }
}

void Camera::setCamera(const QCameraDevice &cameraDevice)
{
    // if(cameraDevice.description().contains("Openterface") == false){
    // qCDebug(log_ui_mainwindow) << "The camera("<<cameraDevice.description()<<") is not an Openterface Mini-KVM, skip it.";
    // return;
    // }
    qCDebug(log_ui_mainwindow) << "Set Camera, device name: " << cameraDevice.description();

    m_camera.reset(new QCamera(cameraDevice));
    m_captureSession.setCamera(m_camera.get());

    connect(m_camera.get(), &QCamera::activeChanged, this, &Camera::updateCameraActive);
    connect(m_camera.get(), &QCamera::errorOccurred, this, &Camera::displayCameraError);
    qCDebug(log_ui_mainwindow) << "Observe congigure setting";


    queryResolutions();

    m_captureSession.setVideoOutput(this->videoPane);
    qCDebug(log_ui_mainwindow) << "Camera start..";
    m_camera->start();

    VideoHid::getInstance().start();
}

void Camera::queryResolutions()
{
    QPair<int, int> resolution = VideoHid::getInstance().getResolution();
    qCDebug(log_ui_mainwindow) << "Input resolution: " << resolution;
    GlobalVar::instance().setInputWidth(resolution.first);
    GlobalVar::instance().setInputHeight(resolution.second);
    video_width = GlobalVar::instance().getCaptureWidth();
    video_height = GlobalVar::instance().getCaptureHeight();

    float input_fps = VideoHid::getInstance().getFps();
    updateResolutions(resolution.first, resolution.second, input_fps, video_width, video_height, GlobalVar::instance().getCaptureFps());
}

void Camera::resizeEvent(QResizeEvent *event) {
    qCDebug(log_ui_mainwindow) << "Handle window resize event.";
    QMainWindow::resizeEvent(event);  // Call base class implementation

    // Define the desired aspect ratio
    qreal aspect_ratio = static_cast<qreal>(video_width) / video_height;

    int titleBarHeight = this->frameGeometry().height() - this->geometry().height();
    qCDebug(log_ui_mainwindow) << "Aspect ratio:" << aspect_ratio << ", Width:" << video_width << "Height:" << video_height;
    qCDebug(log_ui_mainwindow) << "menuBar height:" << this->menuBar()->height() << ", statusbar height:" << ui->statusbar->height() << ", titleBarHeight" << titleBarHeight;

    // Calculate the new height based on the width and the aspect ratio
    // int new_width = static_cast<int>((height() -  this->menuBar()->height() - ui->statusbar->height()) * aspect_ratio);
    int new_height = static_cast<int>(width() / aspect_ratio) + this->menuBar()->height() + ui->statusbar->height();

    // Set the new size of the window
    qCDebug(log_ui_mainwindow) << "Resize to " << width() << "x" << new_height;
    resize(width(), new_height);

    GlobalVar::instance().setWinWidth(this->width());
    GlobalVar::instance().setWinHeight(this->height());
}


void Camera::moveEvent(QMoveEvent *event) {
    // Get the old and new positions
    QPoint oldPos = event->oldPos();
    QPoint newPos = event->pos();

    // Calculate the position delta
    QPoint delta = newPos - oldPos;

    qCDebug(log_ui_mainwindow) << "Window move delta: " << delta;

    // Call the base class implementation
    QWidget::moveEvent(event);

    //calculate_video_position();
}

void Camera::calculate_video_position(){

    double aspect_ratio = static_cast<double>(video_width) / video_height;

    int scaled_window_width, scaled_window_height;
    int titleBarHeight = this->frameGeometry().height() - this->geometry().height();
    int statusBarHeight = ui->statusbar->height();
    QMenuBar *menuBar = this->menuBar();
    int menuBarHeight = menuBar->height();

    double widget_ratio = static_cast<double>(width()) / (height()-titleBarHeight-statusBarHeight-menuBarHeight);

    qCDebug(log_ui_mainwindow) << "titleBarHeight: " << titleBarHeight;
    qCDebug(log_ui_mainwindow) << "statusBarHeight: " << statusBarHeight;
    qCDebug(log_ui_mainwindow) << "menuBarHeight: " << menuBarHeight;

    if (widget_ratio < aspect_ratio) {
        // Window is relatively shorter, scale the window by video width
        scaled_window_width =  static_cast<int>(ui->centralwidget->height() * aspect_ratio);
        scaled_window_height = ui->centralwidget->height() + titleBarHeight + statusBarHeight+menuBarHeight;
    } else {
        // Window is relatively taller, scale the window by video height
        scaled_window_width = ui->centralwidget->width();
        scaled_window_height =static_cast<int>(ui->centralwidget->width()) / aspect_ratio + titleBarHeight + statusBarHeight+menuBarHeight;
    }
    resize(scaled_window_width, scaled_window_height);

    GlobalVar::instance().setMenuHeight(menuBarHeight);
    GlobalVar::instance().setTitleHeight(titleBarHeight);
    GlobalVar::instance().setStatusbarHeight(statusBarHeight);
    QSize windowSize = this->size();
    GlobalVar::instance().setWinWidth(windowSize.width());
    GlobalVar::instance().setWinHeight(windowSize.height());
}


void Camera::keyPressEvent(QKeyEvent *event)
{
    if (event->isAutoRepeat())
        return;

    switch (event->key()) {
    case Qt::Key_CameraFocus:
        displayViewfinder();
        event->accept();
        break;
    case Qt::Key_Camera:
        if (m_doImageCapture) {
            takeImage();
        } else {
            if (m_mediaRecorder->recorderState() == QMediaRecorder::RecordingState)
                stop();
            else
                record();
        }
        event->accept();
        break;
    default:
        QMainWindow::keyPressEvent(event);
    }
}

void Camera::onActionRelativeTriggered()
{
    QPoint globalPosition = videoPane->mapToGlobal(QPoint(0, 0));

    QRect globalGeometry = QRect(globalPosition, videoPane->geometry().size());

    // move the mouse to window center
    QPoint center = globalGeometry.center();
    QCursor::setPos(center);

    GlobalVar::instance().setAbsoluteMouseMode(false);
    videoPane->hideHostMouse();

    this->popupMessage("Long press ESC to exit.");
}

void Camera::onActionAbsoluteTriggered()
{
    GlobalVar::instance().setAbsoluteMouseMode(true);
}

void Camera::onActionResetHIDTriggered()
{
    QMessageBox::StandardButton reply;
    reply = QMessageBox::warning(this, "Confirm Reset Keyboard and Mouse?",
                                        "Resetting the Keyboard & Mouse chip will apply new settings. Do you want to proceed?",
                                  QMessageBox::Yes | QMessageBox::No);

    if (reply == QMessageBox::Yes) {
        qCDebug(log_ui_mainwindow) << "onActionResetHIDTriggered";
        HostManager::getInstance().resetHid();
    } else {
        qCDebug(log_ui_mainwindow) << "Reset HID canceled by user.";
    }
}

void Camera::onActionFactoryResetHIDTriggered()
{
    QMessageBox::StandardButton reply;
    reply = QMessageBox::warning(this, "Confirm Factory Reset HID Chip?",
                                        "Factory reset the HID chip. Proceed?",
                                  QMessageBox::Yes | QMessageBox::No);

    if (reply == QMessageBox::Yes) {
        qCDebug(log_ui_mainwindow) << "onActionFactoryResetHIDTriggered";
        SerialPortManager::getInstance().factoryResetHipChip();
        // HostManager::getInstance().resetHid();
    } else {
        qCDebug(log_ui_mainwindow) << "Factory reset HID chip canceled by user.";
    }
}

void Camera::onActionResetSerialPortTriggered()
{
    QMessageBox::StandardButton reply;
    reply = QMessageBox::question(this, "Confirm Reset Serial Port?",
                                        "Resetting the serial port will close and re-open it without changing settings. Proceed?",
                                  QMessageBox::Yes | QMessageBox::No);

    if (reply == QMessageBox::Yes) {
        qCDebug(log_ui_mainwindow) << "onActionResetSerialPortTriggered";
        HostManager::getInstance().resetSerialPort();
    } else {
        qCDebug(log_ui_mainwindow) << "Serial port reset canceled by user.";
    }
}

void Camera::onActionSwitchToHostTriggered()
{
    qCDebug(log_ui_mainwindow) << "Switchable USB to host...";
    VideoHid::getInstance().switchToHost();
    ui->actionTo_Host->setChecked(true);
    ui->actionTo_Target->setChecked(false);
}

void Camera::onActionSwitchToTargetTriggered()
{
    qCDebug(log_ui_mainwindow) << "Switchable USB to target...";
    VideoHid::getInstance().switchToTarget();
    ui->actionTo_Host->setChecked(false);
    ui->actionTo_Target->setChecked(true);
}

void Camera::onResolutionChange(const int& width, const int& height, const float& fps)
{
    GlobalVar::instance().setInputWidth(width);
    GlobalVar::instance().setInputHeight(height);
    statusWidget->setInputResolution(width, height, fps);
}

void Camera::onTargetUsbConnected(const bool isConnected)
{
    statusWidget->setTargetUsbConnected(isConnected);
}

void Camera::updateBaudrateMenu(int baudrate){
    // Find the QAction corresponding to the current baudrate and check it
    QList<QAction*> actions = ui->menuBaudrate->actions();
    for (QAction* action : actions) {
        bool ok;
        int actionBaudrate = action->text().toInt(&ok);
        if (ok && actionBaudrate == baudrate) {
            action->setChecked(true);
        } else {
            action->setChecked(false);
        }
    }

    // If the current baudrate is not in the menu, add a new option and check it
    bool baudrateFound = false;
    for (QAction* action : actions) {
        if (action->text().toInt() == baudrate) {
            baudrateFound = true;
            break;
        }
    }
    if (!baudrateFound) {
        QAction* newAction = new QAction(QString::number(baudrate), this);
        newAction->setCheckable(true);
        newAction->setChecked(true);
        ui->menuBaudrate->addAction(newAction);
        connect(newAction, &QAction::triggered, this, [this, newAction]() {
            onBaudrateMenuTriggered(newAction);
        });
    }
}

void Camera::onFollowSwitchTriggered()
{
    qCDebug(log_ui_mainwindow) << "Follow switch:" << ui->actionFollow_Switch->isChecked();
    if(ui->actionFollow_Switch->isChecked()){
        ui->actionTo_Host->setEnabled(false);
        ui->actionTo_Target->setEnabled(false);
        GlobalVar::instance().setFollowSwitch(true);
    }else{
        ui->actionTo_Host->setEnabled(true);
        ui->actionTo_Target->setEnabled(true);
        GlobalVar::instance().setFollowSwitch(false);
    }
}

void Camera::onActionPasteToTarget()
{
    HostManager::getInstance().pasteTextToTarget(QGuiApplication::clipboard()->text());
}

void Camera::onActionScreensaver()
{
    HostManager::getInstance().autoMoveMouse();
}

void Camera::onToggleVirtualKeyboard()
{
    bool isVisible = toolbarManager->getToolbar()->isVisible();
    toolbarManager->getToolbar()->setVisible(!isVisible);

    // Toggle the icon
    QString iconPath = isVisible ? ":/images/keyboard-down.svg" : ":/images/keyboard-up.svg";
    QIcon icon(iconPath);
    ui->virtualKeyboardButton->setIcon(icon);
}

void Camera::popupMessage(QString message)
{
    QDialog dialog;
    dialog.setWindowFlags(Qt::FramelessWindowHint | Qt::WindowStaysOnTopHint);

    QVBoxLayout layout;
    dialog.setLayout(&layout);

    // Set the font of the message box
    QFont font;
    font.setPointSize(18); // Set the size of the font
    font.setBold(true); // Make the font bold

    QLabel label(message);
    label.setFont(font); // Use the same font as before
    layout.addWidget(&label);

    dialog.adjustSize(); // Resize the dialog to fit its content

    // Show the dialog off-screen
    dialog.move(-1000, -1000);
    dialog.show();

    // Now that the dialog is shown, we can get its correct dimensions
    QRect screenGeometry = QGuiApplication::primaryScreen()->geometry();
    int x = screenGeometry.width() - dialog.frameGeometry().width();
    int y = 0;
    qCDebug(log_ui_mainwindow) << "x: " << x << "y:" << y;

    // Move the dialog to the desired position
    dialog.move(x, y);

    // Auto hide in 3 seconds
    QTimer::singleShot(3000, &dialog, &QDialog::accept);
    dialog.exec();
}

void Camera::updateCameraActive(bool active) {
    qCDebug(log_ui_mainwindow) << "Camera active: " << active;
    if(active){
        qCDebug(log_ui_mainwindow) << "Set index to : " << 1;
        stackedLayout->setCurrentIndex(1);
    }else {
        qCDebug(log_ui_mainwindow) << "Set index to : " << 0;
        stackedLayout->setCurrentIndex(0);
    }
    queryResolutions();
}

void Camera::updateRecordTime()
{
    QString str = tr("Recorded %1 sec").arg(m_mediaRecorder->duration() / 1000);
    ui->statusbar->showMessage(str);
}

void Camera::processCapturedImage(int requestId, const QImage &img)
{
    Q_UNUSED(requestId);
    QImage scaledImage =
            img.scaled(ui->centralwidget->size(), Qt::KeepAspectRatio, Qt::SmoothTransformation);

   // ui->lastImagePreviewLabel->setPixmap(QPixmap::fromImage(scaledImage));

    // Display captured image for 4 seconds.
    displayCapturedImage();
    QTimer::singleShot(4000, this, &Camera::displayViewfinder);
}

// void Camera::configureCaptureSettings()
// {
//     // if (m_doImageCapture)
//     //     configureImageSettings();
//     // else
//     configureVideoSettings();

// }

// void Camera::configureVideoSettings()
// {
//     VideoSettings settingsDialog(m_camera.data());

//     if (settingsDialog.exec())
//         settingsDialog.applySettings();
// }

// void Camera::configureImageSettings()
// {
//     ImageSettings settingsDialog(m_imageCapture.get());

//     if (settingsDialog.exec() == QDialog::Accepted)
//         settingsDialog.applyImageSettings();
// }

void Camera::configureSettings() {
    qDebug() << "configureSettings";
    qDebug() << "settingsDialog: " << settingsDialog;
    if (!settingsDialog){
        qDebug() << "Creating settings dialog";
        settingsDialog = new SettingDialog(m_camera.data(), this);
        connect(settingsDialog, &SettingDialog::cameraSettingsApplied, this, &Camera::loadCameraSettingAndSetCamera);
        // connect the finished signal to the set the dialog pointer to nullptr
        connect(settingsDialog, &QDialog::finished, this, [this](){
            settingsDialog = nullptr;
        });
        settingsDialog->show();
    }else{
        settingsDialog->raise();
        settingsDialog->activateWindow();
    }
}

void Camera::debugSerialPort() {
<<<<<<< HEAD
    qDebug() << "debug dialog" ;
    qDebug() << "serialPortDebugDialog: " << serialPortDebugDialog;
    if (!serialPortDebugDialog){
        qDebug() << "Creating serial port debug dialog";
        serialPortDebugDialog = new SerialPortDebugDialog();
        // connect the finished signal to the set the dialog pointer to nullptr
        connect(serialPortDebugDialog, &QDialog::finished, this, [this]() {
            serialPortDebugDialog = nullptr;
        });
        serialPortDebugDialog->show();
    }else{
        serialPortDebugDialog->raise();
        serialPortDebugDialog->activateWindow();
    }
=======
    SerialPortDebugDialog *serialPortDebug = new SerialPortDebugDialog();
    serialPortDebug->show();
>>>>>>> 54b236a0
}

void Camera::purchaseLink(){
    QDesktopServices::openUrl(QUrl("https://www.crowdsupply.com/techxartisan/openterface-mini-kvm"));
}

void Camera::feedbackLink(){
    QDesktopServices::openUrl(QUrl("https://forms.gle/KNQPTNfXCPUPybgG9"));
}

void Camera::aboutLink(){
    QDesktopServices::openUrl(QUrl("https://openterface.com/"));
}

void Camera::versionInfo() {
    QString applicationName = QApplication::applicationName();
    QString organizationName = QApplication::organizationName();
    QString applicationVersion = QApplication::applicationVersion();
    QString osVersion = QSysInfo::prettyProductName();
    QString title = tr("%1").arg(applicationName);
    QString message = tr("Version:\t %1 \nQT:\t %2\nOS:\t %3")
                          .arg(applicationVersion)
                          .arg(qVersion())
                          .arg(osVersion);

    QMessageBox msgBox;
    msgBox.setWindowTitle(title);
    msgBox.setText(message);

    QPushButton *copyButton = msgBox.addButton(tr("Copy"), QMessageBox::ActionRole);
    QPushButton *closeButton = msgBox.addButton(QMessageBox::Close);

    connect(copyButton, &QPushButton::clicked, this, &Camera::copyToClipboard);

    msgBox.exec();

}

void Camera::copyToClipboard(){
    QString applicationName = QApplication::applicationName();
    QString organizationName = QApplication::organizationName();
    QString applicationVersion = QApplication::applicationVersion();

    QString message = tr("Version:\t %1 \nOrganization:\t %2")
                          .arg(applicationVersion)
                          .arg(organizationName);

    QClipboard *clipboard = QApplication::clipboard();
    clipboard->setText(message);
}

void Camera::onFunctionKeyPressed(int key)
{
    HostManager::getInstance().handleFunctionKey(key);
}

void Camera::onCtrlAltDelPressed()
{
    HostManager::getInstance().sendCtrlAltDel();
}

void Camera::onDelPressed()
{
    HostManager::getInstance().handleFunctionKey(Qt::Key_Delete);
}

void Camera::onRepeatingKeystrokeChanged(int interval)
{
    HostManager::getInstance().setRepeatingKeystroke(interval);
}

void Camera::record()
{
    m_mediaRecorder->record();
    updateRecordTime();
}

void Camera::pause()
{
    m_mediaRecorder->pause();
}

void Camera::setMuted(bool muted)
{
   // m_captureSession.audioInput()->setMuted(muted);
}

void Camera::takeImage()
{
    m_isCapturingImage = true;
    m_imageCapture->captureToFile();
}

void Camera::displayCaptureError(int id, const QImageCapture::Error error,
                                 const QString &errorString)
{
    Q_UNUSED(id);
    Q_UNUSED(error);
    QMessageBox::warning(this, tr("Image Capture Error"), errorString);
    m_isCapturingImage = false;
}

void Camera::setExposureCompensation(int index)
{
    m_camera->setExposureCompensation(index * 0.5);
}


void Camera::displayCameraError()
{
    qWarning() << "Camera error: " << m_camera->errorString();
    if (m_camera->error() != QCamera::NoError){
        qCDebug(log_ui_mainwindow) << "A camera has been disconnected.";

        stackedLayout->setCurrentIndex(0);

        stop();
    }
}

void Camera::stop(){
    qDebug() << "Stop camera data...";
    disconnect(m_camera.data());
    qDebug() << "Camera data stopped.";
    m_audioManager->disconnect();
    qDebug() << "Audio manager stopped.";

    m_captureSession.disconnect();
    qDebug() << "Capture session stopped.";
    VideoHid::getInstance().stop();
    qDebug() << "Video HID stopped.";
    m_camera->stop();
    qDebug() << "Camera stopped.";
}

void Camera::updateCameraDevice(QAction *action)
{
    setCamera(qvariant_cast<QCameraDevice>(action->data()));
}

void Camera::displayViewfinder()
{
    //ui->stackedWidget->setCurrentIndex(0);
}

void Camera::displayCapturedImage()
{
    //ui->stackedWidget->setCurrentIndex(1);
}

void Camera::onBaudrateMenuTriggered(QAction* action)
{
    bool ok;
    int baudrate = action->text().toInt(&ok);
    if (ok) {
        SerialPortManager::getInstance().setBaudRate(baudrate);
<<<<<<< HEAD
=======
    }
}

void Camera::onSpecialKeyPressed(const QString &keyText)
{
    // Handle the special key press
    // For example, you might want to send this key to the remote desktop connection
    if (keyText == ToolbarManager::KEY_ESC) {
        HostManager::getInstance().handleFunctionKey(Qt::Key_Escape);
    } else if (keyText == ToolbarManager::KEY_INS) {
        HostManager::getInstance().handleFunctionKey(Qt::Key_Insert);
    } else if (keyText == ToolbarManager::KEY_DEL) {
        HostManager::getInstance().handleFunctionKey(Qt::Key_Delete);
    } else if (keyText == ToolbarManager::KEY_HOME) {
        HostManager::getInstance().handleFunctionKey(Qt::Key_Home);
    } else if (keyText == ToolbarManager::KEY_END) {
        HostManager::getInstance().handleFunctionKey(Qt::Key_End);
    } else if (keyText == ToolbarManager::KEY_PGUP) {
        HostManager::getInstance().handleFunctionKey(Qt::Key_PageUp);
    } else if (keyText == ToolbarManager::KEY_PGDN) {
        HostManager::getInstance().handleFunctionKey(Qt::Key_PageDown);
    } else if (keyText == ToolbarManager::KEY_PRTSC) {
        HostManager::getInstance().handleFunctionKey(Qt::Key_Print);
    } else if (keyText == ToolbarManager::KEY_SCRLK) {
        HostManager::getInstance().handleFunctionKey(Qt::Key_ScrollLock);
    } else if (keyText == ToolbarManager::KEY_PAUSE) {
        HostManager::getInstance().handleFunctionKey(Qt::Key_Pause);
    } else if (keyText == ToolbarManager::KEY_NUMLK) {
        HostManager::getInstance().handleFunctionKey(Qt::Key_NumLock);
    } else if (keyText == ToolbarManager::KEY_CAPSLK) {
        HostManager::getInstance().handleFunctionKey(Qt::Key_CapsLock);
    } else if (keyText == ToolbarManager::KEY_WIN) {
        HostManager::getInstance().handleFunctionKey(Qt::Key_Meta);
>>>>>>> 54b236a0
    }
}

void Camera::imageSaved(int id, const QString &fileName)
{
    Q_UNUSED(id);
    ui->statusbar->showMessage(tr("Captured \"%1\"").arg(QDir::toNativeSeparators(fileName)));

    m_isCapturingImage = false;
    if (m_applicationExiting)
        close();
}

void Camera::closeEvent(QCloseEvent *event)
{
    if (m_isCapturingImage) {
        setEnabled(false);
        m_applicationExiting = true;
        event->ignore();
    } else {
        event->accept();
    }
}

void Camera::updateCameras()
{
    qCDebug(log_ui_mainwindow) << "Update cameras...";
    // ui->menuSource->clear();
    const QList<QCameraDevice> availableCameras = QMediaDevices::videoInputs();

    for (const QCameraDevice &camera : availableCameras) {
        if (!m_lastCameraList.contains(camera)) {
            qCDebug(log_ui_mainwindow) << "A new camera has been connected:" << camera.description();

            if (!camera.description().contains("Openterface"))
                continue;

            qCDebug(log_ui_mainwindow) << "Update openterface layer to top layer.";
            stackedLayout->setCurrentIndex(1);

            //If the default camera is not an Openterface camera, set the camera to the first Openterface camera
            if (!QMediaDevices::defaultVideoInput().description().contains("Openterface")) {
                qCDebug(log_ui_mainwindow) << "Set defualt camera to the Openterface camera...";
            } else {
                qCDebug(log_ui_mainwindow) << "The default camera is" << QMediaDevices::defaultVideoInput().description();
            }
            m_audioManager->initializeAudio();
            setCamera(camera);
            break;
        }
    }
}

void Camera::checkCameraConnection()
{
    const QList<QCameraDevice> availableCameras = QMediaDevices::videoInputs();

    if (availableCameras != m_lastCameraList) {
        // The list of available cameras has changed
        if (availableCameras.count() > m_lastCameraList.count()) {
            // A new camera has been connected
            // Find out which camera was connected
        }
        m_lastCameraList = availableCameras;
    }
}


void Camera::onPortConnected(const QString& port, const int& baudrate) {
    statusWidget->setConnectedPort(port, baudrate);
    updateBaudrateMenu(baudrate);
}

void Camera::onStatusUpdate(const QString& status) {
    statusWidget->setStatusUpdate(status);
}

void Camera::onLastKeyPressed(const QString& key) {
    QString svgPath;
    if(key == ""){
        svgPath = QString(":/images/keyboard.svg");
    }else{
        svgPath = QString(":/images/keyboard-pressed.svg");
    }

    // Load the SVG into a QPixmap
    QSvgRenderer svgRenderer(svgPath);
    QPixmap pixmap(18, 18); // Adjust the size as needed
    pixmap.fill(Qt::transparent);
    QPainter painter(&pixmap);
    svgRenderer.render(&painter);

    // Set the QPixmap to the QLabel
    keyPressedLabel->setPixmap(pixmap);
    keyLabel->setText(QString("%1").arg(key));
}

void Camera::onLastMouseLocation(const QPoint& location, const QString& mouseEvent) {
    // Load the SVG into a QPixmap
    QString svgPath;
    if (mouseEvent == "L") {
        svgPath = ":/images/mouse-left-button.svg";
    } else if (mouseEvent == "R") {
        svgPath = ":/images/mouse-right-button.svg";
    } else if (mouseEvent == "M") {
        svgPath = ":/images/mouse-middle-button.svg";
    } else {
        svgPath = ":/images/mouse-default.svg";
    }

    // Load the SVG into a QPixmap
    QSvgRenderer svgRenderer(svgPath);
    QPixmap pixmap(12, 12); // Adjust the size as needed
    pixmap.fill(Qt::transparent);
    QPainter painter(&pixmap);
    svgRenderer.render(&painter);

    // Set the QPixmap to the QLabel
    mouseLabel->setPixmap(pixmap);
    mouseLocationLabel->setText(QString("(%1,%2)").arg(location.x()).arg(location.y()));
}

void Camera::onSwitchableUsbToggle(const bool isToTarget) {
    if (isToTarget) {
        qDebug() << "UI Switchable USB to target...";
        ui->actionTo_Host->setChecked(false);
        ui->actionTo_Target->setChecked(true);
    } else {
        qDebug() << "UI Switchable USB to host...";
        ui->actionTo_Host->setChecked(true);
        ui->actionTo_Target->setChecked(false);
    }
    SerialPortManager::getInstance().restartSwitchableUSB();
}

void Camera::updateResolutions(const int input_width, const int input_height, const float input_fps, const int capture_width, const int capture_height, const int capture_fps)
{
    statusWidget->setInputResolution(input_width, input_height, input_fps);
    statusWidget->setCaptureResolution(capture_width, capture_height, capture_fps);
}<|MERGE_RESOLUTION|>--- conflicted
+++ resolved
@@ -689,7 +689,6 @@
 }
 
 void Camera::debugSerialPort() {
-<<<<<<< HEAD
     qDebug() << "debug dialog" ;
     qDebug() << "serialPortDebugDialog: " << serialPortDebugDialog;
     if (!serialPortDebugDialog){
@@ -704,10 +703,6 @@
         serialPortDebugDialog->raise();
         serialPortDebugDialog->activateWindow();
     }
-=======
-    SerialPortDebugDialog *serialPortDebug = new SerialPortDebugDialog();
-    serialPortDebug->show();
->>>>>>> 54b236a0
 }
 
 void Camera::purchaseLink(){
@@ -864,42 +859,15 @@
     int baudrate = action->text().toInt(&ok);
     if (ok) {
         SerialPortManager::getInstance().setBaudRate(baudrate);
-<<<<<<< HEAD
-=======
     }
 }
 
 void Camera::onSpecialKeyPressed(const QString &keyText)
 {
-    // Handle the special key press
-    // For example, you might want to send this key to the remote desktop connection
-    if (keyText == ToolbarManager::KEY_ESC) {
-        HostManager::getInstance().handleFunctionKey(Qt::Key_Escape);
-    } else if (keyText == ToolbarManager::KEY_INS) {
-        HostManager::getInstance().handleFunctionKey(Qt::Key_Insert);
-    } else if (keyText == ToolbarManager::KEY_DEL) {
-        HostManager::getInstance().handleFunctionKey(Qt::Key_Delete);
-    } else if (keyText == ToolbarManager::KEY_HOME) {
-        HostManager::getInstance().handleFunctionKey(Qt::Key_Home);
-    } else if (keyText == ToolbarManager::KEY_END) {
-        HostManager::getInstance().handleFunctionKey(Qt::Key_End);
-    } else if (keyText == ToolbarManager::KEY_PGUP) {
-        HostManager::getInstance().handleFunctionKey(Qt::Key_PageUp);
-    } else if (keyText == ToolbarManager::KEY_PGDN) {
-        HostManager::getInstance().handleFunctionKey(Qt::Key_PageDown);
-    } else if (keyText == ToolbarManager::KEY_PRTSC) {
-        HostManager::getInstance().handleFunctionKey(Qt::Key_Print);
-    } else if (keyText == ToolbarManager::KEY_SCRLK) {
-        HostManager::getInstance().handleFunctionKey(Qt::Key_ScrollLock);
-    } else if (keyText == ToolbarManager::KEY_PAUSE) {
-        HostManager::getInstance().handleFunctionKey(Qt::Key_Pause);
-    } else if (keyText == ToolbarManager::KEY_NUMLK) {
-        HostManager::getInstance().handleFunctionKey(Qt::Key_NumLock);
-    } else if (keyText == ToolbarManager::KEY_CAPSLK) {
-        HostManager::getInstance().handleFunctionKey(Qt::Key_CapsLock);
-    } else if (keyText == ToolbarManager::KEY_WIN) {
-        HostManager::getInstance().handleFunctionKey(Qt::Key_Meta);
->>>>>>> 54b236a0
+    bool ok;
+    int baudrate = action->text().toInt(&ok);
+    if (ok) {
+        SerialPortManager::getInstance().setBaudRate(baudrate);
     }
 }
 
