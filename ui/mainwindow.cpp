--- conflicted
+++ resolved
@@ -76,16 +76,9 @@
 #endif
 
 Camera::Camera() : ui(new Ui::Camera), videoPane(new VideoPane(this)),
-<<<<<<< HEAD
-                                        stackedLayout(new QStackedLayout(this)), 
-                                        // transWindow(new TransWindow()),
-                                        statusWidget(new StatusWidget(this))
-=======
                                         stackedLayout(new QStackedLayout(this)),
-                                        transWindow(new TransWindow()),
                                         statusWidget(new StatusWidget(this)),
                                         m_audioManager(new AudioManager(this))
->>>>>>> f1046677
 {
     qCDebug(log_ui_mainwindow) << "Init camera...";
     ui->setupUi(this);
@@ -129,11 +122,6 @@
     qCDebug(log_ui_mainwindow) << "Observe reset Serial Port triggerd...";
     connect(ui->actionResetSerialPort, &QAction::triggered, this, &Camera::onActionResetSerialPortTriggered);
 
-<<<<<<< HEAD
-=======
-
-
->>>>>>> f1046677
     init();
 }
 
