/*
* ========================================================================== *
*                                                                            *
*    This file is part of the Openterface Mini KVM App QT version            *
*                                                                            *
*    Copyright (C) 2024   <info@openterface.com>                             *
*                                                                            *
*    This program is free software: you can redistribute it and/or modify    *
*    it under the terms of the GNU General Public License as published by    *
*    the Free Software Foundation version 3.                                 *
*                                                                            *
*    This program is distributed in the hope that it will be useful, but     *
*    WITHOUT ANY WARRANTY; without even the implied warranty of              *
*    MERCHANTABILITY or FITNESS FOR A PARTICULAR PURPOSE. See the GNU        *
*    General Public License for more details.                                *
*                                                                            *
*    You should have received a copy of the GNU General Public License       *
*    along with this program. If not, see <http://www.gnu.org/licenses/>.    *
*                                                                            *
* ========================================================================== *
*/

#include "mainwindow.h"
#include "global.h"
#include "settingdialog.h"
#include "ui_mainwindow.h"
#include "globalsetting.h"

#include "host/HostManager.h"
#include "serial/SerialPortManager.h"
#include "loghandler.h"
#include "ui/imagesettings.h"
#include "ui/settingdialog.h"
#include "ui/helppane.h"
#include "ui/serialportdebugdialog.h"

#include "ui/videopane.h"
#include "video/videohid.h"

#include <QCameraDevice>
#include <QMediaDevices>
#include <QMediaFormat>
#include <QMediaMetaData>
#include <QMediaRecorder>
#include <QVideoWidget>
#include <QStackedLayout>
#include <QMessageBox>
#include <QImageCapture>
#include <QToolBar>
#include <QClipboard>
#include <QInputMethod>
#include <QAction>
#include <QActionGroup>
#include <QImage>
#include <QKeyEvent>
#include <QPalette>
#include <QSystemTrayIcon>
#include <QDir>
#include <QTimer>
#include <QLabel>
#include <QPixmap>
#include <QSvgRenderer>
#include <QPainter>
#include <QMessageBox>
#include <QDesktopServices>
#include <QSysInfo>
#include <QMenuBar>
#include <QPushButton>
#include <QComboBox>
#include <QScrollBar>
#include <QGuiApplication>

Q_LOGGING_CATEGORY(log_ui_mainwindow, "opf.ui.mainwindow")

/*
  * QT Permissions API is not compatible with Qt < 6.5 and will cause compilation failure on
  * expanding the QT_CONFIG macro if it isn't set as a feature in qtcore-config.h. QT < 6.5
  * is still true for a large number of linux distros in 2024. This ifdef or another
  * workaround needs to be used anywhere the QPermissions class is called, for distros to
  * be able to use their package manager's native Qt libs, if they are < 6.5.
  *
  * See qtconfigmacros.h, qtcore-config.h, etc. in the relevant Qt includes directory, and:
  * https://doc-snapshots.qt.io/qt6-6.5/whatsnew65.html
  * https://doc-snapshots.qt.io/qt6-6.5/permissions.html
*/

#ifdef QT_FEATURE_permissions
#if QT_CONFIG(permissions)
#include <QPermission>
#endif
#endif

QPixmap recolorSvg(const QString &svgPath, const QColor &color, const QSize &size) {
    QSvgRenderer svgRenderer(svgPath);
    QPixmap pixmap(size);
    pixmap.fill(Qt::transparent);
    QPainter painter(&pixmap);
    svgRenderer.render(&painter);

    // Create a color overlay
    QPixmap colorOverlay(size);
    colorOverlay.fill(color);

    // Set the composition mode to SourceIn to apply the color overlay
    painter.setCompositionMode(QPainter::CompositionMode_SourceIn);
    painter.drawPixmap(0, 0, colorOverlay);

    return pixmap;
}

QColor getContrastingColor(const QColor &color) {
    int d = 0;
    // Calculate the perceptive luminance (Y) - human eye favors green color
    double luminance = (0.299 * color.red() + 0.587 * color.green() + 0.114 * color.blue()) / 255;
    if (luminance > 0.5) {
        d = 0; // bright colors - black font
    } else {
        d = 255; // dark colors - white font
    }
    return QColor(d, d, d);
}

MainWindow::MainWindow() : ui(new Ui::MainWindow), m_audioManager(new AudioManager(this)),
                                        videoPane(new VideoPane(this)),
                                        scrollArea(new QScrollArea(this)),
                                        stackedLayout(new QStackedLayout(this)),
                                        toolbarManager(new ToolbarManager(this)),
                                        statusWidget(new StatusWidget(this)),
                                        toggleSwitch(new ToggleSwitch(this)),
                                        m_cameraManager(new CameraManager(this)),
                                        m_inputHandler(new InputHandler(this))
{
    qCDebug(log_ui_mainwindow) << "Init camera...";
    ui->setupUi(this);
    ui->statusbar->addPermanentWidget(statusWidget);

    QWidget *centralWidget = new QWidget(this);
    centralWidget->setLayout(stackedLayout);

    HelpPane *helpPane = new HelpPane;
    stackedLayout->addWidget(helpPane);

    // Set size policy and minimum size for videoPane
    // videoPane->setSizePolicy(QSizePolicy::Expanding, QSizePolicy::Expanding);
    videoPane->setMinimumSize(this->width(),
    this->height() - ui->statusbar->height() - ui->menubar->height()); // must minus the statusbar and menubar height

    scrollArea->setWidget(videoPane);
    scrollArea->setHorizontalScrollBarPolicy(Qt::ScrollBarAlwaysOff);
    scrollArea->setVerticalScrollBarPolicy(Qt::ScrollBarAlwaysOff);
    scrollArea->setBackgroundRole(QPalette::Dark);
    stackedLayout->addWidget(scrollArea);

    stackedLayout->setCurrentIndex(0);

    centralWidget->setMouseTracking(true);

    ui->menubar->setCornerWidget(ui->cornerWidget, Qt::TopRightCorner);

    setCentralWidget(centralWidget);
    qCDebug(log_ui_mainwindow) << "Set host manager event callback...";
    HostManager::getInstance().setEventCallback(this);

    qCDebug(log_ui_mainwindow) << "Observe Video HID connected...";
    VideoHid::getInstance().setEventCallback(this);

    qCDebug(log_ui_mainwindow) << "Observe video input changed...";
    connect(&m_source, &QMediaDevices::videoInputsChanged, this, &MainWindow::updateCameras);

    //connect(videoDevicesGroup, &QActionGroup::triggered, this, &MainWindow::updateCameraDevice);

    qCDebug(log_ui_mainwindow) << "Observe Relative/Absolute toggle...";
    connect(ui->actionRelative, &QAction::triggered, this, &MainWindow::onActionRelativeTriggered);
    connect(ui->actionAbsolute, &QAction::triggered, this, &MainWindow::onActionAbsoluteTriggered);

    qCDebug(log_ui_mainwindow) << "Observe reset HID triggerd...";
    connect(ui->actionResetHID, &QAction::triggered, this, &MainWindow::onActionResetHIDTriggered);

    qCDebug(log_ui_mainwindow) << "Observe factory reset HID triggerd...";
    connect(ui->actionFactory_reset_HID, &QAction::triggered, this, &MainWindow::onActionFactoryResetHIDTriggered);

    qCDebug(log_ui_mainwindow) << "Observe reset Serial Port triggerd...";
    connect(ui->actionResetSerialPort, &QAction::triggered, this, &MainWindow::onActionResetSerialPortTriggered);

    qDebug() << "Observe Hardware change MainWindow triggerd...";

    qCDebug(log_ui_mainwindow) << "Creating and setting up ToggleSwitch...";
    toggleSwitch->setFixedSize(78, 28);  // Adjust size as needed
    connect(toggleSwitch, &ToggleSwitch::stateChanged, this, &MainWindow::onToggleSwitchStateChanged);

    // Add the ToggleSwitch as the last button in the cornerWidget's layout
    QHBoxLayout *cornerLayout = qobject_cast<QHBoxLayout*>(ui->cornerWidget->layout());
    if (cornerLayout) {
        cornerLayout->addWidget(toggleSwitch);
    } else {
        qCWarning(log_ui_mainwindow) << "Corner widget layout is not a QHBoxLayout. Unable to add ToggleSwitch.";
    }

    // load the settings
    qDebug() << "Loading settings";
    GlobalSetting::instance().loadLogSettings();
    GlobalSetting::instance().loadVideoSettings();
    LogHandler::instance().enableLogStore();

    qCDebug(log_ui_mainwindow) << "Observe switch usb connection trigger...";
    connect(ui->actionTo_Host, &QAction::triggered, this, &MainWindow::onActionSwitchToHostTriggered);
    connect(ui->actionTo_Target, &QAction::triggered, this, &MainWindow::onActionSwitchToTargetTriggered);

    qCDebug(log_ui_mainwindow) << "Observe action paste from host...";
    connect(ui->actionPaste, &QAction::triggered, this, &MainWindow::onActionPasteToTarget);
    connect(ui->pasteButton, &QPushButton::released, this, &MainWindow::onActionPasteToTarget);

    connect(ui->screensaverButton, &QPushButton::released, this, &MainWindow::onActionScreensaver);

    connect(ui->virtualKeyboardButton, &QPushButton::released, this, &MainWindow::onToggleVirtualKeyboard);

    qDebug() << "Init...";
    init();

    qDebug() << "Init status bar...";
    initStatusBar();

    addToolBar(Qt::TopToolBarArea, toolbarManager->getToolbar());
    toolbarManager->getToolbar()->setVisible(false);

    // In the MainWindow constructor or initialization method
    connect(qApp, &QGuiApplication::paletteChanged, toolbarManager, &ToolbarManager::updateStyles);

    connect(m_cameraManager, &CameraManager::cameraActiveChanged, this, &MainWindow::updateCameraActive);
    connect(m_cameraManager, &CameraManager::cameraError, this, &MainWindow::displayCameraError);
    connect(m_cameraManager, &CameraManager::imageCaptured, this, &MainWindow::processCapturedImage);                                         

    // Connect palette change signal to the slot
    iconColor = palette().color(QPalette::WindowText);
    onLastKeyPressed("");
    onLastMouseLocation(QPoint(0, 0), "");

    // Connect zoom buttons
    connect(ui->ZoomInButton, &QPushButton::clicked, this, &MainWindow::onZoomIn);
    connect(ui->ZoomOutButton, &QPushButton::clicked, this, &MainWindow::onZoomOut);
    connect(ui->ZoomReductionButton, &QPushButton::clicked, this, &MainWindow::onZoomReduction);
    scrollArea->ensureWidgetVisible(videoPane);

<<<<<<< HEAD
    // Initialize the timer
    scrollTimer = new QTimer(this);
    connect(scrollTimer, &QTimer::timeout, this, &MainWindow::updateScrollbars);
    scrollTimer->start(100); // Check every 50 ms
=======
    // Set the window title with the version number
    QString windowTitle = QString("Openterface Mini-KVM - %1").arg(APP_VERSION);
    setWindowTitle(windowTitle);
>>>>>>> 0a93ce63
}

void MainWindow::onZoomIn()
{
    factorScale = 1.1 * factorScale;
    QSize currentSize = videoPane->size() * 1.1;
    videoPane->resize(currentSize.width(), currentSize.height());
    qDebug() << "video pane size:" << videoPane->geometry();
    if (videoPane->width() > scrollArea->width() || videoPane->height() > scrollArea->height()) {
        scrollArea->setHorizontalScrollBarPolicy(Qt::ScrollBarAsNeeded);
        scrollArea->setVerticalScrollBarPolicy(Qt::ScrollBarAsNeeded);
    }
}

void MainWindow::onZoomOut()
{
    if (videoPane->width() != this->width()){
        factorScale = 0.9 * factorScale;
        QSize currentSize = videoPane->size() * 0.9;
        videoPane->resize(currentSize.width(), currentSize.height());
        if (videoPane->width() <= scrollArea->width() && videoPane->height() <= scrollArea->height()) {
            scrollArea->setHorizontalScrollBarPolicy(Qt::ScrollBarAsNeeded);
            scrollArea->setVerticalScrollBarPolicy(Qt::ScrollBarAsNeeded);
        }
    }

}

void MainWindow::onZoomReduction()
{
    videoPane->resize(this->width() * 0.9, (this->height() - ui->statusbar->height() - ui->menubar->height()) * 0.9);
    scrollArea->setHorizontalScrollBarPolicy(Qt::ScrollBarAlwaysOff);
    scrollArea->setVerticalScrollBarPolicy(Qt::ScrollBarAlwaysOff);
}

void MainWindow::init()
{
    qCDebug(log_ui_mainwindow) << "MainWindow init...";
#ifdef QT_FEATURE_permissions //Permissions API not compatible with Qt < 6.5 and will cause compilation failure on expanding macro in qtconfigmacros.h
#if QT_CONFIG(permissions)
    // camera 
    QCameraPermission cameraPermission;
    switch (qApp->checkPermission(cameraPermission)) {
    case Qt::PermissionStatus::Undetermined:
        qApp->requestPermission(cameraPermission, this, &MainWindow::init);
        return;
    case Qt::PermissionStatus::Denied:
        qWarning("MainWindow permission is not granted!");
        return;
    case Qt::PermissionStatus::Granted:
        break;
    }
    // microphone
    QMicrophonePermission microphonePermission;
    switch (qApp->checkPermission(microphonePermission)) {
    case Qt::PermissionStatus::Undetermined:
        qApp->requestPermission(microphonePermission, this, &MainWindow::init);
        return;
    case Qt::PermissionStatus::Denied:
        qWarning("Microphone permission is not granted!");
        return;
    case Qt::PermissionStatus::Granted:
        break;
    }
#endif
#endif
    // Camera devices:
    updateCameras();

    loadCameraSettingAndSetCamera();

    GlobalVar::instance().setWinWidth(this->width());
    GlobalVar::instance().setWinHeight(this->height());

    // Initialize the virtual keyboard button icon
    QIcon icon(":/images/keyboard-down.svg");
    ui->virtualKeyboardButton->setIcon(icon);

    // Add this after other menu connections
    connect(ui->menuBaudrate, &QMenu::triggered, this, &MainWindow::onBaudrateMenuTriggered);
    connect(&SerialPortManager::getInstance(), &SerialPortManager::connectedPortChanged, this, &MainWindow::onPortConnected);
}

void MainWindow::initStatusBar()
{
    qCDebug(log_ui_mainwindow) << "Init status bar...";

    // Create a QLabel to hold the SVG icon
    mouseLabel = new QLabel(this);
    mouseLocationLabel = new QLabel(QString("(0,0)"), this);
    mouseLocationLabel->setFixedWidth(80);

    // Mouse container widget
    QWidget *mouseContainer = new QWidget(this);
    QHBoxLayout *mouseLayout = new QHBoxLayout(mouseContainer);

    mouseLayout->setContentsMargins(0, 0, 0, 0); // Remove margins
    mouseLayout->addWidget(mouseLabel);
    mouseLayout->addWidget(mouseLocationLabel);
    ui->statusbar->addWidget(mouseContainer);

    onLastMouseLocation(QPoint(0, 0), nullptr);
    keyPressedLabel = new QLabel(this);
    keyLabel = new QLabel(this);
    keyLabel->setFixedWidth(25);
    // Key container widget
    QWidget *keyContainer = new QWidget(this);
    QHBoxLayout *keyLayout = new QHBoxLayout(keyContainer);
    keyLayout->setContentsMargins(0, 0, 0, 0); // Remove margins
    keyLayout->addWidget(keyPressedLabel);
    keyLayout->addWidget(keyLabel);
    ui->statusbar->addWidget(keyContainer);

    onLastKeyPressed("");
}

void MainWindow::loadCameraSettingAndSetCamera(){
    QSettings settings("Techxartisan", "Openterface");
    QString deviceDescription = settings.value("camera/device", "Openterface").toString();
    const QList<QCameraDevice> devices = QMediaDevices::videoInputs();
    if (devices.isEmpty()) {
        qDebug() << "No video input devices found.";
    } else {
        for (const QCameraDevice &cameraDevice : devices) {
            if (cameraDevice.description() == deviceDescription) {
                setCamera(cameraDevice);
                break;
            }
        }
    }
}

void MainWindow::setCamera(const QCameraDevice &cameraDevice)
{
    m_cameraManager->setCamera(cameraDevice);
    m_cameraManager->setVideoOutput(videoPane);  // Add this line

    queryResolutions();

    m_cameraManager->startCamera();

    VideoHid::getInstance().start();
}

void MainWindow::queryResolutions()
{
    QPair<int, int> resolution = VideoHid::getInstance().getResolution();
    qCDebug(log_ui_mainwindow) << "Input resolution: " << resolution;
    GlobalVar::instance().setInputWidth(resolution.first);
    GlobalVar::instance().setInputHeight(resolution.second);
    video_width = GlobalVar::instance().getCaptureWidth();
    video_height = GlobalVar::instance().getCaptureHeight();

    float input_fps = VideoHid::getInstance().getFps();
    updateResolutions(resolution.first, resolution.second, input_fps, video_width, video_height, GlobalVar::instance().getCaptureFps());
}

void MainWindow::resizeEvent(QResizeEvent *event) {
    qCDebug(log_ui_mainwindow) << "Handle window resize event.";
    QMainWindow::resizeEvent(event);  // Call base class implementation

    // Define the desired aspect ratio
    qreal aspect_ratio = static_cast<qreal>(video_width) / video_height;

    int titleBarHeight = this->frameGeometry().height() - this->geometry().height();
    qCDebug(log_ui_mainwindow) << "Aspect ratio:" << aspect_ratio << ", Width:" << video_width << "Height:" << video_height;
    qCDebug(log_ui_mainwindow) << "menuBar height:" << this->menuBar()->height() << ", statusbar height:" << ui->statusbar->height() << ", titleBarHeight" << titleBarHeight;

    // Calculate the new height based on the width and the aspect ratio
    // int new_width = static_cast<int>((height() -  this->menuBar()->height() - ui->statusbar->height()) * aspect_ratio);
    int new_height = static_cast<int>(width() / aspect_ratio) + this->menuBar()->height() + ui->statusbar->height();

    // Set the new size of the window
    qCDebug(log_ui_mainwindow) << "Resize to " << width() << "x" << new_height;
    resize(width(), new_height);

    GlobalVar::instance().setWinWidth(this->width());
    GlobalVar::instance().setWinHeight(this->height());
    videoPane->setMinimumSize(this->width(),
        this->height() - ui->statusbar->height() - ui->menubar->height());
    videoPane->resize(this->width(), this->height() - ui->statusbar->height() - ui->menubar->height());
    scrollArea->resize(this->width(), this->height() - ui->statusbar->height() - ui->menubar->height());
    // scrollArea->ensureWidgetVisible(videoPane);
}


void MainWindow::moveEvent(QMoveEvent *event) {
    // Get the old and new positions
    QPoint oldPos = event->oldPos();
    QPoint newPos = event->pos();
    
    scrollTimer->start(100);
    // Calculate the position delta
    QPoint delta = newPos - oldPos;

    qCDebug(log_ui_mainwindow) << "Window move delta: " << delta;

    // Call the base class implementation
    QWidget::moveEvent(event);

    //calculate_video_position();
}

void MainWindow::calculate_video_position(){

    double aspect_ratio = static_cast<double>(video_width) / video_height;

    int scaled_window_width, scaled_window_height;
    int titleBarHeight = this->frameGeometry().height() - this->geometry().height();
    int statusBarHeight = ui->statusbar->height();
    QMenuBar *menuBar = this->menuBar();
    int menuBarHeight = menuBar->height();

    double widget_ratio = static_cast<double>(width()) / (height()-titleBarHeight-statusBarHeight-menuBarHeight);

    qCDebug(log_ui_mainwindow) << "titleBarHeight: " << titleBarHeight;
    qCDebug(log_ui_mainwindow) << "statusBarHeight: " << statusBarHeight;
    qCDebug(log_ui_mainwindow) << "menuBarHeight: " << menuBarHeight;

    if (widget_ratio < aspect_ratio) {
        // Window is relatively shorter, scale the window by video width
        scaled_window_width =  static_cast<int>(ui->centralwidget->height() * aspect_ratio);
        scaled_window_height = ui->centralwidget->height() + titleBarHeight + statusBarHeight+menuBarHeight;
    } else {
        // Window is relatively taller, scale the window by video height
        scaled_window_width = ui->centralwidget->width();
        scaled_window_height =static_cast<int>(ui->centralwidget->width()) / aspect_ratio + titleBarHeight + statusBarHeight+menuBarHeight;
    }
    resize(scaled_window_width, scaled_window_height);

    GlobalVar::instance().setMenuHeight(menuBarHeight);
    GlobalVar::instance().setTitleHeight(titleBarHeight);
    GlobalVar::instance().setStatusbarHeight(statusBarHeight);
    QSize windowSize = this->size();
    GlobalVar::instance().setWinWidth(windowSize.width());
    GlobalVar::instance().setWinHeight(windowSize.height());
}


void MainWindow::keyPressEvent(QKeyEvent *event)
{
    m_inputHandler->handleKeyPress(event);
    QMainWindow::keyPressEvent(event);
}

void MainWindow::keyReleaseEvent(QKeyEvent *event)
{
    m_inputHandler->handleKeyRelease(event);
    QMainWindow::keyReleaseEvent(event);
}

void MainWindow::mousePressEvent(QMouseEvent *event)
{
    m_inputHandler->handleMousePress(event);
    QMainWindow::mousePressEvent(event);
}

void MainWindow::mouseReleaseEvent(QMouseEvent *event)
{
    m_inputHandler->handleMouseRelease(event);
    QMainWindow::mouseReleaseEvent(event);
}

void MainWindow::mouseMoveEvent(QMouseEvent *event)
{
    
    lastMousePos = event->pos();
    qDebug() << "lastMousePos: " ;
    m_inputHandler->handleMouseMove(event);
    QMainWindow::mouseMoveEvent(event);
    
}

void MainWindow::updateScrollbars() {
    // Get the screen geometry using QScreen

    // Check if the mouse is near the edges of the screen
    const int edgeThreshold = 300; // Adjust this value as needed

    int deltaX = 0;
    int deltaY = 0;

    if (lastMousePos.x() < edgeThreshold) {
        // Move scrollbar to the left
        deltaX = -10; // Adjust step size as needed
    } else if (lastMousePos.x() > 4096*factorScale - edgeThreshold) {
        // Move scrollbar to the right
        deltaX = 10; // Adjust step size as needed
    }

    if (lastMousePos.y() < edgeThreshold) {
        // Move scrollbar up
        deltaY = -10; // Adjust step size as needed
    } else if (lastMousePos.y() > 4096*factorScale - edgeThreshold) {
        // Move scrollbar down
        deltaY = 10; // Adjust step size as needed
    }

    // Update scrollbars
    scrollArea->horizontalScrollBar()->setValue(scrollArea->horizontalScrollBar()->value() + deltaX);
    scrollArea->verticalScrollBar()->setValue(scrollArea->verticalScrollBar()->value() + deltaY);
}

void MainWindow::onActionRelativeTriggered()
{
    QPoint globalPosition = videoPane->mapToGlobal(QPoint(0, 0));

    QRect globalGeometry = QRect(globalPosition, videoPane->geometry().size());

    // move the mouse to window center
    QPoint center = globalGeometry.center();
    QCursor::setPos(center);

    GlobalVar::instance().setAbsoluteMouseMode(false);
    videoPane->hideHostMouse();

    this->popupMessage("Long press ESC to exit.");
}

void MainWindow::onActionAbsoluteTriggered()
{
    GlobalVar::instance().setAbsoluteMouseMode(true);
}

void MainWindow::onActionResetHIDTriggered()
{
    QMessageBox::StandardButton reply;
    reply = QMessageBox::warning(this, "Confirm Reset Keyboard and Mouse?",
                                        "Resetting the Keyboard & Mouse chip will apply new settings. Do you want to proceed?",
                                  QMessageBox::Yes | QMessageBox::No);

    if (reply == QMessageBox::Yes) {
        qCDebug(log_ui_mainwindow) << "onActionResetHIDTriggered";
        HostManager::getInstance().resetHid();
    } else {
        qCDebug(log_ui_mainwindow) << "Reset HID canceled by user.";
    }
}

void MainWindow::onActionFactoryResetHIDTriggered()
{
    QMessageBox::StandardButton reply;
    reply = QMessageBox::warning(this, "Confirm Factory Reset HID Chip?",
                                        "Factory reset the HID chip. Proceed?",
                                  QMessageBox::Yes | QMessageBox::No);

    if (reply == QMessageBox::Yes) {
        qCDebug(log_ui_mainwindow) << "onActionFactoryResetHIDTriggered";
        SerialPortManager::getInstance().factoryResetHipChip();
        // HostManager::getInstance().resetHid();
    } else {
        qCDebug(log_ui_mainwindow) << "Factory reset HID chip canceled by user.";
    }
}

void MainWindow::onActionResetSerialPortTriggered()
{
    QMessageBox::StandardButton reply;
    reply = QMessageBox::question(this, "Confirm Reset Serial Port?",
                                        "Resetting the serial port will close and re-open it without changing settings. Proceed?",
                                  QMessageBox::Yes | QMessageBox::No);

    if (reply == QMessageBox::Yes) {
        qCDebug(log_ui_mainwindow) << "onActionResetSerialPortTriggered";
        HostManager::getInstance().resetSerialPort();
    } else {
        qCDebug(log_ui_mainwindow) << "Serial port reset canceled by user.";
    }
}

void MainWindow::onActionSwitchToHostTriggered()
{
    qCDebug(log_ui_mainwindow) << "Switchable USB to host...";
    VideoHid::getInstance().switchToHost();
    ui->actionTo_Host->setChecked(true);
    ui->actionTo_Target->setChecked(false);
}

void MainWindow::onActionSwitchToTargetTriggered()
{
    qCDebug(log_ui_mainwindow) << "Switchable USB to target...";
    VideoHid::getInstance().switchToTarget();
    ui->actionTo_Host->setChecked(false);
    ui->actionTo_Target->setChecked(true);
}

void MainWindow::onToggleSwitchStateChanged(int state)
{
    qCDebug(log_ui_mainwindow) << "Toggle switch state changed to:" << state;
    if (state == Qt::Checked) {
        onActionSwitchToTargetTriggered();
    } else {
        onActionSwitchToHostTriggered();
    }
}

void MainWindow::onResolutionChange(const int& width, const int& height, const float& fps)
{
    GlobalVar::instance().setInputWidth(width);
    GlobalVar::instance().setInputHeight(height);
    statusWidget->setInputResolution(width, height, fps);
}

void MainWindow::onTargetUsbConnected(const bool isConnected)
{
    statusWidget->setTargetUsbConnected(isConnected);
}

void MainWindow::updateBaudrateMenu(int baudrate){
    // Find the QAction corresponding to the current baudrate and check it
    QList<QAction*> actions = ui->menuBaudrate->actions();
    for (QAction* action : actions) {
        bool ok;
        int actionBaudrate = action->text().toInt(&ok);
        if (ok && actionBaudrate == baudrate) {
            action->setChecked(true);
        } else {
            action->setChecked(false);
        }
    }

    // If the current baudrate is not in the menu, add a new option and check it
    bool baudrateFound = false;
    for (QAction* action : actions) {
        if (action->text().toInt() == baudrate) {
            baudrateFound = true;
            break;
        }
    }
    if (!baudrateFound) {
        QAction* newAction = new QAction(QString::number(baudrate), this);
        newAction->setCheckable(true);
        newAction->setChecked(true);
        ui->menuBaudrate->addAction(newAction);
        connect(newAction, &QAction::triggered, this, [this, newAction]() {
            onBaudrateMenuTriggered(newAction);
        });
    }
}

void MainWindow::onActionPasteToTarget()
{
    HostManager::getInstance().pasteTextToTarget(QGuiApplication::clipboard()->text());
}

void MainWindow::onActionScreensaver()
{
    static bool isScreensaverActive = false;
    isScreensaverActive = !isScreensaverActive;

    if (isScreensaverActive) {
        HostManager::getInstance().startAutoMoveMouse();
        ui->screensaverButton->setChecked(true);
        this->popupMessage("Screensaver activated");
    } else {
        HostManager::getInstance().stopAutoMoveMouse();
        ui->screensaverButton->setChecked(false);
        this->popupMessage("Screensaver deactivated");
    }
}

void MainWindow::onToggleVirtualKeyboard()
{
    bool isVisible = toolbarManager->getToolbar()->isVisible();
    toolbarManager->getToolbar()->setVisible(!isVisible);

    // Toggle the icon
    QString iconPath = isVisible ? ":/images/keyboard-down.svg" : ":/images/keyboard-up.svg";
    QIcon icon(iconPath);
    ui->virtualKeyboardButton->setIcon(icon);
}

void MainWindow::popupMessage(QString message)
{
    QDialog dialog;
    dialog.setWindowFlags(Qt::FramelessWindowHint | Qt::WindowStaysOnTopHint);

    QVBoxLayout layout;
    dialog.setLayout(&layout);

    // Set the font of the message box
    QFont font;
    font.setPointSize(18); // Set the size of the font
    font.setBold(true); // Make the font bold

    QLabel label(message);
    label.setFont(font); // Use the same font as before
    layout.addWidget(&label);

    dialog.adjustSize(); // Resize the dialog to fit its content

    // Show the dialog off-screen
    dialog.move(-1000, -1000);
    dialog.show();

    // Now that the dialog is shown, we can get its correct dimensions
    QRect screenGeometry = QGuiApplication::primaryScreen()->geometry();
    int x = screenGeometry.width() - dialog.frameGeometry().width();
    int y = 0;
    qCDebug(log_ui_mainwindow) << "x: " << x << "y:" << y;

    // Move the dialog to the desired position
    dialog.move(x, y);

    // Auto hide in 3 seconds
    QTimer::singleShot(3000, &dialog, &QDialog::accept);
    dialog.exec();
}

void MainWindow::updateCameraActive(bool active) {
    qCDebug(log_ui_mainwindow) << "Camera active: " << active;
    if(active){
        qCDebug(log_ui_mainwindow) << "Set index to : " << 1;
        stackedLayout->setCurrentIndex(1);
    } else {
        qCDebug(log_ui_mainwindow) << "Set index to : " << 0;
        stackedLayout->setCurrentIndex(0);
    }
    queryResolutions();
}

void MainWindow::updateRecordTime()
{
    QString str = tr("Recorded %1 sec").arg(m_mediaRecorder->duration() / 1000);
    ui->statusbar->showMessage(str);
}

void MainWindow::processCapturedImage(int requestId, const QImage &img)
{
    Q_UNUSED(requestId);
    QImage scaledImage =
            img.scaled(ui->centralwidget->size(), Qt::KeepAspectRatio, Qt::SmoothTransformation);

   // ui->lastImagePreviewLabel->setPixmap(QPixmap::fromImage(scaledImage));

    // Display captured image for 4 seconds.
    displayCapturedImage();
    QTimer::singleShot(4000, this, &MainWindow::displayViewfinder);
}

// void MainWindow::configureCaptureSettings()
// {
//     // if (m_doImageCapture)
//     //     configureImageSettings();
//     // else
//     configureVideoSettings();

// }

// void MainWindow::configureVideoSettings()
// {
//     VideoSettings settingsDialog(m_camera.data());

//     if (settingsDialog.exec())
//         settingsDialog.applySettings();
// }

// void MainWindow::configureImageSettings()
// {
//     ImageSettings settingsDialog(m_imageCapture.get());

//     if (settingsDialog.exec() == QDialog::Accepted)
//         settingsDialog.applyImageSettings();
// }

void MainWindow::configureSettings() {
    qDebug() << "configureSettings";
    qDebug() << "settingsDialog: " << settingsDialog;
    if (!settingsDialog){
        qDebug() << "Creating settings dialog";
        settingsDialog = new SettingDialog(m_cameraManager->getCamera(), this);
        connect(settingsDialog, &SettingDialog::cameraSettingsApplied, this, &MainWindow::loadCameraSettingAndSetCamera);
        // connect the finished signal to the set the dialog pointer to nullptr
        connect(settingsDialog, &QDialog::finished, this, [this](){
            settingsDialog = nullptr;
        });
        settingsDialog->show();
    }else{
        settingsDialog->raise();
        settingsDialog->activateWindow();
    }
}

void MainWindow::debugSerialPort() {
    qDebug() << "debug dialog" ;
    qDebug() << "serialPortDebugDialog: " << serialPortDebugDialog;
    if (!serialPortDebugDialog){
        qDebug() << "Creating serial port debug dialog";
        serialPortDebugDialog = new SerialPortDebugDialog();
        // connect the finished signal to the set the dialog pointer to nullptr
        connect(serialPortDebugDialog, &QDialog::finished, this, [this]() {
            serialPortDebugDialog = nullptr;
        });
        serialPortDebugDialog->show();
    }else{
        serialPortDebugDialog->raise();
        serialPortDebugDialog->activateWindow();
    }
}

void MainWindow::purchaseLink(){
    QDesktopServices::openUrl(QUrl("https://www.crowdsupply.com/techxartisan/openterface-mini-kvm"));
}

void MainWindow::feedbackLink(){
    QDesktopServices::openUrl(QUrl("https://forms.gle/KNQPTNfXCPUPybgG9"));
}

void MainWindow::aboutLink(){
    QDesktopServices::openUrl(QUrl("https://openterface.com/"));
}

void MainWindow::versionInfo() {
    QString applicationName = QApplication::applicationName();
    QString organizationName = QApplication::organizationName();
    QString applicationVersion = QApplication::applicationVersion();
    QString osVersion = QSysInfo::prettyProductName();
    QString title = tr("%1").arg(applicationName);
    QString message = tr("Version:\t %1 \nQT:\t %2\nOS:\t %3")
                          .arg(applicationVersion)
                          .arg(qVersion())
                          .arg(osVersion);

    QMessageBox msgBox;
    msgBox.setWindowTitle(title);
    msgBox.setText(message);

    QPushButton *copyButton = msgBox.addButton(tr("Copy"), QMessageBox::ActionRole);
    msgBox.addButton(QMessageBox::Close);

    connect(copyButton, &QPushButton::clicked, this, &MainWindow::copyToClipboard);

    msgBox.exec();

    if (msgBox.clickedButton() == copyButton) {
        copyToClipboard();
    }
}

void MainWindow::copyToClipboard(){
    QString applicationName = QApplication::applicationName();
    QString organizationName = QApplication::organizationName();
    QString applicationVersion = QApplication::applicationVersion();

    QString message = tr("Version:\t %1 \nOrganization:\t %2")
                          .arg(applicationVersion)
                          .arg(organizationName);

    QClipboard *clipboard = QApplication::clipboard();
    clipboard->setText(message);
}

void MainWindow::onFunctionKeyPressed(int key)
{
    HostManager::getInstance().handleFunctionKey(key);
}

void MainWindow::onCtrlAltDelPressed()
{
    HostManager::getInstance().sendCtrlAltDel();
}

void MainWindow::onRepeatingKeystrokeChanged(int interval)
{
    HostManager::getInstance().setRepeatingKeystroke(interval);
}

void MainWindow::onPaletteChanged()
{
    iconColor = getContrastingColor(palette().color(QPalette::WindowText));
    onLastKeyPressed("");
    onLastMouseLocation(QPoint(0, 0), "");
}

void MainWindow::record()
{
    m_cameraManager->startRecording();
}

void MainWindow::pause()
{
    m_cameraManager->stopRecording();
}

void MainWindow::setMuted(bool muted)
{
   // m_captureSession.audioInput()->setMuted(muted);
}

void MainWindow::takeImage()
{
    m_cameraManager->takeImage();
}

void MainWindow::displayCaptureError(int id, const QImageCapture::Error error,
                                 const QString &errorString)
{
    Q_UNUSED(id);
    Q_UNUSED(error);
    QMessageBox::warning(this, tr("Image Capture Error"), errorString);
    m_isCapturingImage = false;
}

void MainWindow::setExposureCompensation(int index)
{
    m_camera->setExposureCompensation(index * 0.5);
}


void MainWindow::displayCameraError()
{
    qWarning() << "Camera error: " << m_camera->errorString();
    if (m_camera->error() != QCamera::NoError){
        qCDebug(log_ui_mainwindow) << "A camera has been disconnected.";

        stackedLayout->setCurrentIndex(0);

        stop();
    }
}

void MainWindow::stop(){
    qDebug() << "Stop camera data...";
    disconnect(m_camera.data());
    qDebug() << "Camera data stopped.";
    m_audioManager->disconnect();
    qDebug() << "Audio manager stopped.";

    m_captureSession.disconnect();
    qDebug() << "Capture session stopped.";
    VideoHid::getInstance().stop();
    qDebug() << "Video HID stopped.";
    m_camera->stop();
    qDebug() << "Camera stopped.";
}

void MainWindow::updateCameraDevice(QAction *action)
{
    setCamera(qvariant_cast<QCameraDevice>(action->data()));
}

void MainWindow::displayViewfinder()
{
    //ui->stackedWidget->setCurrentIndex(0);
}

void MainWindow::displayCapturedImage()
{
    //ui->stackedWidget->setCurrentIndex(1);
}

void MainWindow::onBaudrateMenuTriggered(QAction* action)
{
    bool ok;
    int baudrate = action->text().toInt(&ok);
    if (ok) {
        SerialPortManager::getInstance().setBaudRate(baudrate);
    }
}

void MainWindow::imageSaved(int id, const QString &fileName)
{
    Q_UNUSED(id);
    ui->statusbar->showMessage(tr("Captured \"%1\"").arg(QDir::toNativeSeparators(fileName)));

    m_isCapturingImage = false;
    if (m_applicationExiting)
        close();
}

void MainWindow::closeEvent(QCloseEvent *event)
{
    if (m_isCapturingImage) {
        setEnabled(false);
        m_applicationExiting = true;
        event->ignore();
    } else {
        event->accept();
    }
}

void MainWindow::updateCameras()
{
    qCDebug(log_ui_mainwindow) << "Update cameras...";
    // ui->menuSource->clear();
    const QList<QCameraDevice> availableCameras = QMediaDevices::videoInputs();

    for (const QCameraDevice &camera : availableCameras) {
        if (!m_lastCameraList.contains(camera)) {
            qCDebug(log_ui_mainwindow) << "A new camera has been connected:" << camera.description();

            if (!camera.description().contains("Openterface"))
                continue;

            qCDebug(log_ui_mainwindow) << "Update openterface layer to top layer.";

            stackedLayout->setCurrentIndex(1);

            //If the default camera is not an Openterface camera, set the camera to the first Openterface camera
            if (!QMediaDevices::defaultVideoInput().description().contains("Openterface")) {
                qCDebug(log_ui_mainwindow) << "Set defualt camera to the Openterface camera...";
            } else {
                qCDebug(log_ui_mainwindow) << "The default camera is" << QMediaDevices::defaultVideoInput().description();
            }
            m_audioManager->initializeAudio();
            setCamera(camera);
            break;
        }
    }
}

void MainWindow::checkCameraConnection()
{
    const QList<QCameraDevice> availableCameras = QMediaDevices::videoInputs();

    if (availableCameras != m_lastCameraList) {
        // The list of available cameras has changed
        if (availableCameras.count() > m_lastCameraList.count()) {
            // A new camera has been connected
            // Find out which camera was connected
        }
        m_lastCameraList = availableCameras;
    }
}


void MainWindow::onPortConnected(const QString& port, const int& baudrate) {
    statusWidget->setConnectedPort(port, baudrate);
    updateBaudrateMenu(baudrate);
}

void MainWindow::onStatusUpdate(const QString& status) {
    statusWidget->setStatusUpdate(status);
}

void MainWindow::onLastKeyPressed(const QString& key) {
    QString svgPath;
    if(key == ""){
        svgPath = QString(":/images/keyboard.svg");
    }else{
        svgPath = QString(":/images/keyboard-pressed.svg");
    }

    // Load the SVG into a QPixmap
    // iconColor = palette().color(QPalette::WindowText);
    // qDebug() << "keyboard iconColor: " << iconColor;
    QPixmap pixmap = recolorSvg(svgPath, iconColor, QSize(18, 18)); // Adjust the size as needed

    // Set the QPixmap to the QLabel
    keyPressedLabel->setPixmap(pixmap);
    keyLabel->setText(QString("%1").arg(key));
}

void MainWindow::onLastMouseLocation(const QPoint& location, const QString& mouseEvent) {
    // Load the SVG into a QPixmap
    QString svgPath;
    if (mouseEvent == "L") {
        svgPath = ":/images/mouse-left-button.svg";
    } else if (mouseEvent == "R") {
        svgPath = ":/images/mouse-right-button.svg";
    } else if (mouseEvent == "M") {
        svgPath = ":/images/mouse-middle-button.svg";
    } else {
        svgPath = ":/images/mouse-default.svg";
    }

    // Load the SVG into a QPixmap
    // iconColor = palette().color(QPalette::WindowText);
    // qDebug() << "mouse iconColor: " << iconColor;
    QPixmap pixmap = recolorSvg(svgPath, iconColor, QSize(12, 12)); // Adjust the size as needed

    // Set the QPixmap to the QLabel
    mouseLabel->setPixmap(pixmap);
    mouseLocationLabel->setText(QString("(%1,%2)").arg(location.x()).arg(location.y()));
}

void MainWindow::onSwitchableUsbToggle(const bool isToTarget) {
    if (isToTarget) {
        qDebug() << "UI Switchable USB to target...";
        ui->actionTo_Host->setChecked(false);
        ui->actionTo_Target->setChecked(true);
        toggleSwitch->setChecked(true);
    } else {
        qDebug() << "UI Switchable USB to host...";
        ui->actionTo_Host->setChecked(true);
        ui->actionTo_Target->setChecked(false);
        toggleSwitch->setChecked(false);
    }
    SerialPortManager::getInstance().restartSwitchableUSB();
}

void MainWindow::updateResolutions(const int input_width, const int input_height, const float input_fps, const int capture_width, const int capture_height, const int capture_fps)
{
    statusWidget->setInputResolution(input_width, input_height, input_fps);
    statusWidget->setCaptureResolution(capture_width, capture_height, capture_fps);
}<|MERGE_RESOLUTION|>--- conflicted
+++ resolved
@@ -241,16 +241,9 @@
     connect(ui->ZoomReductionButton, &QPushButton::clicked, this, &MainWindow::onZoomReduction);
     scrollArea->ensureWidgetVisible(videoPane);
 
-<<<<<<< HEAD
-    // Initialize the timer
-    scrollTimer = new QTimer(this);
-    connect(scrollTimer, &QTimer::timeout, this, &MainWindow::updateScrollbars);
-    scrollTimer->start(100); // Check every 50 ms
-=======
     // Set the window title with the version number
     QString windowTitle = QString("Openterface Mini-KVM - %1").arg(APP_VERSION);
     setWindowTitle(windowTitle);
->>>>>>> 0a93ce63
 }
 
 void MainWindow::onZoomIn()
