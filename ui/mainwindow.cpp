/*
* ========================================================================== *
*                                                                            *
*    This file is part of the Openterface Mini KVM App QT version            *
*                                                                            *
*    Copyright (C) 2024   <info@openterface.com>                             *
*                                                                            *
*    This program is free software: you can redistribute it and/or modify    *
*    it under the terms of the GNU General Public License as published by    *
*    the Free Software Foundation version 3.                                 *
*                                                                            *
*    This program is distributed in the hope that it will be useful, but     *
*    WITHOUT ANY WARRANTY; without even the implied warranty of              *
*    MERCHANTABILITY or FITNESS FOR A PARTICULAR PURPOSE. See the GNU        *
*    General Public License for more details.                                *
*                                                                            *
*    You should have received a copy of the GNU General Public License       *
*    along with this program. If not, see <http://www.gnu.org/licenses/>.    *
*                                                                            *
* ========================================================================== *
*/

#include "mainwindow.h"
#include "global.h"
#include "settingdialog.h"
#include "ui_mainwindow.h"
#include "globalsetting.h"

#include "host/HostManager.h"
#include "serial/SerialPortManager.h"

#include "ui/imagesettings.h"
#include "ui/settingdialog.h"
#include "ui/helppane.h"
#include "ui/serialportdebugdialog.h"

#include "ui/videopane.h"
#include "video/videohid.h"

#include <QCameraDevice>
#include <QMediaDevices>
#include <QMediaFormat>
#include <QMediaMetaData>
#include <QMediaRecorder>
#include <QVideoWidget>
#include <QStackedLayout>
#include <QMessageBox>
#include <QImageCapture>
#include <QToolBar>
#include <QClipboard>
#include <QInputMethod>
#include <QAction>
#include <QActionGroup>
#include <QImage>
#include <QKeyEvent>
#include <QPalette>
#include <QSystemTrayIcon>
#include <QDir>
#include <QTimer>
#include <QLabel>
#include <QPixmap>
#include <QSvgRenderer>
#include <QPainter>
#include <QMessageBox>
#include <QDesktopServices>
#include <QSysInfo>
#include <QMenuBar>
#include <QPushButton>
#include <QComboBox>

#include <QGuiApplication>

Q_LOGGING_CATEGORY(log_ui_mainwindow, "opf.ui.mainwindow")

/*
  * QT Permissions API is not compatible with Qt < 6.5 and will cause compilation failure on
  * expanding the QT_CONFIG macro if it isn't set as a feature in qtcore-config.h. QT < 6.5
  * is still true for a large number of linux distros in 2024. This ifdef or another
  * workaround needs to be used anywhere the QPermissions class is called, for distros to
  * be able to use their package manager's native Qt libs, if they are < 6.5.
  *
  * See qtconfigmacros.h, qtcore-config.h, etc. in the relevant Qt includes directory, and:
  * https://doc-snapshots.qt.io/qt6-6.5/whatsnew65.html
  * https://doc-snapshots.qt.io/qt6-6.5/permissions.html
*/

#ifdef QT_FEATURE_permissions
#if QT_CONFIG(permissions)
#include <QPermission>
#endif
#endif

Camera::Camera() : ui(new Ui::Camera), m_audioManager(new AudioManager(this)),
                                        videoPane(new VideoPane(this)),
                                        stackedLayout(new QStackedLayout(this)),
                                        toolbarManager(new ToolbarManager(this)),
                                        statusWidget(new StatusWidget(this))
{
    qCDebug(log_ui_mainwindow) << "Init camera...";
    ui->setupUi(this);
    ui->statusbar->addPermanentWidget(statusWidget);

    QWidget *centralWidget = new QWidget(this);
    centralWidget->setLayout(stackedLayout);

    HelpPane *helpPane = new HelpPane;
    stackedLayout->addWidget(helpPane);

    stackedLayout->addWidget(videoPane);

    stackedLayout->setCurrentIndex(0);

    centralWidget->setMouseTracking(true);

    ui->menubar->setCornerWidget(ui->cornerWidget, Qt::TopRightCorner);

    setCentralWidget(centralWidget);
    qCDebug(log_ui_mainwindow) << "Set host manager event callback...";
    HostManager::getInstance().setEventCallback(this);

    qCDebug(log_ui_mainwindow) << "Observe Video HID connected...";
    VideoHid::getInstance().setEventCallback(this);

    qCDebug(log_ui_mainwindow) << "Observe video input changed...";
    connect(&m_source, &QMediaDevices::videoInputsChanged, this, &Camera::updateCameras);

    //connect(videoDevicesGroup, &QActionGroup::triggered, this, &Camera::updateCameraDevice);

    qCDebug(log_ui_mainwindow) << "Observe Relative/Absolute toggle...";
    connect(ui->actionRelative, &QAction::triggered, this, &Camera::onActionRelativeTriggered);
    connect(ui->actionAbsolute, &QAction::triggered, this, &Camera::onActionAbsoluteTriggered);

    qCDebug(log_ui_mainwindow) << "Observe reset HID triggerd...";
    connect(ui->actionResetHID, &QAction::triggered, this, &Camera::onActionResetHIDTriggered);

    qCDebug(log_ui_mainwindow) << "Observe factory reset HID triggerd...";
    connect(ui->actionFactory_reset_HID, &QAction::triggered, this, &Camera::onActionFactoryResetHIDTriggered);

    qCDebug(log_ui_mainwindow) << "Observe reset Serial Port triggerd...";
    connect(ui->actionResetSerialPort, &QAction::triggered, this, &Camera::onActionResetSerialPortTriggered);

    qDebug() << "Observe Hardware change Camera triggerd...";

    // load the settings
    qDebug() << "Loading settings";
    GlobalSetting::instance().loadLogSettings();
    GlobalSetting::instance().loadVideoSettings();

    qCDebug(log_ui_mainwindow) << "Observe switch usb connection trigger...";
    connect(ui->actionTo_Host, &QAction::triggered, this, &Camera::onActionSwitchToHostTriggered);
    connect(ui->actionTo_Target, &QAction::triggered, this, &Camera::onActionSwitchToTargetTriggered);
    connect(ui->actionFollow_Switch, &QAction::triggered, this, &Camera::onFollowSwitchTriggered);

    qCDebug(log_ui_mainwindow) << "Observe action paste from host...";
    connect(ui->actionPaste, &QAction::triggered, this, &Camera::onActionPasteToTarget);
    connect(ui->pasteButton, &QPushButton::released, this, &Camera::onActionPasteToTarget);

    connect(ui->screensaverButton, &QPushButton::released, this, &Camera::onActionScreensaver);

    connect(ui->virtualKeyboardButton, &QPushButton::released, this, &Camera::onToggleVirtualKeyboard);

    qDebug() << "Init...";
    init();

    qDebug() << "Init status bar...";
    initStatusBar();

    addToolBar(Qt::TopToolBarArea, toolbarManager->getToolbar());
    toolbarManager->getToolbar()->setVisible(false);

    connect(toolbarManager, &ToolbarManager::functionKeyPressed, this, &Camera::onFunctionKeyPressed);
    connect(toolbarManager, &ToolbarManager::ctrlAltDelPressed, this, &Camera::onCtrlAltDelPressed);
    connect(toolbarManager, &ToolbarManager::delPressed, this, &Camera::onDelPressed);
    connect(toolbarManager, &ToolbarManager::repeatingKeystrokeChanged, this, &Camera::onRepeatingKeystrokeChanged);
}

void Camera::init()
{
    qCDebug(log_ui_mainwindow) << "Camera init...";
#ifdef QT_FEATURE_permissions //Permissions API not compatible with Qt < 6.5 and will cause compilation failure on expanding macro in qtconfigmacros.h
#if QT_CONFIG(permissions)
    // camera
    QCameraPermission cameraPermission;
    switch (qApp->checkPermission(cameraPermission)) {
    case Qt::PermissionStatus::Undetermined:
        qApp->requestPermission(cameraPermission, this, &Camera::init);
        return;
    case Qt::PermissionStatus::Denied:
        qWarning("Camera permission is not granted!");
        return;
    case Qt::PermissionStatus::Granted:
        break;
    }
    // microphone
    QMicrophonePermission microphonePermission;
    switch (qApp->checkPermission(microphonePermission)) {
    case Qt::PermissionStatus::Undetermined:
        qApp->requestPermission(microphonePermission, this, &Camera::init);
        return;
    case Qt::PermissionStatus::Denied:
        qWarning("Microphone permission is not granted!");
        return;
    case Qt::PermissionStatus::Granted:
        break;
    }
#endif
#endif
    // Camera devices:
    updateCameras();

    loadCameraSettingAndSetCamera();

    GlobalVar::instance().setWinWidth(this->width());
    GlobalVar::instance().setWinHeight(this->height());
    onFollowSwitchTriggered();

    // Initialize the virtual keyboard button icon
    QIcon icon(":/images/keyboard-down.svg");
    ui->virtualKeyboardButton->setIcon(icon);
}

void Camera::initStatusBar()
{
    qCDebug(log_ui_mainwindow) << "Init status bar...";

    // Create a QLabel to hold the SVG icon
    mouseLabel = new QLabel(this);
    mouseLocationLabel = new QLabel(QString("(0,0)"), this);
    mouseLocationLabel->setFixedWidth(80);

    // Mouse container widget
    QWidget *mouseContainer = new QWidget(this);
    QHBoxLayout *mouseLayout = new QHBoxLayout(mouseContainer);

    mouseLayout->setContentsMargins(0, 0, 0, 0); // Remove margins
    mouseLayout->addWidget(mouseLabel);
    mouseLayout->addWidget(mouseLocationLabel);
    ui->statusbar->addWidget(mouseContainer);

    onLastMouseLocation(QPoint(0, 0), nullptr);
    keyPressedLabel = new QLabel(this);
    keyLabel = new QLabel(this);
    keyLabel->setFixedWidth(18);
    // Key container widget
    QWidget *keyContainer = new QWidget(this);
    QHBoxLayout *keyLayout = new QHBoxLayout(keyContainer);
    keyLayout->setContentsMargins(0, 0, 0, 0); // Remove margins
    keyLayout->addWidget(keyPressedLabel);
    keyLayout->addWidget(keyLabel);
    ui->statusbar->addWidget(keyContainer);

    onLastKeyPressed("");
}

void Camera::loadCameraSettingAndSetCamera(){
    QSettings settings("Techxartisan", "Openterface");
    QString deviceDescription = settings.value("camera/device", "Openterface").toString();
    const QList<QCameraDevice> devices = QMediaDevices::videoInputs();
    if (devices.isEmpty()) {
        qDebug() << "No video input devices found.";
    } else {
        for (const QCameraDevice &cameraDevice : devices) {
            if (cameraDevice.description() == deviceDescription) {
                setCamera(cameraDevice);
                break;
            }
        }
    }
}

void Camera::setCamera(const QCameraDevice &cameraDevice)
{
    // if(cameraDevice.description().contains("Openterface") == false){
    // qCDebug(log_ui_mainwindow) << "The camera("<<cameraDevice.description()<<") is not an Openterface Mini-KVM, skip it.";
    // return;
    // }
    qCDebug(log_ui_mainwindow) << "Set Camera, device name: " << cameraDevice.description();

    m_camera.reset(new QCamera(cameraDevice));
    m_captureSession.setCamera(m_camera.get());

    connect(m_camera.get(), &QCamera::activeChanged, this, &Camera::updateCameraActive);
    connect(m_camera.get(), &QCamera::errorOccurred, this, &Camera::displayCameraError);
    qCDebug(log_ui_mainwindow) << "Observe congigure setting";


    queryResolutions();

    m_captureSession.setVideoOutput(this->videoPane);
    qCDebug(log_ui_mainwindow) << "Camera start..";
    m_camera->start();

    VideoHid::getInstance().start();
}

void Camera::queryResolutions()
{
    QPair<int, int> resolution = VideoHid::getInstance().getResolution();
    qCDebug(log_ui_mainwindow) << "Input resolution: " << resolution;
    GlobalVar::instance().setInputWidth(resolution.first);
    GlobalVar::instance().setInputHeight(resolution.second);
    video_width = GlobalVar::instance().getCaptureWidth();
    video_height = GlobalVar::instance().getCaptureHeight();

    float input_fps = VideoHid::getInstance().getFps();
    updateResolutions(resolution.first, resolution.second, input_fps, video_width, video_height, GlobalVar::instance().getCaptureFps());
}

void Camera::resizeEvent(QResizeEvent *event) {
    qCDebug(log_ui_mainwindow) << "Handle window resize event.";
    QMainWindow::resizeEvent(event);  // Call base class implementation

    // Define the desired aspect ratio
    qreal aspect_ratio = static_cast<qreal>(video_width) / video_height;

    int titleBarHeight = this->frameGeometry().height() - this->geometry().height();
    qCDebug(log_ui_mainwindow) << "Aspect ratio:" << aspect_ratio << ", Width:" << video_width << "Height:" << video_height;
    qCDebug(log_ui_mainwindow) << "menuBar height:" << this->menuBar()->height() << ", statusbar height:" << ui->statusbar->height() << ", titleBarHeight" << titleBarHeight;

    // Calculate the new height based on the width and the aspect ratio
    // int new_width = static_cast<int>((height() -  this->menuBar()->height() - ui->statusbar->height()) * aspect_ratio);
    int new_height = static_cast<int>(width() / aspect_ratio) + this->menuBar()->height() + ui->statusbar->height();

    // Set the new size of the window
    qCDebug(log_ui_mainwindow) << "Resize to " << width() << "x" << new_height;
    resize(width(), new_height);

    GlobalVar::instance().setWinWidth(this->width());
    GlobalVar::instance().setWinHeight(this->height());
}


void Camera::moveEvent(QMoveEvent *event) {
    // Get the old and new positions
    QPoint oldPos = event->oldPos();
    QPoint newPos = event->pos();

    // Calculate the position delta
    QPoint delta = newPos - oldPos;

    qCDebug(log_ui_mainwindow) << "Window move delta: " << delta;

    // Call the base class implementation
    QWidget::moveEvent(event);

    //calculate_video_position();
}

void Camera::calculate_video_position(){

    double aspect_ratio = static_cast<double>(video_width) / video_height;

    int scaled_window_width, scaled_window_height;
    int titleBarHeight = this->frameGeometry().height() - this->geometry().height();
    int statusBarHeight = ui->statusbar->height();
    QMenuBar *menuBar = this->menuBar();
    int menuBarHeight = menuBar->height();

    double widget_ratio = static_cast<double>(width()) / (height()-titleBarHeight-statusBarHeight-menuBarHeight);

    qCDebug(log_ui_mainwindow) << "titleBarHeight: " << titleBarHeight;
    qCDebug(log_ui_mainwindow) << "statusBarHeight: " << statusBarHeight;
    qCDebug(log_ui_mainwindow) << "menuBarHeight: " << menuBarHeight;

    if (widget_ratio < aspect_ratio) {
        // Window is relatively shorter, scale the window by video width
        scaled_window_width =  static_cast<int>(ui->centralwidget->height() * aspect_ratio);
        scaled_window_height = ui->centralwidget->height() + titleBarHeight + statusBarHeight+menuBarHeight;
    } else {
        // Window is relatively taller, scale the window by video height
        scaled_window_width = ui->centralwidget->width();
        scaled_window_height =static_cast<int>(ui->centralwidget->width()) / aspect_ratio + titleBarHeight + statusBarHeight+menuBarHeight;
    }
    resize(scaled_window_width, scaled_window_height);

    GlobalVar::instance().setMenuHeight(menuBarHeight);
    GlobalVar::instance().setTitleHeight(titleBarHeight);
    GlobalVar::instance().setStatusbarHeight(statusBarHeight);
    QSize windowSize = this->size();
    GlobalVar::instance().setWinWidth(windowSize.width());
    GlobalVar::instance().setWinHeight(windowSize.height());
}


void Camera::keyPressEvent(QKeyEvent *event)
{
    if (event->isAutoRepeat())
        return;

    switch (event->key()) {
    case Qt::Key_CameraFocus:
        displayViewfinder();
        event->accept();
        break;
    case Qt::Key_Camera:
        if (m_doImageCapture) {
            takeImage();
        } else {
            if (m_mediaRecorder->recorderState() == QMediaRecorder::RecordingState)
                stop();
            else
                record();
        }
        event->accept();
        break;
    default:
        QMainWindow::keyPressEvent(event);
    }
}

void Camera::onActionRelativeTriggered()
{
    QPoint globalPosition = videoPane->mapToGlobal(QPoint(0, 0));

    QRect globalGeometry = QRect(globalPosition, videoPane->geometry().size());

    // move the mouse to window center
    QPoint center = globalGeometry.center();
    QCursor::setPos(center);

    GlobalVar::instance().setAbsoluteMouseMode(false);
    videoPane->hideHostMouse();

    this->popupMessage("Long press ESC to exit.");
}

void Camera::onActionAbsoluteTriggered()
{
    GlobalVar::instance().setAbsoluteMouseMode(true);
}

void Camera::onActionResetHIDTriggered()
{
    QMessageBox::StandardButton reply;
    reply = QMessageBox::warning(this, "Confirm Reset Keyboard and Mouse?",
                                        "Resetting the Keyboard & Mouse chip will apply new settings. Do you want to proceed?",
                                  QMessageBox::Yes | QMessageBox::No);

    if (reply == QMessageBox::Yes) {
        qCDebug(log_ui_mainwindow) << "onActionResetHIDTriggered";
        HostManager::getInstance().resetHid();
    } else {
        qCDebug(log_ui_mainwindow) << "Reset HID canceled by user.";
    }
}

void Camera::onActionFactoryResetHIDTriggered()
{
    QMessageBox::StandardButton reply;
    reply = QMessageBox::warning(this, "Confirm Factory Reset HID Chip?",
                                        "Factory reset the HID chip. Proceed?",
                                  QMessageBox::Yes | QMessageBox::No);

    if (reply == QMessageBox::Yes) {
        qCDebug(log_ui_mainwindow) << "onActionFactoryResetHIDTriggered";
        SerialPortManager::getInstance().factoryResetHipChip();
        // HostManager::getInstance().resetHid();
    } else {
        qCDebug(log_ui_mainwindow) << "Factory reset HID chip canceled by user.";
    }
}

void Camera::onActionResetSerialPortTriggered()
{
    QMessageBox::StandardButton reply;
    reply = QMessageBox::question(this, "Confirm Reset Serial Port?",
                                        "Resetting the serial port will close and re-open it without changing settings. Proceed?",
                                  QMessageBox::Yes | QMessageBox::No);

    if (reply == QMessageBox::Yes) {
        qCDebug(log_ui_mainwindow) << "onActionResetSerialPortTriggered";
        HostManager::getInstance().resetSerialPort();
    } else {
        qCDebug(log_ui_mainwindow) << "Serial port reset canceled by user.";
    }
}

void Camera::onActionSwitchToHostTriggered()
{
    qCDebug(log_ui_mainwindow) << "Switchable USB to host...";
    VideoHid::getInstance().switchToHost();
    ui->actionTo_Host->setChecked(true);
    ui->actionTo_Target->setChecked(false);
}

void Camera::onActionSwitchToTargetTriggered()
{
    qCDebug(log_ui_mainwindow) << "Switchable USB to target...";
    VideoHid::getInstance().switchToTarget();
    ui->actionTo_Host->setChecked(false);
    ui->actionTo_Target->setChecked(true);
}

void Camera::onResolutionChange(const int& width, const int& height, const float& fps)
{
    GlobalVar::instance().setInputWidth(width);
    GlobalVar::instance().setInputHeight(height);
    statusWidget->setInputResolution(width, height, fps);
}

void Camera::onTargetUsbConnected(const bool isConnected)
{
    statusWidget->setTargetUsbConnected(isConnected);
}

void Camera::onFollowSwitchTriggered()
{
    qCDebug(log_ui_mainwindow) << "Follow switch:" << ui->actionFollow_Switch->isChecked();
    if(ui->actionFollow_Switch->isChecked()){
        ui->actionTo_Host->setEnabled(false);
        ui->actionTo_Target->setEnabled(false);
        GlobalVar::instance().setFollowSwitch(true);
    }else{
        ui->actionTo_Host->setEnabled(true);
        ui->actionTo_Target->setEnabled(true);
        GlobalVar::instance().setFollowSwitch(false);
    }
}

void Camera::onActionPasteToTarget()
{
    HostManager::getInstance().pasteTextToTarget(QGuiApplication::clipboard()->text());
}

void Camera::onActionScreensaver()
{
    HostManager::getInstance().autoMoveMouse();
}

void Camera::onToggleVirtualKeyboard()
{
    bool isVisible = toolbarManager->getToolbar()->isVisible();
    toolbarManager->getToolbar()->setVisible(!isVisible);

    // Toggle the icon
    QString iconPath = isVisible ? ":/images/keyboard-down.svg" : ":/images/keyboard-up.svg";
    QIcon icon(iconPath);
    ui->virtualKeyboardButton->setIcon(icon);
}

void Camera::popupMessage(QString message)
{
    QDialog dialog;
    dialog.setWindowFlags(Qt::FramelessWindowHint | Qt::WindowStaysOnTopHint);

    QVBoxLayout layout;
    dialog.setLayout(&layout);

    // Set the font of the message box
    QFont font;
    font.setPointSize(18); // Set the size of the font
    font.setBold(true); // Make the font bold

    QLabel label(message);
    label.setFont(font); // Use the same font as before
    layout.addWidget(&label);

    dialog.adjustSize(); // Resize the dialog to fit its content

    // Show the dialog off-screen
    dialog.move(-1000, -1000);
    dialog.show();

    // Now that the dialog is shown, we can get its correct dimensions
    QRect screenGeometry = QGuiApplication::primaryScreen()->geometry();
    int x = screenGeometry.width() - dialog.frameGeometry().width();
    int y = 0;
    qCDebug(log_ui_mainwindow) << "x: " << x << "y:" << y;

    // Move the dialog to the desired position
    dialog.move(x, y);

    // Auto hide in 3 seconds
    QTimer::singleShot(3000, &dialog, &QDialog::accept);
    dialog.exec();
}

void Camera::updateCameraActive(bool active) {
    qCDebug(log_ui_mainwindow) << "Camera active: " << active;
    if(active){
        qCDebug(log_ui_mainwindow) << "Set index to : " << 1;
        stackedLayout->setCurrentIndex(1);
    }else {
        qCDebug(log_ui_mainwindow) << "Set index to : " << 0;
        stackedLayout->setCurrentIndex(0);
    }
    queryResolutions();
}

void Camera::updateRecordTime()
{
    QString str = tr("Recorded %1 sec").arg(m_mediaRecorder->duration() / 1000);
    ui->statusbar->showMessage(str);
}

void Camera::processCapturedImage(int requestId, const QImage &img)
{
    Q_UNUSED(requestId);
    QImage scaledImage =
            img.scaled(ui->centralwidget->size(), Qt::KeepAspectRatio, Qt::SmoothTransformation);

   // ui->lastImagePreviewLabel->setPixmap(QPixmap::fromImage(scaledImage));

    // Display captured image for 4 seconds.
    displayCapturedImage();
    QTimer::singleShot(4000, this, &Camera::displayViewfinder);
}

// void Camera::configureCaptureSettings()
// {
//     // if (m_doImageCapture)
//     //     configureImageSettings();
//     // else
//     configureVideoSettings();

// }

// void Camera::configureVideoSettings()
// {
//     VideoSettings settingsDialog(m_camera.data());

//     if (settingsDialog.exec())
//         settingsDialog.applySettings();
// }

// void Camera::configureImageSettings()
// {
//     ImageSettings settingsDialog(m_imageCapture.get());

//     if (settingsDialog.exec() == QDialog::Accepted)
//         settingsDialog.applyImageSettings();
// }

void Camera::configureSettings() {
    qDebug() << "Configuring settings...";
    SettingDialog *setting = new SettingDialog(m_camera.data());
    // check if camera source is change
    connect(setting, &SettingDialog::cameraSettingsApplied, this, &Camera::loadCameraSettingAndSetCamera);
    qDebug() << "Setting configuration... ";
    setting->show();
}

void Camera::debugSerialPort() {
<<<<<<< HEAD
    // qDebug() << "debug dialog" ;
    SerialPortDebugDialog *serialPortDebug = new SerialPortDebugDialog();
    
=======
    serialPortDebugDialog *serialPortDebug = new serialPortDebugDialog();

>>>>>>> b6cf9d00
    serialPortDebug->show();
}

void Camera::purchaseLink(){
    QDesktopServices::openUrl(QUrl("https://www.crowdsupply.com/techxartisan/openterface-mini-kvm"));
}

void Camera::feedbackLink(){
    QDesktopServices::openUrl(QUrl("https://forms.gle/KNQPTNfXCPUPybgG9"));
}

void Camera::aboutLink(){
    QDesktopServices::openUrl(QUrl("https://openterface.com/"));
}

void Camera::versionInfo() {
    QString applicationName = QApplication::applicationName();
    QString organizationName = QApplication::organizationName();
    QString applicationVersion = QApplication::applicationVersion();
    QString osVersion = QSysInfo::prettyProductName();
    QString title = tr("%1").arg(applicationName);
    QString message = tr("Version:\t %1 \nQT:\t %2\nOS:\t %3")
                          .arg(applicationVersion)
                          .arg(qVersion())
                          .arg(osVersion);

    QMessageBox msgBox;
    msgBox.setWindowTitle(title);
    msgBox.setText(message);

    QPushButton *copyButton = msgBox.addButton(tr("Copy"), QMessageBox::ActionRole);
    QPushButton *closeButton = msgBox.addButton(QMessageBox::Close);

    connect(copyButton, &QPushButton::clicked, this, &Camera::copyToClipboard);

    msgBox.exec();

}

void Camera::copyToClipboard(){
    QString applicationName = QApplication::applicationName();
    QString organizationName = QApplication::organizationName();
    QString applicationVersion = QApplication::applicationVersion();

    QString message = tr("Version:\t %1 \nOrganization:\t %2")
                          .arg(applicationVersion)
                          .arg(organizationName);

    QClipboard *clipboard = QApplication::clipboard();
    clipboard->setText(message);
}

void Camera::onFunctionKeyPressed(int key)
{
    HostManager::getInstance().handleFunctionKey(key);
}

void Camera::onCtrlAltDelPressed()
{
    HostManager::getInstance().sendCtrlAltDel();
}

void Camera::onDelPressed()
{
    HostManager::getInstance().handleFunctionKey(Qt::Key_Delete);
}

void Camera::onRepeatingKeystrokeChanged(int interval)
{
    HostManager::getInstance().setRepeatingKeystroke(interval);
}

void Camera::record()
{
    m_mediaRecorder->record();
    updateRecordTime();
}

void Camera::pause()
{
    m_mediaRecorder->pause();
}

void Camera::setMuted(bool muted)
{
   // m_captureSession.audioInput()->setMuted(muted);
}

void Camera::takeImage()
{
    m_isCapturingImage = true;
    m_imageCapture->captureToFile();
}

void Camera::displayCaptureError(int id, const QImageCapture::Error error,
                                 const QString &errorString)
{
    Q_UNUSED(id);
    Q_UNUSED(error);
    QMessageBox::warning(this, tr("Image Capture Error"), errorString);
    m_isCapturingImage = false;
}

void Camera::setExposureCompensation(int index)
{
    m_camera->setExposureCompensation(index * 0.5);
}


void Camera::displayCameraError()
{
    qWarning() << "Camera error: " << m_camera->errorString();
    if (m_camera->error() != QCamera::NoError){
        qCDebug(log_ui_mainwindow) << "A camera has been disconnected.";

        stackedLayout->setCurrentIndex(0);

        stop();
    }
}

void Camera::stop(){
    qDebug() << "Stop camera data...";
    disconnect(m_camera.data());
    qDebug() << "Camera data stopped.";
    m_audioManager->disconnect();
    qDebug() << "Audio manager stopped.";

    m_captureSession.disconnect();
    qDebug() << "Capture session stopped.";
    VideoHid::getInstance().stop();
    qDebug() << "Video HID stopped.";
    m_camera->stop();
    qDebug() << "Camera stopped.";
}

void Camera::updateCameraDevice(QAction *action)
{
    setCamera(qvariant_cast<QCameraDevice>(action->data()));
}

void Camera::displayViewfinder()
{
    //ui->stackedWidget->setCurrentIndex(0);
}

void Camera::displayCapturedImage()
{
    //ui->stackedWidget->setCurrentIndex(1);
}

void Camera::imageSaved(int id, const QString &fileName)
{
    Q_UNUSED(id);
    ui->statusbar->showMessage(tr("Captured \"%1\"").arg(QDir::toNativeSeparators(fileName)));

    m_isCapturingImage = false;
    if (m_applicationExiting)
        close();
}

void Camera::closeEvent(QCloseEvent *event)
{
    if (m_isCapturingImage) {
        setEnabled(false);
        m_applicationExiting = true;
        event->ignore();
    } else {
        event->accept();
    }
}

void Camera::updateCameras()
{
    qCDebug(log_ui_mainwindow) << "Update cameras...";
    // ui->menuSource->clear();
    const QList<QCameraDevice> availableCameras = QMediaDevices::videoInputs();

    for (const QCameraDevice &camera : availableCameras) {
        if (!m_lastCameraList.contains(camera)) {
            qCDebug(log_ui_mainwindow) << "A new camera has been connected:" << camera.description();

            if (!camera.description().contains("Openterface"))
                continue;

            qCDebug(log_ui_mainwindow) << "Update openterface layer to top layer.";
            stackedLayout->setCurrentIndex(1);

            //If the default camera is not an Openterface camera, set the camera to the first Openterface camera
            if (!QMediaDevices::defaultVideoInput().description().contains("Openterface")) {
                qCDebug(log_ui_mainwindow) << "Set defualt camera to the Openterface camera...";
            } else {
                qCDebug(log_ui_mainwindow) << "The default camera is" << QMediaDevices::defaultVideoInput().description();
            }
            m_audioManager->initializeAudio();
            setCamera(camera);
            break;
        }
    }
}

void Camera::checkCameraConnection()
{
    const QList<QCameraDevice> availableCameras = QMediaDevices::videoInputs();

    if (availableCameras != m_lastCameraList) {
        // The list of available cameras has changed
        if (availableCameras.count() > m_lastCameraList.count()) {
            // A new camera has been connected
            // Find out which camera was connected
        }
        m_lastCameraList = availableCameras;
    }
}


void Camera::onPortConnected(const QString& port) {
    statusWidget->setConnectedPort(port);
}

void Camera::onStatusUpdate(const QString& status) {
    statusWidget->setStatusUpdate(status);
}

void Camera::onLastKeyPressed(const QString& key) {
    QString svgPath;
    if(key == ""){
        svgPath = QString(":/images/keyboard.svg");
    }else{
        svgPath = QString(":/images/keyboard-pressed.svg");
    }

    // Load the SVG into a QPixmap
    QSvgRenderer svgRenderer(svgPath);
    QPixmap pixmap(18, 18); // Adjust the size as needed
    pixmap.fill(Qt::transparent);
    QPainter painter(&pixmap);
    svgRenderer.render(&painter);

    // Set the QPixmap to the QLabel
    keyPressedLabel->setPixmap(pixmap);
    keyLabel->setText(QString("%1").arg(key));
}

void Camera::onLastMouseLocation(const QPoint& location, const QString& mouseEvent) {
    // Load the SVG into a QPixmap
    QString svgPath;
    if (mouseEvent == "L") {
        svgPath = ":/images/mouse-left-button.svg";
    } else if (mouseEvent == "R") {
        svgPath = ":/images/mouse-right-button.svg";
    } else if (mouseEvent == "M") {
        svgPath = ":/images/mouse-middle-button.svg";
    } else {
        svgPath = ":/images/mouse-default.svg";
    }

    // Load the SVG into a QPixmap
    QSvgRenderer svgRenderer(svgPath);
    QPixmap pixmap(12, 12); // Adjust the size as needed
    pixmap.fill(Qt::transparent);
    QPainter painter(&pixmap);
    svgRenderer.render(&painter);

    // Set the QPixmap to the QLabel
    mouseLabel->setPixmap(pixmap);
    mouseLocationLabel->setText(QString("(%1,%2)").arg(location.x()).arg(location.y()));
}

void Camera::onSwitchableUsbToggle(const bool isToTarget) {
    if (isToTarget) {
        qDebug() << "UI Switchable USB to target...";
        ui->actionTo_Host->setChecked(false);
        ui->actionTo_Target->setChecked(true);
    } else {
        qDebug() << "UI Switchable USB to host...";
        ui->actionTo_Host->setChecked(true);
        ui->actionTo_Target->setChecked(false);
    }
    SerialPortManager::getInstance().restartSwitchableUSB();
}

void Camera::updateResolutions(const int input_width, const int input_height, const float input_fps, const int capture_width, const int capture_height, const int capture_fps)
{
    statusWidget->setInputResolution(input_width, input_height, input_fps);
    statusWidget->setCaptureResolution(capture_width, capture_height, capture_fps);
}<|MERGE_RESOLUTION|>--- conflicted
+++ resolved
@@ -641,14 +641,9 @@
 }
 
 void Camera::debugSerialPort() {
-<<<<<<< HEAD
     // qDebug() << "debug dialog" ;
     SerialPortDebugDialog *serialPortDebug = new SerialPortDebugDialog();
     
-=======
-    serialPortDebugDialog *serialPortDebug = new serialPortDebugDialog();
-
->>>>>>> b6cf9d00
     serialPortDebug->show();
 }
 
