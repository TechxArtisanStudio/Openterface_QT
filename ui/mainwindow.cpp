/*
* ========================================================================== *
*                                                                            *
*    This file is part of the Openterface Mini KVM App QT version            *
*                                                                            *
*    Copyright (C) 2024   <info@openterface.com>                             *
*                                                                            *
*    This program is free software: you can redistribute it and/or modify    *
*    it under the terms of the GNU General Public License as published by    *
*    the Free Software Foundation version 3.                                 *
*                                                                            *
*    This program is distributed in the hope that it will be useful, but     *
*    WITHOUT ANY WARRANTY; without even the implied warranty of              *
*    MERCHANTABILITY or FITNESS FOR A PARTICULAR PURPOSE. See the GNU        *
*    General Public License for more details.                                *
*                                                                            *
*    You should have received a copy of the GNU General Public License       *
*    along with this program. If not, see <http://www.gnu.org/licenses/>.    *
*                                                                            *
* ========================================================================== *
*/

#include "mainwindow.h"
#include "global.h"
#include "settingdialog.h"
#include "ui_mainwindow.h"
#include "globalsetting.h"
#include "statusbarmanager.h"
#include "host/HostManager.h"
#include "host/cameramanager.h"
#include "serial/SerialPortManager.h"
#include "loghandler.h"
#include "ui/settingdialog.h"
#include "ui/helppane.h"
#include "ui/serialportdebugdialog.h"
#include "ui/videopane.h"
#include "video/videohid.h"
#include "ui/versioninfomanager.h"
#include "ui/cameraajust.h"
#include "ui/TaskManager.h"

#include <QCameraDevice>
#include <QMediaDevices>
#include <QMediaFormat>
#include <QMediaMetaData>
#include <QMediaRecorder>
#include <QVideoWidget>
#include <QStackedLayout>
#include <QMessageBox>
#include <QImageCapture>
#include <QToolBar>
#include <QClipboard>
#include <QInputMethod>
#include <QAction>
#include <QActionGroup>
#include <QImage>
#include <QKeyEvent>
#include <QPalette>
#include <QSystemTrayIcon>
#include <QDir>
#include <QTimer>
#include <QLabel>
#include <QPixmap>
#include <QSvgRenderer>
#include <QPainter>
#include <QMessageBox>
#include <QDesktopServices>
#include <QSysInfo>
#include <QMenuBar>
#include <QPushButton>
#include <QComboBox>
#include <QScrollBar>
#include <QGuiApplication>
#include <QToolTip>
#include <QScreen>

Q_LOGGING_CATEGORY(log_ui_mainwindow, "opf.ui.mainwindow")

/*
  * QT Permissions API is not compatible with Qt < 6.5 and will cause compilation failure on
  * expanding the QT_CONFIG macro if it isn't set as a feature in qtcore-config.h. QT < 6.5
  * is still true for a large number of linux distros in 2024. This ifdef or another
  * workaround needs to be used anywhere the QPermissions class is called, for distros to
  * be able to use their package manager's native Qt libs, if they are < 6.5.
  *
  * See qtconfigmacros.h, qtcore-config.h, etc. in the relevant Qt includes directory, and:
  * https://doc-snapshots.qt.io/qt6-6.5/whatsnew65.html
  * https://doc-snapshots.qt.io/qt6-6.5/permissions.html
*/

#ifdef QT_FEATURE_permissions
#if QT_CONFIG(permissions)
#include <QPermission>
#endif
#endif

QPixmap recolorSvg(const QString &svgPath, const QColor &color, const QSize &size) {
    QSvgRenderer svgRenderer(svgPath);
    QPixmap pixmap(size);
    pixmap.fill(Qt::transparent);
    QPainter painter(&pixmap);
    svgRenderer.render(&painter);

    // Create a color overlay
    QPixmap colorOverlay(size);
    colorOverlay.fill(color);

    // Set the composition mode to SourceIn to apply the color overlay
    painter.setCompositionMode(QPainter::CompositionMode_SourceIn);
    painter.drawPixmap(0, 0, colorOverlay);

    return pixmap;
}

MainWindow::MainWindow() :  ui(new Ui::MainWindow),
                            m_audioManager(new AudioManager(this)),
                            videoPane(new VideoPane(this)),
                            scrollArea(new QScrollArea(this)),
                            stackedLayout(new QStackedLayout(this)),
                            toolbarManager(new ToolbarManager(this)),
                            toggleSwitch(new ToggleSwitch(this)),
                            m_cameraManager(new CameraManager(this)),
                            m_versionInfoManager(new VersionInfoManager(this))
                            // cameraAdjust(new CameraAdjust(this))
{
    QApplication::setAttribute(Qt::AA_EnableHighDpiScaling);

    qCDebug(log_ui_mainwindow) << "Init camera...";
    
    
    ui->setupUi(this);
    initializeKeyboardLayouts();

    m_statusBarManager = new StatusBarManager(ui->statusbar, this);
    taskmanager = TaskManager::instance();
    
    QWidget *centralWidget = new QWidget(this);
    centralWidget->setLayout(stackedLayout);
    centralWidget->setMouseTracking(true);

    HelpPane *helpPane = new HelpPane;
    stackedLayout->addWidget(helpPane);
    
    // Set size policy and minimum size for videoPane
    // videoPane->setSizePolicy(QSizePolicy::Expanding, QSizePolicy::Expanding);
    videoPane->setMinimumSize(this->width(),
    this->height() - ui->statusbar->height() - ui->menubar->height()); // must minus the statusbar and menubar height

    scrollArea->setWidget(videoPane);
    scrollArea->setHorizontalScrollBarPolicy(Qt::ScrollBarAlwaysOff);
    scrollArea->setVerticalScrollBarPolicy(Qt::ScrollBarAlwaysOff);
    scrollArea->setBackgroundRole(QPalette::Dark);
    stackedLayout->addWidget(scrollArea);

    stackedLayout->setCurrentIndex(0);

    ui->menubar->setCornerWidget(ui->cornerWidget, Qt::TopRightCorner);

    setCentralWidget(centralWidget);
    qCDebug(log_ui_mainwindow) << "Set host manager event callback...";
    HostManager::getInstance().setEventCallback(this);

    qCDebug(log_ui_mainwindow) << "Observe Video HID connected...";
    VideoHid::getInstance().setEventCallback(this);

    qCDebug(log_ui_mainwindow) << "Observe video input changed...";
    connect(&m_source, &QMediaDevices::videoInputsChanged, this, &MainWindow::updateCameras);

    qCDebug(log_ui_mainwindow) << "Observe Relative/Absolute toggle...";
    connect(ui->actionRelative, &QAction::triggered, this, &MainWindow::onActionRelativeTriggered);
    connect(ui->actionAbsolute, &QAction::triggered, this, &MainWindow::onActionAbsoluteTriggered);

    qCDebug(log_ui_mainwindow) << "Observe reset HID triggerd...";
    connect(ui->actionResetHID, &QAction::triggered, this, &MainWindow::onActionResetHIDTriggered);

    qCDebug(log_ui_mainwindow) << "Observe factory reset HID triggerd...";
    connect(ui->actionFactory_reset_HID, &QAction::triggered, this, &MainWindow::onActionFactoryResetHIDTriggered);

    qCDebug(log_ui_mainwindow) << "Observe reset Serial Port triggerd...";
    connect(ui->actionResetSerialPort, &QAction::triggered, this, &MainWindow::onActionResetSerialPortTriggered);

    qDebug() << "Observe Hardware change MainWindow triggerd...";

    qCDebug(log_ui_mainwindow) << "Creating and setting up ToggleSwitch...";
    toggleSwitch->setFixedSize(78, 28);  // Adjust size as needed
    connect(toggleSwitch, &ToggleSwitch::stateChanged, this, &MainWindow::onToggleSwitchStateChanged);

    // Add the ToggleSwitch as the last button in the cornerWidget's layout
    QHBoxLayout *cornerLayout = qobject_cast<QHBoxLayout*>(ui->cornerWidget->layout());
    if (cornerLayout) {
        cornerLayout->addWidget(toggleSwitch);
    } else {
        qCWarning(log_ui_mainwindow) << "Corner widget layout is not a QHBoxLayout. Unable to add ToggleSwitch.";
    }


    qCDebug(log_ui_mainwindow) << "Observe switch usb connection trigger...";
    connect(ui->actionTo_Host, &QAction::triggered, this, &MainWindow::onActionSwitchToHostTriggered);
    connect(ui->actionTo_Target, &QAction::triggered, this, &MainWindow::onActionSwitchToTargetTriggered);

    qCDebug(log_ui_mainwindow) << "Observe action paste from host...";
    connect(ui->actionPaste, &QAction::triggered, this, &MainWindow::onActionPasteToTarget);
    connect(ui->pasteButton, &QPushButton::released, this, &MainWindow::onActionPasteToTarget);

    connect(ui->screensaverButton, &QPushButton::released, this, &MainWindow::onActionScreensaver);

    connect(ui->virtualKeyboardButton, &QPushButton::released, this, &MainWindow::onToggleVirtualKeyboard);

    addToolBar(Qt::TopToolBarArea, toolbarManager->getToolbar());
    toolbarManager->getToolbar()->setVisible(false);
    
    connect(m_cameraManager, &CameraManager::cameraActiveChanged, this, &MainWindow::updateCameraActive);
    connect(m_cameraManager, &CameraManager::cameraError, this, &MainWindow::displayCameraError);
    connect(m_cameraManager, &CameraManager::imageCaptured, this, &MainWindow::processCapturedImage);                                         
    connect(m_cameraManager, &CameraManager::resolutionsUpdated, this, &MainWindow::onResolutionsUpdated);

    qDebug() << "Init camera...";
    checkInitSize();
    initCamera();

    // Connect palette change signal to the slot
    onLastKeyPressed("");
    onLastMouseLocation(QPoint(0, 0), "");

    // Connect zoom buttons
    connect(ui->ZoomInButton, &QPushButton::clicked, this, &MainWindow::onZoomIn);
    connect(ui->ZoomOutButton, &QPushButton::clicked, this, &MainWindow::onZoomOut);
    connect(ui->ZoomReductionButton, &QPushButton::clicked, this, &MainWindow::onZoomReduction);
    
    connect(ui->captureButton, &QPushButton::clicked, this, &MainWindow::takeImageDefault);
    scrollArea->ensureWidgetVisible(videoPane);

    // Set the window title with the version number
    qDebug() << "Set window title" << APP_VERSION;
    QString windowTitle = QString("Openterface Mini-KVM - %1").arg(APP_VERSION);
    setWindowTitle(windowTitle);

    mouseEdgeTimer = new QTimer(this);
    connect(mouseEdgeTimer, &QTimer::timeout, this, &MainWindow::checkMousePosition);
    // mouseEdgeTimer->start(edgeDuration); // Start the timer with the new duration

    // Initialize the virtual keyboard button icon
    QIcon icon(":/images/keyboard-down.svg");
    ui->virtualKeyboardButton->setIcon(icon);

    // Add this after other menu connections
    connect(ui->menuBaudrate, &QMenu::triggered, this, &MainWindow::onBaudrateMenuTriggered);
    connect(&SerialPortManager::getInstance(), &SerialPortManager::connectedPortChanged, this, &MainWindow::onPortConnected);
    
    qApp->installEventFilter(this);

    // usbControl = new USBControl(this);
    // connect(ui->contrastButton, &QPushButton::clicked, cameraAdjust, &CameraAdjust::toggleVisibility);
    // connect(ui->contrastButton, &QPushButton::toggled, cameraAdjust, &CameraAdjust::setVisible);

    // Initial position setup
    // QPoint buttonPos = ui->contrastButton->mapToGlobal(QPoint(0, 0));
    // int menuBarHeight = buttonPos.y() - this->mapToGlobal(QPoint(0, 0)).y();
    // cameraAdjust->updatePosition(menuBarHeight, width());

    // Add this line after ui->setupUi(this)
    connect(ui->actionScriptTool, &QAction::triggered, this, &MainWindow::showScriptTool);
    mouseManager = std::make_unique<MouseManager>();
    keyboardMouse = std::make_unique<KeyboardMouse>();
    semanticAnalyzer = std::make_unique<SemanticAnalyzer>(mouseManager.get(), keyboardMouse.get());
    connect(semanticAnalyzer.get(), &SemanticAnalyzer::captureImg, this, &MainWindow::takeImage);
    connect(semanticAnalyzer.get(), &SemanticAnalyzer::captureAreaImg, this, &MainWindow::takeAreaImage);
    ScriptTool *scriptTool = new ScriptTool(this);
    connect(scriptTool, &ScriptTool::syntaxTreeReady, this, &MainWindow::handleSyntaxTree);
    setTooltip();

    // Add this connection after toolbarManager is created
    connect(toolbarManager, &ToolbarManager::toolbarVisibilityChanged,
            this, &MainWindow::onToolbarVisibilityChanged);
    connect(ui->actionTCPServer, &QAction::triggered, this, &MainWindow::startServer);
}

void MainWindow::startServer(){
    tcpServer = new TcpServer(this);
    tcpServer->startServer(12345);
    qCDebug(log_ui_mainwindow) << "TCP Server init...";
}

void MainWindow::setTooltip(){
    ui->ZoomInButton->setToolTip("Zoom in");
    ui->ZoomOutButton->setToolTip("Zoom out");
    ui->ZoomReductionButton->setToolTip("Restore original size");
    ui->virtualKeyboardButton->setToolTip("Function key and composite key");
    ui->pasteButton->setToolTip("Paste text to target");
    ui->screensaverButton->setToolTip("Mouse dance");
    ui->captureButton->setToolTip("Full screen capture");
}

void MainWindow::onZoomIn()
{
    factorScale = 1.1 * factorScale;
    QSize currentSize = videoPane->size() * 1.1;
    videoPane->resize(currentSize.width(), currentSize.height());
    qDebug() << "video pane size:" << videoPane->geometry();
    if (videoPane->width() > scrollArea->width() || videoPane->height() > scrollArea->height()) {
        scrollArea->setHorizontalScrollBarPolicy(Qt::ScrollBarAsNeeded);
        scrollArea->setVerticalScrollBarPolicy(Qt::ScrollBarAsNeeded);
    }

    mouseEdgeTimer->start(edgeDuration); // Check every edge Duration
}

void MainWindow::onZoomOut()
{
    if (videoPane->width() != this->width()){
        factorScale = 0.9 * factorScale;
        QSize currentSize = videoPane->size() * 0.9;
        videoPane->resize(currentSize.width(), currentSize.height());
        if (videoPane->width() <= scrollArea->width() && videoPane->height() <= scrollArea->height()) {
            scrollArea->setHorizontalScrollBarPolicy(Qt::ScrollBarAsNeeded);
            scrollArea->setVerticalScrollBarPolicy(Qt::ScrollBarAsNeeded);
        }
    }

}

void MainWindow::onZoomReduction()
{
    videoPane->resize(this->width() * 0.9, (this->height() - ui->statusbar->height() - ui->menubar->height()) * 0.9);
    scrollArea->setHorizontalScrollBarPolicy(Qt::ScrollBarAlwaysOff);
    scrollArea->setVerticalScrollBarPolicy(Qt::ScrollBarAlwaysOff);
    if (mouseEdgeTimer->isActive()) {
        mouseEdgeTimer->stop();
    }
}

void MainWindow::initCamera()
{
    qCDebug(log_ui_mainwindow) << "Camera init...";
#ifdef QT_FEATURE_permissions //Permissions API not compatible with Qt < 6.5 and will cause compilation failure on expanding macro in qtconfigmacros.h
#if QT_CONFIG(permissions)
    // camera 
    QCameraPermission cameraPermission;
    switch (qApp->checkPermission(cameraPermission)) {
    case Qt::PermissionStatus::Undetermined:
        qApp->requestPermission(cameraPermission, this, &MainWindow::initCamera);
        return;
    case Qt::PermissionStatus::Denied:
        qWarning("MainWindow permission is not granted!");
        return;
    case Qt::PermissionStatus::Granted:
        break;
    }
    // microphone
    QMicrophonePermission microphonePermission;
    switch (qApp->checkPermission(microphonePermission)) {
    case Qt::PermissionStatus::Undetermined:
        qApp->requestPermission(microphonePermission, this, &MainWindow::initCamera);
        return;
    case Qt::PermissionStatus::Denied:
        qWarning("Microphone permission is not granted!");
        return;
    case Qt::PermissionStatus::Granted:
        break;
    }
#endif
#endif
    // Camera devices:
    updateCameras();
    

    m_cameraManager->loadCameraSettingAndSetCamera();

    GlobalVar::instance().setWinWidth(this->width());
    GlobalVar::instance().setWinHeight(this->height());
}

void MainWindow::checkInitSize(){
    QScreen *currentScreen = this->screen();
    systemScaleFactor = currentScreen->devicePixelRatio();
    if(systemScaleFactor != 1.0){
        resize(int(this->width() / systemScaleFactor), int(this->height() / systemScaleFactor));

        qCDebug(log_ui_mainwindow) << "Resize now: " << this->width() << this->height();
        qCDebug(log_ui_mainwindow) << "Resize now: " << this->width() / systemScaleFactor 
        << this->height() / systemScaleFactor;
    }
    qCDebug(log_ui_mainwindow) << "System scale factor: " << systemScaleFactor;
}

void MainWindow::resizeEvent(QResizeEvent *event) {
    static bool isResizing = false;

    if (isResizing) {
        return;
    }

    isResizing = true;

    qCDebug(log_ui_mainwindow) << "Handle window resize event.";
    QMainWindow::resizeEvent(event);  // Call base class implementation

    // Check if the window is maximized
    if (this->windowState() & Qt::WindowMaximized) {
        // Handle maximized state
        qCDebug(log_ui_mainwindow) << "Window is maximized.";
        // You can update the window icon here if needed
    } else {
        // Handle normal state
        qCDebug(log_ui_mainwindow) << "Window is normal.";
        // You can update the window icon here if needed
    }

    // Define the desired aspect ratio
    qreal aspect_ratio = static_cast<qreal>(video_width) / video_height;


    QScreen *currentScreen = this->screen();
    QRect availableGeometry = currentScreen->availableGeometry();
    // Get the available screen width and height
    int availableWidth = availableGeometry.width();
    int availableHeight = availableGeometry.height();
    // Get the current window size
    int currentWidth = this->width();
    int currentHeight = this->height();

    // Calculate the height of the title bar, menu bar, and status bar
    int titleBarHeight = this->frameGeometry().height() - this->geometry().height();
    int menuBarHeight = this->menuBar()->height();
    int statusBarHeight = ui->statusbar->height();

    // Calculate the maximum content height (excluding title bar, menu bar, and status bar)
    int maxContentHeight = availableHeight - titleBarHeight - menuBarHeight - statusBarHeight;

    // Check if the current width or height exceeds the available screen size
    qCDebug(log_ui_mainwindow) << "current height: " << currentHeight << "available height: " << availableHeight;
    qCDebug(log_ui_mainwindow) << "current width: " << currentWidth << "available width: " << currentWidth;

<<<<<<< HEAD
    if (currentWidth == availableWidth || currentHeight == availableHeight){
        //If the width or height cannot increase size, then skip processing.
        isResizing = false;
        return;
    } else if (currentWidth > availableWidth || currentHeight > availableHeight) {
=======
    if (currentWidth >= availableWidth || currentHeight >= availableHeight) {
>>>>>>> 58f3b5e4
        // Calculate the new size while maintaining the aspect ratio
        int videoHeight = maxContentHeight;
        int videoWidth = static_cast<int>(videoHeight * aspect_ratio);
        if (currentWidth >= availableWidth) {
            currentWidth = availableWidth;
            videoWidth = currentWidth;
            videoHeight = static_cast<int>(currentWidth / aspect_ratio);
        }
        if (currentHeight >= availableHeight || videoHeight >= maxContentHeight) {
            // Use the maximum content height and adjust the window height accordingly
            videoHeight = maxContentHeight;
            // currentHeight = maxContentHeight + menuBarHeight + statusBarHeight + 6;
            currentHeight = static_cast<int>(availableWidth / aspect_ratio) - menuBarHeight - statusBarHeight;
            qCDebug(log_ui_mainwindow) << "video height: " << videoHeight << "mainwindow height: " << currentHeight;
            videoWidth = static_cast<int>(videoHeight * aspect_ratio);
        }

        // Set the new size of the window
        qCDebug(log_ui_mainwindow) << "Resize to " << currentWidth << "x" << currentHeight;
        qCDebug(log_ui_mainwindow) << "available height: " << availableHeight << "video height: " << videoHeight;
        qCDebug(log_ui_mainwindow) << "video height: "<< videoHeight <<"video width: " << videoWidth;

        if (currentWidth != availableWidth && currentHeight != availableHeight){
            // Resize the window only when it's not maximized
            resize(currentWidth, currentHeight);
        }

        // Calculate the horizontal offset to center the videoPane
        int horizontalOffset = (currentWidth - videoWidth) / 2;

        // Set the minimum size and resize the videoPane
        videoPane->setMinimumSize(videoWidth, videoHeight);
        videoPane->resize(videoWidth, videoHeight);

        // Move the videoPane to the center horizontally
        
        // Resize the scrollArea to match the videoPane size
        scrollArea->resize(videoWidth, videoHeight);
        videoPane->move(horizontalOffset, videoPane->y());
        scrollArea->move(horizontalOffset, videoPane->y());
        GlobalVar::instance().setWinWidth(currentWidth);
        GlobalVar::instance().setWinHeight(currentHeight);
    } else {
        // If the window size is within the available screen size, use the original logic
        qCDebug(log_ui_mainwindow) << "Aspect ratio:" << aspect_ratio << ", Width:" << video_width << "Height:" << video_height;
        qCDebug(log_ui_mainwindow) << "menuBar height:" << menuBarHeight << ", statusbar height:" << statusBarHeight << ", titleBarHeight" << titleBarHeight;

        // Calculate the new height based on the width and the aspect ratio
        int new_height = static_cast<int>(currentWidth / aspect_ratio) + menuBarHeight + statusBarHeight;

        // Set the new size of the window
        qCDebug(log_ui_mainwindow) << "Resize to " << currentWidth << "x" << new_height;
        resize(currentWidth, new_height);

        int contentHeight = this->height() - statusBarHeight - menuBarHeight;
        videoPane->setMinimumSize(this->width(), contentHeight);
        videoPane->resize(this->width(), contentHeight);
        scrollArea->resize(this->width(), contentHeight);
        GlobalVar::instance().setWinWidth(this->width());
        GlobalVar::instance().setWinHeight(this->height());
    }

    // Update global variables with the new window size
    

    isResizing = false;
} // end resize event function


void MainWindow::moveEvent(QMoveEvent *event) {
    // Get the old and new positions
    QPoint oldPos = event->oldPos();
    QPoint newPos = event->pos();
    
    // scrollTimer->start(100);     // problem here
    // Calculate the position delta
    QPoint delta = newPos - oldPos;

    qCDebug(log_ui_mainwindow) << "Window move delta: " << delta;

    // Call the base class implementation
    QWidget::moveEvent(event);

    //calculate_video_position();
}

void MainWindow::calculate_video_position(){

    double aspect_ratio = static_cast<double>(video_width) / video_height;

    int scaled_window_width, scaled_window_height;
    int titleBarHeight = this->frameGeometry().height() - this->geometry().height();
    int statusBarHeight = ui->statusbar->height();
    QMenuBar *menuBar = this->menuBar();
    int menuBarHeight = menuBar->height();

    double widget_ratio = static_cast<double>(width()) / (height()-titleBarHeight-statusBarHeight-menuBarHeight);

    qCDebug(log_ui_mainwindow) << "titleBarHeight: " << titleBarHeight;
    qCDebug(log_ui_mainwindow) << "statusBarHeight: " << statusBarHeight;
    qCDebug(log_ui_mainwindow) << "menuBarHeight: " << menuBarHeight;

    if (widget_ratio < aspect_ratio) {
        // Window is relatively shorter, scale the window by video width
        scaled_window_width =  static_cast<int>(ui->centralwidget->height() * aspect_ratio);
        scaled_window_height = ui->centralwidget->height() + titleBarHeight + statusBarHeight+menuBarHeight;
    } else {
        // Window is relatively taller, scale the window by video height
        scaled_window_width = ui->centralwidget->width();
        scaled_window_height =static_cast<int>(ui->centralwidget->width()) / aspect_ratio + titleBarHeight + statusBarHeight+menuBarHeight;
    }
    resize(scaled_window_width, scaled_window_height);

    GlobalVar::instance().setMenuHeight(menuBarHeight);
    GlobalVar::instance().setTitleHeight(titleBarHeight);
    GlobalVar::instance().setStatusbarHeight(statusBarHeight);
    QSize windowSize = this->size();
    GlobalVar::instance().setWinWidth(windowSize.width());
    GlobalVar::instance().setWinHeight(windowSize.height());
}

void MainWindow::updateScrollbars() {
    // Get the screen geometry using QScreen

    // Check if the mouse is near the edges of the screen
    const int edgeThreshold = 300; // Adjust this value as needed

    int deltaX = 0;
    int deltaY = 0;

    if (lastMousePos.x() < edgeThreshold) {
        // Move scrollbar to the left
        deltaX = -10; // Adjust step size as needed
    } else if (lastMousePos.x() > 4096*factorScale - edgeThreshold) {
        // Move scrollbar to the right
        deltaX = 10; // Adjust step size as needed
    }

    if (lastMousePos.y() < edgeThreshold) {
        // Move scrollbar up
        deltaY = -10; // Adjust step size as needed
    } else if (lastMousePos.y() > 4096*factorScale - edgeThreshold) {
        // Move scrollbar down
        deltaY = 10; // Adjust step size as needed
    }

    // Update scrollbars
    scrollArea->horizontalScrollBar()->setValue(scrollArea->horizontalScrollBar()->value() + deltaX);
    scrollArea->verticalScrollBar()->setValue(scrollArea->verticalScrollBar()->value() + deltaY);
}

void MainWindow::onActionRelativeTriggered()
{
    QPoint globalPosition = videoPane->mapToGlobal(QPoint(0, 0));

    QRect globalGeometry = QRect(globalPosition, videoPane->geometry().size());

    // move the mouse to window center
    QPoint center = globalGeometry.center();
    QCursor::setPos(center);

    GlobalVar::instance().setAbsoluteMouseMode(false);
    videoPane->hideHostMouse();

    this->popupMessage("Long press ESC to exit.");
}

void MainWindow::onActionAbsoluteTriggered()
{
    GlobalVar::instance().setAbsoluteMouseMode(true);
}

void MainWindow::onActionResetHIDTriggered()
{
    QMessageBox::StandardButton reply;
    reply = QMessageBox::warning(this, "Confirm Reset Keyboard and Mouse?",
                                        "Resetting the Keyboard & Mouse chip will apply new settings. Do you want to proceed?",
                                  QMessageBox::Yes | QMessageBox::No);

    if (reply == QMessageBox::Yes) {
        qCDebug(log_ui_mainwindow) << "onActionResetHIDTriggered";
        HostManager::getInstance().resetHid();
    } else {
        qCDebug(log_ui_mainwindow) << "Reset HID canceled by user.";
    }
}

void MainWindow::onActionFactoryResetHIDTriggered()
{
    QMessageBox::StandardButton reply;
    reply = QMessageBox::warning(this, "Confirm Factory Reset HID Chip?",
                                        "Factory reset the HID chip. Proceed?",
                                  QMessageBox::Yes | QMessageBox::No);

    if (reply == QMessageBox::Yes) {
        qCDebug(log_ui_mainwindow) << "onActionFactoryResetHIDTriggered";
        SerialPortManager::getInstance().factoryResetHipChip();
        // HostManager::getInstance().resetHid();
    } else {
        qCDebug(log_ui_mainwindow) << "Factory reset HID chip canceled by user.";
    }
}

void MainWindow::onActionResetSerialPortTriggered()
{
    QMessageBox::StandardButton reply;
    reply = QMessageBox::question(this, "Confirm Reset Serial Port?",
                                        "Resetting the serial port will close and re-open it without changing settings. Proceed?",
                                  QMessageBox::Yes | QMessageBox::No);

    if (reply == QMessageBox::Yes) {
        qCDebug(log_ui_mainwindow) << "onActionResetSerialPortTriggered";
        HostManager::getInstance().resetSerialPort();
    } else {
        qCDebug(log_ui_mainwindow) << "Serial port reset canceled by user.";
    }
}

void MainWindow::onActionSwitchToHostTriggered()
{
    qCDebug(log_ui_mainwindow) << "Switchable USB to host...";
    VideoHid::getInstance().switchToHost();
    ui->actionTo_Host->setChecked(true);
    ui->actionTo_Target->setChecked(false);
}

void MainWindow::onActionSwitchToTargetTriggered()
{
    qCDebug(log_ui_mainwindow) << "Switchable USB to target...";
    VideoHid::getInstance().switchToTarget();
    ui->actionTo_Host->setChecked(false);
    ui->actionTo_Target->setChecked(true);
}

void MainWindow::onToggleSwitchStateChanged(int state)
{
    qCDebug(log_ui_mainwindow) << "Toggle switch state changed to:" << state;
    if (state == Qt::Checked) {
        onActionSwitchToTargetTriggered();
    } else {
        onActionSwitchToHostTriggered();
    }
}

void MainWindow::onResolutionChange(const int& width, const int& height, const float& fps)
{
    GlobalVar::instance().setInputWidth(width);
    GlobalVar::instance().setInputHeight(height);
    m_statusBarManager->setInputResolution(width, height, fps);
}

void MainWindow::onTargetUsbConnected(const bool isConnected)
{
    m_statusBarManager->setTargetUsbConnected(isConnected);
}

void MainWindow::onActionPasteToTarget()
{
    HostManager::getInstance().pasteTextToTarget(QGuiApplication::clipboard()->text());
}

void MainWindow::onActionScreensaver()
{
    static bool isScreensaverActive = false;
    isScreensaverActive = !isScreensaverActive;

    if (isScreensaverActive) {
        HostManager::getInstance().startAutoMoveMouse();
        ui->screensaverButton->setChecked(true);
        this->popupMessage("Screensaver activated");
    } else {
        HostManager::getInstance().stopAutoMoveMouse();
        ui->screensaverButton->setChecked(false);
        this->popupMessage("Screensaver deactivated");
    }
}

void MainWindow::onToggleVirtualKeyboard()
{
    toolbarManager->toggleToolbar();    
}

void MainWindow::popupMessage(QString message)
{
    QDialog dialog;
    dialog.setWindowFlags(Qt::FramelessWindowHint | Qt::WindowStaysOnTopHint);

    QVBoxLayout layout;
    dialog.setLayout(&layout);

    // Set the font of the message box
    QFont font;
    font.setPointSize(18); // Set the size of the font
    font.setBold(true); // Make the font bold

    QLabel label(message);
    label.setFont(font); // Use the same font as before
    layout.addWidget(&label);

    dialog.adjustSize(); // Resize the dialog to fit its content

    // Show the dialog off-screen
    dialog.move(-1000, -1000);
    dialog.show();

    // Now that the dialog is shown, we can get its correct dimensions
    QRect screenGeometry = QGuiApplication::primaryScreen()->geometry();
    int x = screenGeometry.width() - dialog.frameGeometry().width();
    int y = 0;
    qCDebug(log_ui_mainwindow) << "x: " << x << "y:" << y;

    // Move the dialog to the desired position
    dialog.move(x, y);

    // Auto hide in 3 seconds
    QTimer::singleShot(3000, &dialog, &QDialog::accept);
    dialog.exec();
}

void MainWindow::updateCameraActive(bool active) {
    qCDebug(log_ui_mainwindow) << "Camera active: " << active;
    if(active){
        qCDebug(log_ui_mainwindow) << "Set index to : " << 1;
        stackedLayout->setCurrentIndex(1);
    } else {
        qCDebug(log_ui_mainwindow) << "Set index to : " << 0;
        stackedLayout->setCurrentIndex(0);
    }
    m_cameraManager->queryResolutions();
}

void MainWindow::updateRecordTime()
{
    QString str = tr("Recorded %1 sec").arg(m_mediaRecorder->duration() / 1000);
    ui->statusbar->showMessage(str);
}

void MainWindow::processCapturedImage(int requestId, const QImage &img)
{
    Q_UNUSED(requestId);
    QImage scaledImage =
            img.scaled(ui->centralwidget->size(), Qt::KeepAspectRatio, Qt::SmoothTransformation);

   // ui->lastImagePreviewLabel->setPixmap(QPixmap::fromImage(scaledImage));

    // Display captured image for 4 seconds.
    displayCapturedImage();
    QTimer::singleShot(4000, this, &MainWindow::displayViewfinder);
}

void MainWindow::configureSettings() {
    qDebug() << "configureSettings";
    if (!settingDialog){
        qDebug() << "Creating settings dialog";
        settingDialog = new SettingDialog(m_cameraManager, this);
        HardwarePage* hardwarePage = settingDialog->getHardwarePage();
        VideoPage* videoPage = settingDialog->getVideoPage();
        connect(hardwarePage, &HardwarePage::cameraSettingsApplied, m_cameraManager, &CameraManager::loadCameraSettingAndSetCamera);
        // connect(settingDialog, &SettingDialog::cameraSettingsApplied, m_cameraManager, &CameraManager::loadCameraSettingAndSetCamera);
        connect(videoPage, &VideoPage::videoSettingsChanged, this, &MainWindow::onVideoSettingsChanged);
        // connect the finished signal to the set the dialog pointer to nullptr
        connect(settingDialog, &QDialog::finished, this, [this](){
            settingDialog = nullptr;
        });
        settingDialog->show();
    }else{
        settingDialog->raise();
        settingDialog->activateWindow();
    }
}

void MainWindow::debugSerialPort() {
    qDebug() << "debug dialog" ;
    qDebug() << "serialPortDebugDialog: " << serialPortDebugDialog;
    if (!serialPortDebugDialog){
        qDebug() << "Creating serial port debug dialog";
        serialPortDebugDialog = new SerialPortDebugDialog();
        // connect the finished signal to the set the dialog pointer to nullptr
        connect(serialPortDebugDialog, &QDialog::finished, this, [this]() {
            serialPortDebugDialog = nullptr;
        });
        serialPortDebugDialog->show();
    }else{
        serialPortDebugDialog->raise();
        serialPortDebugDialog->activateWindow();
    }
}

void MainWindow::purchaseLink(){
    QDesktopServices::openUrl(QUrl("https://www.crowdsupply.com/techxartisan/openterface-mini-kvm"));
}

void MainWindow::feedbackLink(){
    QDesktopServices::openUrl(QUrl("https://forms.gle/KNQPTNfXCPUPybgG9"));
}

void MainWindow::officialLink(){
    QDesktopServices::openUrl(QUrl("https://openterface.com/"));
}

void MainWindow::updateLink()
{
    m_versionInfoManager->checkForUpdates();
}

void MainWindow::aboutLink(){
    m_versionInfoManager->showAbout();
}

void MainWindow::versionInfo()
{
    m_versionInfoManager->showVersionInfo();
}

void MainWindow::onFunctionKeyPressed(int key)
{
    HostManager::getInstance().handleFunctionKey(key);
}

void MainWindow::onCtrlAltDelPressed()
{
    HostManager::getInstance().sendCtrlAltDel();
}

void MainWindow::onRepeatingKeystrokeChanged(int interval)
{
    HostManager::getInstance().setRepeatingKeystroke(interval);
}

bool MainWindow::eventFilter(QObject *watched, QEvent *event)
{
    if (watched == qApp && event->type() == QEvent::ApplicationPaletteChange) {
        toolbarManager->updateStyles();
        m_statusBarManager->updateIconColor();
    }
    return QMainWindow::eventFilter(watched, event);
}

void MainWindow::record()
{
    m_cameraManager->startRecording();
}

void MainWindow::pause()
{
    m_cameraManager->stopRecording();
}

void MainWindow::setMuted(bool /*muted*/)
{
    // Your implementation here
}

void MainWindow::takeImageDefault(){
    takeImage("");
}

void MainWindow::takeImage(const QString& path)
{
    m_cameraManager->takeImage(path);
}

void MainWindow::takeAreaImage(const QString& path, const QRect& captureArea){
    qCDebug(log_ui_mainwindow) << "mainwindow capture area image";
    m_cameraManager->takeAreaImage(path, captureArea);
}

void MainWindow::displayCaptureError(int id, const QImageCapture::Error error,
                                 const QString &errorString)
{
    Q_UNUSED(id);
    Q_UNUSED(error);
    QMessageBox::warning(this, tr("Image Capture Error"), errorString);
    m_isCapturingImage = false;
}

void MainWindow::setExposureCompensation(int index)
{
    m_camera->setExposureCompensation(index * 0.5);
}


void MainWindow::displayCameraError()
{
    if (!m_camera) {
        qCWarning(log_ui_mainwindow) << "Camera pointer is null in displayCameraError";
        return;
    }

    qCWarning(log_ui_mainwindow) << "Camera error: " << m_camera->errorString();
    if (m_camera->error() != QCamera::NoError) {
        qCDebug(log_ui_mainwindow) << "Camera error detected, switching to help pane";
        
        // Safely switch to help pane
        QMetaObject::invokeMethod(this, [this]() {
            stackedLayout->setCurrentIndex(0);
        }, Qt::QueuedConnection);

        stop();
    }
}

void MainWindow::stop(){
    qDebug() << "Stop camera data...";
    disconnect(m_camera.data());
    qDebug() << "Camera data stopped.";
    m_audioManager->disconnect();
    qDebug() << "Audio manager stopped.";

    m_captureSession.disconnect();

    m_cameraManager->stopCamera();

    SerialPortManager::getInstance().closePort();

    qDebug() << "Camera stopped.";
}

void MainWindow::displayViewfinder()
{
    //ui->stackedWidget->setCurrentIndex(0);
}

void MainWindow::displayCapturedImage()
{
    //ui->stackedWidget->setCurrentIndex(1);
}

void MainWindow::onBaudrateMenuTriggered(QAction* action)
{
    bool ok;
    int baudrate = action->text().toInt(&ok);
    if (ok) {
        SerialPortManager::getInstance().setBaudRate(baudrate);
    }
}

void MainWindow::imageSaved(int id, const QString &fileName)
{
    Q_UNUSED(id);
    ui->statusbar->showMessage(tr("Captured \"%1\"").arg(QDir::toNativeSeparators(fileName)));

    m_isCapturingImage = false;
    if (m_applicationExiting)
        close();
}

void MainWindow::closeEvent(QCloseEvent *event)
{
    if (m_isCapturingImage) {
        setEnabled(false);
        m_applicationExiting = true;
        event->ignore();
    } else {
        event->accept();
    }
}

void MainWindow::updateCameras()
{
    qCDebug(log_ui_mainwindow) << "Update cameras...";
    const QList<QCameraDevice> availableCameras = QMediaDevices::videoInputs();
    qCDebug(log_ui_mainwindow) << "Available cameras size: " << availableCameras.size();

    // If the last camera list is not empty, check if available cameras still include the last camera
    if (!m_lastCameraList.isEmpty()) {
        qCDebug(log_ui_mainwindow) << "Checking previously connected cameras...";
        for (const QCameraDevice &camera : m_lastCameraList) {
            qCDebug(log_ui_mainwindow) << "Checking camera: " << camera.description();
            if (!availableCameras.contains(camera)) {
                qCDebug(log_ui_mainwindow) << "Camera disconnected, stopping camera operations...";
                stop();
                m_lastCameraList.clear();
                return;
            }
        }
    }
    qDebug() << "Checking for new cameras...";
    // Check for new cameras
    for (const QCameraDevice &camera : availableCameras) {
        if (!m_lastCameraList.contains(camera)) {
            qCDebug(log_ui_mainwindow) << "A new camera has been connected:" << camera.description();
            if (!camera.description().contains("Openterface"))
                continue;

            qCDebug(log_ui_mainwindow) << "Update openterface layer to top layer.";

            stackedLayout->setCurrentIndex(1);

            //If the default camera is not an Openterface camera, set the camera to the first Openterface camera
            if (!QMediaDevices::defaultVideoInput().description().contains("Openterface")) {
                qCDebug(log_ui_mainwindow) << "Set defualt camera to the Openterface camera...";
            } else {
                qCDebug(log_ui_mainwindow) << "The default camera is" << QMediaDevices::defaultVideoInput().description();
            }
            m_audioManager->initializeAudio();
            m_cameraManager->setCamera(camera, videoPane);
            // Add the new camera to the last camera list
            m_lastCameraList.append(camera);
            break;
        }
    }
    qDebug() << "Update cameras done.";
}

void MainWindow::onPortConnected(const QString& port, const int& baudrate) {
    if(baudrate > 0){
        m_statusBarManager->setConnectedPort(port, baudrate);
        updateBaudrateMenu(baudrate);
    }else{
        m_statusBarManager->setConnectedPort(port, baudrate);
        m_statusBarManager->setTargetUsbConnected(false);
    }
}

void MainWindow::updateBaudrateMenu(int baudrate){
    QMenu* baudrateMenu = ui->menuBaudrate;
    if (baudrateMenu) {
        QList<QAction*> actions = baudrateMenu->actions();
        for (QAction* action : actions) {
            if (baudrate == 0) {
                action->setChecked(false);
            } else {
                bool ok;
                int actionBaudrate = action->text().toInt(&ok);
                if (ok && actionBaudrate == baudrate) {
                    action->setChecked(true);
                } else {
                    action->setChecked(false);
                }
            }
        }
    }
}

void MainWindow::onStatusUpdate(const QString& status) {
    m_statusBarManager->setStatusUpdate(status);
}

void MainWindow::onLastKeyPressed(const QString& key) {
    m_statusBarManager->onLastKeyPressed(key);
}

void MainWindow::onLastMouseLocation(const QPoint& location, const QString& mouseEvent) {
    m_statusBarManager->onLastMouseLocation(location, mouseEvent);
}

void MainWindow::onSwitchableUsbToggle(const bool isToTarget) {
    if (isToTarget) {
        qDebug() << "UI Switchable USB to target...";
        ui->actionTo_Host->setChecked(false);
        ui->actionTo_Target->setChecked(true);
        toggleSwitch->setChecked(true);
    } else {
        qDebug() << "UI Switchable USB to host...";
        ui->actionTo_Host->setChecked(true);
        ui->actionTo_Target->setChecked(false);
        toggleSwitch->setChecked(false);
    }
    SerialPortManager::getInstance().restartSwitchableUSB();
}

void MainWindow::checkMousePosition()
{
    if (!scrollArea || !videoPane) return;

    QPoint mousePos = mapFromGlobal(QCursor::pos());
    QRect viewRect = scrollArea->viewport()->rect();

    int deltaX = 0;
    int deltaY = 0;

    // Calculate the distance from the edge
    int leftDistance = mousePos.x() - viewRect.left();
    int rightDistance = viewRect.right() - mousePos.x();
    int topDistance = mousePos.y() - viewRect.top();
    int bottomDistance = viewRect.bottom() - mousePos.y();

    // Adjust the scroll speed based on the distance from the edge
    if (leftDistance <= edgeThreshold) {
        deltaX = -maxScrollSpeed * (edgeThreshold - leftDistance) / edgeThreshold;
    } else if (rightDistance <= edgeThreshold) {
        deltaX = maxScrollSpeed * (edgeThreshold - rightDistance) / edgeThreshold;
    }

    if (topDistance <= edgeThreshold) {
        deltaY = -maxScrollSpeed * (edgeThreshold - topDistance) / edgeThreshold;
    } else if (bottomDistance <= edgeThreshold) {
        deltaY = maxScrollSpeed * (edgeThreshold - bottomDistance) / edgeThreshold;
    }

    if (deltaX != 0 || deltaY != 0) {
        scrollArea->horizontalScrollBar()->setValue(scrollArea->horizontalScrollBar()->value() + deltaX);
        scrollArea->verticalScrollBar()->setValue(scrollArea->verticalScrollBar()->value() + deltaY);
    }
}

void MainWindow::onVideoSettingsChanged(int width, int height) {
    int newWidth = width + 1; 
    int newHeight = height + 1;

    // Resize the window
    resize(newWidth, newHeight);

    // Optionally, you might want to center the window on the screen
    QScreen *screen = this->screen();
    QRect availableGeometry = screen->availableGeometry();
    // QRect screenGeometry = QApplication::primaryScreen()->geometry();
    int x = (availableGeometry.width() - newWidth) / 2;
    int y = (availableGeometry.height() - newHeight) / 2;
    move(x, y);
}

void MainWindow::onResolutionsUpdated(int input_width, int input_height, float input_fps, int capture_width, int capture_height, int capture_fps)
{
    m_statusBarManager->setInputResolution(input_width, input_height, input_fps);
    m_statusBarManager->setCaptureResolution(capture_width, capture_height, capture_fps);
}

void MainWindow::showScriptTool()
{
    qDebug() << "showScriptTool called";  // Add debug output
    ScriptTool *scriptTool = new ScriptTool(this);
    scriptTool->setAttribute(Qt::WA_DeleteOnClose);
    
    // Connect the syntaxTreeReady signal to the handleSyntaxTree slot
    connect(scriptTool, &ScriptTool::syntaxTreeReady, this, &MainWindow::handleSyntaxTree);
    
    scriptTool->show();  // Change exec() to show() for non-modal dialog
}

// run the sematic analyzer
void MainWindow::handleSyntaxTree(std::shared_ptr<ASTNode> syntaxTree) {
    // Handle the received syntaxTree here
    qCDebug(log_ui_mainwindow) << "Received syntaxTree in MainWindow";
    // Process the syntaxTree as needed
    qCDebug(log_ui_mainwindow) << syntaxTree.get();
    taskmanager->addTask([this, syntaxTree]() {
        semanticAnalyzer->analyze(syntaxTree.get());
    });
} 

MainWindow::~MainWindow()
{
    qCDebug(log_ui_mainwindow) << "MainWindow destructor called";
    
    // Stop all camera operations
    stop();
    
    // Delete UI
    if (ui) {
        delete ui;
        ui = nullptr;
    }
    
    qCDebug(log_ui_mainwindow) << "MainWindow destroyed successfully";
}

bool MainWindow::CheckDeviceAccess(uint16_t vid, uint16_t pid) {
    libusb_context *context;
    int result = libusb_init(&context);
    if (result < 0) return false;
    libusb_device_handle *handle = libusb_open_device_with_vid_pid(context, vid, pid);
    if (!handle) {
        qDebug() << "Failed to open device: " << libusb_error_name(result);
        libusb_close(handle);
        libusb_exit(context);
        return false;
    }

    int r = libusb_claim_interface(handle, 0);
    if (r != LIBUSB_SUCCESS && r != LIBUSB_ERROR_BUSY) {
        qDebug() << "Failed to claim interface: " << libusb_error_name(r);
        libusb_close(handle);
        
        libusb_exit(context);
        return false;
    }
    return true;
    

    libusb_exit(context);
    
}

void MainWindow::onToolbarVisibilityChanged(bool visible) {
    // Prevent repaints during animation
    setUpdatesEnabled(false);
    
    // Block signals during update to prevent recursive calls
    blockSignals(true);
    
    // Update icon
    bool isVisible = toolbarManager->getToolbar()->isVisible();
    QString iconPath = isVisible ? ":/images/keyboard-down.svg" : ":/images/keyboard-up.svg";
    ui->virtualKeyboardButton->setIcon(QIcon(iconPath));  // Create QIcon from the path

    

    // Use QTimer to delay the video pane repositioning
    QTimer::singleShot(0, this, &MainWindow::animateVideoPane);
    
}

void MainWindow::centerVideoPane(){
    if (this->width() > videoPane->width()){
        int horizontalOffset = (this->width() - videoPane->width()) / 2;
        scrollArea->move(horizontalOffset, scrollArea->y());
    }
}

void MainWindow::animateVideoPane() {
    if (!videoPane || !scrollArea) {
        setUpdatesEnabled(true);
        blockSignals(false);
        return;
    }

    // Get toolbar visibility and window state
    bool isToolbarVisible = toolbarManager->getToolbar()->isVisible();
    bool isMaximized = windowState() & Qt::WindowMaximized;

    // Calculate content height based on toolbar visibility
    int contentHeight = this->height() - ui->statusbar->height() - ui->menubar->height();
    int contentWidth;
    double aspect_ratio = static_cast<double>(video_width) / video_height;
    if (isToolbarVisible) {
        contentHeight -= toolbarManager->getToolbar()->height();
        contentWidth = static_cast<int>(contentHeight * aspect_ratio);
        qCDebug(log_ui_mainwindow) << "toolbarHeigth" << toolbarManager->getToolbar()->height() << "content height" <<contentHeight << "content width" << contentWidth;
    }else{
        contentHeight = this->height() - ui->statusbar->height() - ui->menubar->height();
        contentWidth = static_cast<int>(contentHeight * aspect_ratio);
    }

    // If window is not maximized and toolbar is invisible, resize the panes
    
    videoPane->setMinimumSize(contentWidth, contentHeight);
    videoPane->resize(contentWidth, contentHeight);
    scrollArea->resize(contentWidth, contentHeight);
    

    if (this->width() > videoPane->width()) {
        // Calculate new position
        int horizontalOffset = (this->width() - videoPane->width()) / 2;
        
        // Also animate the scrollArea
        QPropertyAnimation *scrollAnimation = new QPropertyAnimation(scrollArea, "pos");
        scrollAnimation->setDuration(150);
        scrollAnimation->setStartValue(scrollArea->pos());
        scrollAnimation->setEndValue(QPoint(horizontalOffset, scrollArea->y()));
        scrollAnimation->setEasingCurve(QEasingCurve::OutCubic);

        // Create animation group
        QParallelAnimationGroup *group = new QParallelAnimationGroup(this);
        group->addAnimation(scrollAnimation);
        
        // Cleanup after animation
        connect(group, &QParallelAnimationGroup::finished, this, [this]() {
            setUpdatesEnabled(true);
            blockSignals(false);
            update();
        });
        
        group->start(QAbstractAnimation::DeleteWhenStopped);
    } else {
        setUpdatesEnabled(true);
        blockSignals(false);
        update();
    }
}

void MainWindow::changeKeyboardLayout(const QString& layout) {
    // Pass the layout name directly to HostManager
    HostManager::getInstance().setKeyboardLayout(layout);
}

void MainWindow::initializeKeyboardLayouts() {
    // Fetch available layouts from KeyboardLayoutManager
    QStringList layouts = KeyboardLayoutManager::getInstance().getAvailableLayouts();
    qCDebug(log_ui_mainwindow) << "Available layouts:" << layouts;
    
    // Clear existing items in the combo box
    ui->keyboardLayoutComboBox->clear();
    
    // Add fetched layouts to the combo box
    ui->keyboardLayoutComboBox->addItems(layouts);
    
    // Set US QWERTY as default layout if it exists
    QString defaultLayout = "US QWERTY";
    if (layouts.contains(defaultLayout)) {
        changeKeyboardLayout(defaultLayout);
        ui->keyboardLayoutComboBox->setCurrentText(defaultLayout);
    } else if (!layouts.isEmpty()) {
        // Fallback to the first available layout if US QWERTY is not found
        changeKeyboardLayout(layouts.first());
    }
}<|MERGE_RESOLUTION|>--- conflicted
+++ resolved
@@ -125,6 +125,7 @@
 {
     QApplication::setAttribute(Qt::AA_EnableHighDpiScaling);
 
+
     qCDebug(log_ui_mainwindow) << "Init camera...";
     
     
@@ -431,15 +432,7 @@
     qCDebug(log_ui_mainwindow) << "current height: " << currentHeight << "available height: " << availableHeight;
     qCDebug(log_ui_mainwindow) << "current width: " << currentWidth << "available width: " << currentWidth;
 
-<<<<<<< HEAD
-    if (currentWidth == availableWidth || currentHeight == availableHeight){
-        //If the width or height cannot increase size, then skip processing.
-        isResizing = false;
-        return;
-    } else if (currentWidth > availableWidth || currentHeight > availableHeight) {
-=======
     if (currentWidth >= availableWidth || currentHeight >= availableHeight) {
->>>>>>> 58f3b5e4
         // Calculate the new size while maintaining the aspect ratio
         int videoHeight = maxContentHeight;
         int videoWidth = static_cast<int>(videoHeight * aspect_ratio);
