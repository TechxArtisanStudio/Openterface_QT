/*
* ========================================================================== *
*                                                                            *
*    This file is part of the Openterface Mini KVM App QT version            *
*                                                                            *
*    Copyright (C) 2024   <info@openterface.com>                             *
*                                                                            *
*    This program is free software: you can redistribute it and/or modify    *
*    it under the terms of the GNU General Public License as published by    *
*    the Free Software Foundation version 3.                                 *
*                                                                            *
*    This program is distributed in the hope that it will be useful, but     *
*    WITHOUT ANY WARRANTY; without even the implied warranty of              *
*    MERCHANTABILITY or FITNESS FOR A PARTICULAR PURPOSE. See the GNU        *
*    General Public License for more details.                                *
*                                                                            *
*    You should have received a copy of the GNU General Public License       *
*    along with this program. If not, see <http://www.gnu.org/licenses/>.    *
*                                                                            *
* ========================================================================== *
*/

#include "mainwindow.h"
#include "global.h"
#include "settingdialog.h"
#include "ui_mainwindow.h"
#include "globalsetting.h"

#include "host/HostManager.h"
#include "serial/SerialPortManager.h"
#include "loghandler.h"
#include "ui/imagesettings.h"
#include "ui/settingdialog.h"
#include "ui/helppane.h"
#include "ui/serialportdebugdialog.h"

#include "ui/videopane.h"
#include "video/videohid.h"

#include <QCameraDevice>
#include <QMediaDevices>
#include <QMediaFormat>
#include <QMediaMetaData>
#include <QMediaRecorder>
#include <QVideoWidget>
#include <QStackedLayout>
#include <QMessageBox>
#include <QImageCapture>
#include <QToolBar>
#include <QClipboard>
#include <QInputMethod>
#include <QAction>
#include <QActionGroup>
#include <QImage>
#include <QKeyEvent>
#include <QPalette>
#include <QSystemTrayIcon>
#include <QDir>
#include <QTimer>
#include <QLabel>
#include <QPixmap>
#include <QSvgRenderer>
#include <QPainter>
#include <QMessageBox>
#include <QDesktopServices>
#include <QSysInfo>
#include <QMenuBar>
#include <QPushButton>
#include <QComboBox>
#include <QScrollBar>
#include <QGuiApplication>

Q_LOGGING_CATEGORY(log_ui_mainwindow, "opf.ui.mainwindow")

/*
  * QT Permissions API is not compatible with Qt < 6.5 and will cause compilation failure on
  * expanding the QT_CONFIG macro if it isn't set as a feature in qtcore-config.h. QT < 6.5
  * is still true for a large number of linux distros in 2024. This ifdef or another
  * workaround needs to be used anywhere the QPermissions class is called, for distros to
  * be able to use their package manager's native Qt libs, if they are < 6.5.
  *
  * See qtconfigmacros.h, qtcore-config.h, etc. in the relevant Qt includes directory, and:
  * https://doc-snapshots.qt.io/qt6-6.5/whatsnew65.html
  * https://doc-snapshots.qt.io/qt6-6.5/permissions.html
*/

#ifdef QT_FEATURE_permissions
#if QT_CONFIG(permissions)
#include <QPermission>
#endif
#endif

QPixmap recolorSvg(const QString &svgPath, const QColor &color, const QSize &size) {
    QSvgRenderer svgRenderer(svgPath);
    QPixmap pixmap(size);
    pixmap.fill(Qt::transparent);
    QPainter painter(&pixmap);
    svgRenderer.render(&painter);

    // Create a color overlay
    QPixmap colorOverlay(size);
    colorOverlay.fill(color);

    // Set the composition mode to SourceIn to apply the color overlay
    painter.setCompositionMode(QPainter::CompositionMode_SourceIn);
    painter.drawPixmap(0, 0, colorOverlay);

    return pixmap;
}

<<<<<<< HEAD
MainWindow::MainWindow() : ui(new Ui::MainWindow), m_audioManager(new AudioManager(this)),
=======
QColor getContrastingColor(const QColor &color) {
    int d = 0;
    // Calculate the perceptive luminance (Y) - human eye favors green color
    double luminance = (0.299 * color.red() + 0.587 * color.green() + 0.114 * color.blue()) / 255;
    if (luminance > 0.5) {
        d = 0; // bright colors - black font
    } else {
        d = 255; // dark colors - white font
    }
    return QColor(d, d, d);
}

Camera::Camera() : ui(new Ui::Camera), m_audioManager(new AudioManager(this)),
>>>>>>> 3803ffe0
                                        videoPane(new VideoPane(this)),
                                        stackedLayout(new QStackedLayout(this)),
                                        toolbarManager(new ToolbarManager(this)),
                                        statusWidget(new StatusWidget(this)),
                                        toggleSwitch(new ToggleSwitch(this)),
<<<<<<< HEAD
                                        m_cameraManager(new CameraManager(this)),
                                        m_inputHandler(new InputHandler(this))
=======
                                        scrollArea(new QScrollArea(this))
>>>>>>> 3803ffe0
{
    qCDebug(log_ui_mainwindow) << "Init camera...";
    ui->setupUi(this);
    ui->statusbar->addPermanentWidget(statusWidget);
<<<<<<< HEAD



=======
    
>>>>>>> 3803ffe0
    QWidget *centralWidget = new QWidget(this);
    centralWidget->setLayout(stackedLayout);

    HelpPane *helpPane = new HelpPane;
    stackedLayout->addWidget(helpPane);

    // Set size policy and minimum size for videoPane
    // videoPane->setSizePolicy(QSizePolicy::Expanding, QSizePolicy::Expanding);
    videoPane->setMinimumSize(this->width(),
    this->height() - ui->statusbar->height() - ui->menubar->height()); // must minus the statusbar and menubar height

    scrollArea->setWidget(videoPane);
    scrollArea->setHorizontalScrollBarPolicy(Qt::ScrollBarAlwaysOff);
    scrollArea->setVerticalScrollBarPolicy(Qt::ScrollBarAlwaysOff);
    scrollArea->setBackgroundRole(QPalette::Dark);
    stackedLayout->addWidget(scrollArea);

    stackedLayout->setCurrentIndex(0);

    centralWidget->setMouseTracking(true);

    ui->menubar->setCornerWidget(ui->cornerWidget, Qt::TopRightCorner);

    setCentralWidget(centralWidget);
    qCDebug(log_ui_mainwindow) << "Set host manager event callback...";
    HostManager::getInstance().setEventCallback(this);

    qCDebug(log_ui_mainwindow) << "Observe Video HID connected...";
    VideoHid::getInstance().setEventCallback(this);

    qCDebug(log_ui_mainwindow) << "Observe video input changed...";
    connect(&m_source, &QMediaDevices::videoInputsChanged, this, &MainWindow::updateCameras);

    //connect(videoDevicesGroup, &QActionGroup::triggered, this, &MainWindow::updateCameraDevice);

    qCDebug(log_ui_mainwindow) << "Observe Relative/Absolute toggle...";
    connect(ui->actionRelative, &QAction::triggered, this, &MainWindow::onActionRelativeTriggered);
    connect(ui->actionAbsolute, &QAction::triggered, this, &MainWindow::onActionAbsoluteTriggered);

    qCDebug(log_ui_mainwindow) << "Observe reset HID triggerd...";
    connect(ui->actionResetHID, &QAction::triggered, this, &MainWindow::onActionResetHIDTriggered);

    qCDebug(log_ui_mainwindow) << "Observe factory reset HID triggerd...";
    connect(ui->actionFactory_reset_HID, &QAction::triggered, this, &MainWindow::onActionFactoryResetHIDTriggered);

    qCDebug(log_ui_mainwindow) << "Observe reset Serial Port triggerd...";
    connect(ui->actionResetSerialPort, &QAction::triggered, this, &MainWindow::onActionResetSerialPortTriggered);

    qDebug() << "Observe Hardware change MainWindow triggerd...";

    qCDebug(log_ui_mainwindow) << "Creating and setting up ToggleSwitch...";
    toggleSwitch->setFixedSize(78, 28);  // Adjust size as needed
    connect(toggleSwitch, &ToggleSwitch::stateChanged, this, &MainWindow::onToggleSwitchStateChanged);

    // Add the ToggleSwitch as the last button in the cornerWidget's layout
    QHBoxLayout *cornerLayout = qobject_cast<QHBoxLayout*>(ui->cornerWidget->layout());
    if (cornerLayout) {
        cornerLayout->addWidget(toggleSwitch);
    } else {
        qCWarning(log_ui_mainwindow) << "Corner widget layout is not a QHBoxLayout. Unable to add ToggleSwitch.";
    }

    // load the settings
    qDebug() << "Loading settings";
    GlobalSetting::instance().loadLogSettings();
    GlobalSetting::instance().loadVideoSettings();
    LogHandler::instance().enableLogStore();

    qCDebug(log_ui_mainwindow) << "Observe switch usb connection trigger...";
    connect(ui->actionTo_Host, &QAction::triggered, this, &MainWindow::onActionSwitchToHostTriggered);
    connect(ui->actionTo_Target, &QAction::triggered, this, &MainWindow::onActionSwitchToTargetTriggered);

    qCDebug(log_ui_mainwindow) << "Observe action paste from host...";
    connect(ui->actionPaste, &QAction::triggered, this, &MainWindow::onActionPasteToTarget);
    connect(ui->pasteButton, &QPushButton::released, this, &MainWindow::onActionPasteToTarget);

    connect(ui->screensaverButton, &QPushButton::released, this, &MainWindow::onActionScreensaver);

    connect(ui->virtualKeyboardButton, &QPushButton::released, this, &MainWindow::onToggleVirtualKeyboard);

    qDebug() << "Init...";
    init();

    qDebug() << "Init status bar...";
    initStatusBar();

    addToolBar(Qt::TopToolBarArea, toolbarManager->getToolbar());
    toolbarManager->getToolbar()->setVisible(false);
<<<<<<< HEAD

    // In the MainWindow constructor or initialization method
    connect(qApp, &QGuiApplication::paletteChanged, toolbarManager, &ToolbarManager::updateStyles);

    connect(m_cameraManager, &CameraManager::cameraActiveChanged, this, &MainWindow::updateCameraActive);
    connect(m_cameraManager, &CameraManager::cameraError, this, &MainWindow::displayCameraError);
    connect(m_cameraManager, &CameraManager::imageCaptured, this, &MainWindow::processCapturedImage);
=======
    
    connect(toolbarManager, &ToolbarManager::functionKeyPressed, this, &Camera::onFunctionKeyPressed);
    connect(toolbarManager, &ToolbarManager::ctrlAltDelPressed, this, &Camera::onCtrlAltDelPressed);
    // connect(toolbarManager, &ToolbarManager::delPressed, this, &Camera::onDelPressed);
    connect(toolbarManager, &ToolbarManager::repeatingKeystrokeChanged, this, &Camera::onRepeatingKeystrokeChanged);
    connect(toolbarManager, &ToolbarManager::specialKeyPressed, this, &Camera::onSpecialKeyPressed);

    // In the Camera constructor or initialization method
    connect(qApp, &QGuiApplication::paletteChanged, toolbarManager, &ToolbarManager::updateStyles);
    // Connect palette change signal to the slot
    iconColor = palette().color(QPalette::WindowText);
    onLastKeyPressed("");
    onLastMouseLocation(QPoint(0, 0), "");
    connect(qApp, &QApplication::paletteChanged, this, &Camera::onPaletteChanged);
    
    // Connect zoom buttons
    connect(ui->ZoomInButton, &QPushButton::clicked, this, &Camera::onZoomIn);
    connect(ui->ZoomOutButton, &QPushButton::clicked, this, &Camera::onZoomOut);
    connect(ui->ZoomReductionButton, &QPushButton::clicked, this, &Camera::onZoomReduction);
    scrollArea->ensureWidgetVisible(videoPane);
}

void Camera::onZoomIn()
{
    QSize currentSize = videoPane->size() * 1.1;
    videoPane->resize(currentSize.width(), currentSize.height());
    if (videoPane->width() > scrollArea->width() || videoPane->height() > scrollArea->height()) {
        scrollArea->setHorizontalScrollBarPolicy(Qt::ScrollBarAsNeeded);
        scrollArea->setVerticalScrollBarPolicy(Qt::ScrollBarAsNeeded);
    }
}

void Camera::onZoomOut()
{
    QSize currentSize = videoPane->size() * 0.9;
    videoPane->resize(currentSize.width(), currentSize.height());
    if (videoPane->width() <= scrollArea->width() && videoPane->height() <= scrollArea->height()) {
        scrollArea->setHorizontalScrollBarPolicy(Qt::ScrollBarAlwaysOff);
        scrollArea->setVerticalScrollBarPolicy(Qt::ScrollBarAlwaysOff);
    }
}

void Camera::onZoomReduction()
{
    videoPane->resize(this->width() * 0.9, (this->height() - ui->statusbar->height() - ui->menubar->height()) * 0.9);
    scrollArea->setHorizontalScrollBarPolicy(Qt::ScrollBarAlwaysOff);
    scrollArea->setVerticalScrollBarPolicy(Qt::ScrollBarAlwaysOff);
>>>>>>> 3803ffe0
}

void MainWindow::init()
{
    qCDebug(log_ui_mainwindow) << "MainWindow init...";
#ifdef QT_FEATURE_permissions //Permissions API not compatible with Qt < 6.5 and will cause compilation failure on expanding macro in qtconfigmacros.h
#if QT_CONFIG(permissions)
    // camera 
    QCameraPermission cameraPermission;
    switch (qApp->checkPermission(cameraPermission)) {
    case Qt::PermissionStatus::Undetermined:
        qApp->requestPermission(cameraPermission, this, &MainWindow::init);
        return;
    case Qt::PermissionStatus::Denied:
        qWarning("MainWindow permission is not granted!");
        return;
    case Qt::PermissionStatus::Granted:
        break;
    }
    // microphone
    QMicrophonePermission microphonePermission;
    switch (qApp->checkPermission(microphonePermission)) {
    case Qt::PermissionStatus::Undetermined:
        qApp->requestPermission(microphonePermission, this, &MainWindow::init);
        return;
    case Qt::PermissionStatus::Denied:
        qWarning("Microphone permission is not granted!");
        return;
    case Qt::PermissionStatus::Granted:
        break;
    }
#endif
#endif
    // Camera devices:
    updateCameras();

    loadCameraSettingAndSetCamera();

    GlobalVar::instance().setWinWidth(this->width());
    GlobalVar::instance().setWinHeight(this->height());

    // Initialize the virtual keyboard button icon
    QIcon icon(":/images/keyboard-down.svg");
    ui->virtualKeyboardButton->setIcon(icon);

    // Add this after other menu connections
    connect(ui->menuBaudrate, &QMenu::triggered, this, &MainWindow::onBaudrateMenuTriggered);
    connect(&SerialPortManager::getInstance(), &SerialPortManager::connectedPortChanged, this, &MainWindow::onPortConnected);
}

void MainWindow::initStatusBar()
{
    qCDebug(log_ui_mainwindow) << "Init status bar...";

    // Create a QLabel to hold the SVG icon
    mouseLabel = new QLabel(this);
    mouseLocationLabel = new QLabel(QString("(0,0)"), this);
    mouseLocationLabel->setFixedWidth(80);

    // Mouse container widget
    QWidget *mouseContainer = new QWidget(this);
    QHBoxLayout *mouseLayout = new QHBoxLayout(mouseContainer);

    mouseLayout->setContentsMargins(0, 0, 0, 0); // Remove margins
    mouseLayout->addWidget(mouseLabel);
    mouseLayout->addWidget(mouseLocationLabel);
    ui->statusbar->addWidget(mouseContainer);

    onLastMouseLocation(QPoint(0, 0), nullptr);
    keyPressedLabel = new QLabel(this);
    keyLabel = new QLabel(this);
    keyLabel->setFixedWidth(25);
    // Key container widget
    QWidget *keyContainer = new QWidget(this);
    QHBoxLayout *keyLayout = new QHBoxLayout(keyContainer);
    keyLayout->setContentsMargins(0, 0, 0, 0); // Remove margins
    keyLayout->addWidget(keyPressedLabel);
    keyLayout->addWidget(keyLabel);
    ui->statusbar->addWidget(keyContainer);

    onLastKeyPressed("");
}

void MainWindow::loadCameraSettingAndSetCamera(){
    QSettings settings("Techxartisan", "Openterface");
    QString deviceDescription = settings.value("camera/device", "Openterface").toString();
    const QList<QCameraDevice> devices = QMediaDevices::videoInputs();
    if (devices.isEmpty()) {
        qDebug() << "No video input devices found.";
    } else {
        for (const QCameraDevice &cameraDevice : devices) {
            if (cameraDevice.description() == deviceDescription) {
                setCamera(cameraDevice);
                break;
            }
        }
    }
}

void MainWindow::setCamera(const QCameraDevice &cameraDevice)
{
    m_cameraManager->setCamera(cameraDevice);
    m_cameraManager->setVideoOutput(videoPane);  // Add this line

    queryResolutions();

    m_cameraManager->startCamera();

    VideoHid::getInstance().start();
}

void MainWindow::queryResolutions()
{
    QPair<int, int> resolution = VideoHid::getInstance().getResolution();
    qCDebug(log_ui_mainwindow) << "Input resolution: " << resolution;
    GlobalVar::instance().setInputWidth(resolution.first);
    GlobalVar::instance().setInputHeight(resolution.second);
    video_width = GlobalVar::instance().getCaptureWidth();
    video_height = GlobalVar::instance().getCaptureHeight();

    float input_fps = VideoHid::getInstance().getFps();
    updateResolutions(resolution.first, resolution.second, input_fps, video_width, video_height, GlobalVar::instance().getCaptureFps());
}

void MainWindow::resizeEvent(QResizeEvent *event) {
    qCDebug(log_ui_mainwindow) << "Handle window resize event.";
    QMainWindow::resizeEvent(event);  // Call base class implementation

    // Define the desired aspect ratio
    qreal aspect_ratio = static_cast<qreal>(video_width) / video_height;

    int titleBarHeight = this->frameGeometry().height() - this->geometry().height();
    qCDebug(log_ui_mainwindow) << "Aspect ratio:" << aspect_ratio << ", Width:" << video_width << "Height:" << video_height;
    qCDebug(log_ui_mainwindow) << "menuBar height:" << this->menuBar()->height() << ", statusbar height:" << ui->statusbar->height() << ", titleBarHeight" << titleBarHeight;

    // Calculate the new height based on the width and the aspect ratio
    // int new_width = static_cast<int>((height() -  this->menuBar()->height() - ui->statusbar->height()) * aspect_ratio);
    int new_height = static_cast<int>(width() / aspect_ratio) + this->menuBar()->height() + ui->statusbar->height();

    // Set the new size of the window
    qCDebug(log_ui_mainwindow) << "Resize to " << width() << "x" << new_height;
    resize(width(), new_height);

    GlobalVar::instance().setWinWidth(this->width());
    GlobalVar::instance().setWinHeight(this->height());
    videoPane->setMinimumSize(this->width(),
        this->height() - ui->statusbar->height() - ui->menubar->height());
    videoPane->resize(this->width(), this->height() - ui->statusbar->height() - ui->menubar->height());
    scrollArea->resize(this->width(), this->height() - ui->statusbar->height() - ui->menubar->height());
    // scrollArea->ensureWidgetVisible(videoPane);
}


void MainWindow::moveEvent(QMoveEvent *event) {
    // Get the old and new positions
    QPoint oldPos = event->oldPos();
    QPoint newPos = event->pos();

    // Calculate the position delta
    QPoint delta = newPos - oldPos;

    qCDebug(log_ui_mainwindow) << "Window move delta: " << delta;

    // Call the base class implementation
    QWidget::moveEvent(event);

    //calculate_video_position();
}

void MainWindow::calculate_video_position(){

    double aspect_ratio = static_cast<double>(video_width) / video_height;

    int scaled_window_width, scaled_window_height;
    int titleBarHeight = this->frameGeometry().height() - this->geometry().height();
    int statusBarHeight = ui->statusbar->height();
    QMenuBar *menuBar = this->menuBar();
    int menuBarHeight = menuBar->height();

    double widget_ratio = static_cast<double>(width()) / (height()-titleBarHeight-statusBarHeight-menuBarHeight);

    qCDebug(log_ui_mainwindow) << "titleBarHeight: " << titleBarHeight;
    qCDebug(log_ui_mainwindow) << "statusBarHeight: " << statusBarHeight;
    qCDebug(log_ui_mainwindow) << "menuBarHeight: " << menuBarHeight;

    if (widget_ratio < aspect_ratio) {
        // Window is relatively shorter, scale the window by video width
        scaled_window_width =  static_cast<int>(ui->centralwidget->height() * aspect_ratio);
        scaled_window_height = ui->centralwidget->height() + titleBarHeight + statusBarHeight+menuBarHeight;
    } else {
        // Window is relatively taller, scale the window by video height
        scaled_window_width = ui->centralwidget->width();
        scaled_window_height =static_cast<int>(ui->centralwidget->width()) / aspect_ratio + titleBarHeight + statusBarHeight+menuBarHeight;
    }
    resize(scaled_window_width, scaled_window_height);

    GlobalVar::instance().setMenuHeight(menuBarHeight);
    GlobalVar::instance().setTitleHeight(titleBarHeight);
    GlobalVar::instance().setStatusbarHeight(statusBarHeight);
    QSize windowSize = this->size();
    GlobalVar::instance().setWinWidth(windowSize.width());
    GlobalVar::instance().setWinHeight(windowSize.height());
}


void MainWindow::keyPressEvent(QKeyEvent *event)
{
    m_inputHandler->handleKeyPress(event);
    QMainWindow::keyPressEvent(event);
}

void MainWindow::keyReleaseEvent(QKeyEvent *event)
{
    m_inputHandler->handleKeyRelease(event);
    QMainWindow::keyReleaseEvent(event);
}

void MainWindow::mousePressEvent(QMouseEvent *event)
{
    m_inputHandler->handleMousePress(event);
    QMainWindow::mousePressEvent(event);
}

void MainWindow::mouseReleaseEvent(QMouseEvent *event)
{
    m_inputHandler->handleMouseRelease(event);
    QMainWindow::mouseReleaseEvent(event);
}

void MainWindow::mouseMoveEvent(QMouseEvent *event)
{
    m_inputHandler->handleMouseMove(event);
    QMainWindow::mouseMoveEvent(event);
}

void MainWindow::onActionRelativeTriggered()
{
    QPoint globalPosition = videoPane->mapToGlobal(QPoint(0, 0));

    QRect globalGeometry = QRect(globalPosition, videoPane->geometry().size());

    // move the mouse to window center
    QPoint center = globalGeometry.center();
    QCursor::setPos(center);

    GlobalVar::instance().setAbsoluteMouseMode(false);
    videoPane->hideHostMouse();

    this->popupMessage("Long press ESC to exit.");
}

void MainWindow::onActionAbsoluteTriggered()
{
    GlobalVar::instance().setAbsoluteMouseMode(true);
}

void MainWindow::onActionResetHIDTriggered()
{
    QMessageBox::StandardButton reply;
    reply = QMessageBox::warning(this, "Confirm Reset Keyboard and Mouse?",
                                        "Resetting the Keyboard & Mouse chip will apply new settings. Do you want to proceed?",
                                  QMessageBox::Yes | QMessageBox::No);

    if (reply == QMessageBox::Yes) {
        qCDebug(log_ui_mainwindow) << "onActionResetHIDTriggered";
        HostManager::getInstance().resetHid();
    } else {
        qCDebug(log_ui_mainwindow) << "Reset HID canceled by user.";
    }
}

void MainWindow::onActionFactoryResetHIDTriggered()
{
    QMessageBox::StandardButton reply;
    reply = QMessageBox::warning(this, "Confirm Factory Reset HID Chip?",
                                        "Factory reset the HID chip. Proceed?",
                                  QMessageBox::Yes | QMessageBox::No);

    if (reply == QMessageBox::Yes) {
        qCDebug(log_ui_mainwindow) << "onActionFactoryResetHIDTriggered";
        SerialPortManager::getInstance().factoryResetHipChip();
        // HostManager::getInstance().resetHid();
    } else {
        qCDebug(log_ui_mainwindow) << "Factory reset HID chip canceled by user.";
    }
}

void MainWindow::onActionResetSerialPortTriggered()
{
    QMessageBox::StandardButton reply;
    reply = QMessageBox::question(this, "Confirm Reset Serial Port?",
                                        "Resetting the serial port will close and re-open it without changing settings. Proceed?",
                                  QMessageBox::Yes | QMessageBox::No);

    if (reply == QMessageBox::Yes) {
        qCDebug(log_ui_mainwindow) << "onActionResetSerialPortTriggered";
        HostManager::getInstance().resetSerialPort();
    } else {
        qCDebug(log_ui_mainwindow) << "Serial port reset canceled by user.";
    }
}

void MainWindow::onActionSwitchToHostTriggered()
{
    qCDebug(log_ui_mainwindow) << "Switchable USB to host...";
    VideoHid::getInstance().switchToHost();
    ui->actionTo_Host->setChecked(true);
    ui->actionTo_Target->setChecked(false);
}

void MainWindow::onActionSwitchToTargetTriggered()
{
    qCDebug(log_ui_mainwindow) << "Switchable USB to target...";
    VideoHid::getInstance().switchToTarget();
    ui->actionTo_Host->setChecked(false);
    ui->actionTo_Target->setChecked(true);
}

void MainWindow::onToggleSwitchStateChanged(int state)
{
    qCDebug(log_ui_mainwindow) << "Toggle switch state changed to:" << state;
    if (state == Qt::Checked) {
        onActionSwitchToTargetTriggered();
    } else {
        onActionSwitchToHostTriggered();
    }
}

void MainWindow::onResolutionChange(const int& width, const int& height, const float& fps)
{
    GlobalVar::instance().setInputWidth(width);
    GlobalVar::instance().setInputHeight(height);
    statusWidget->setInputResolution(width, height, fps);
}

void MainWindow::onTargetUsbConnected(const bool isConnected)
{
    statusWidget->setTargetUsbConnected(isConnected);
}

void MainWindow::updateBaudrateMenu(int baudrate){
    // Find the QAction corresponding to the current baudrate and check it
    QList<QAction*> actions = ui->menuBaudrate->actions();
    for (QAction* action : actions) {
        bool ok;
        int actionBaudrate = action->text().toInt(&ok);
        if (ok && actionBaudrate == baudrate) {
            action->setChecked(true);
        } else {
            action->setChecked(false);
        }
    }

    // If the current baudrate is not in the menu, add a new option and check it
    bool baudrateFound = false;
    for (QAction* action : actions) {
        if (action->text().toInt() == baudrate) {
            baudrateFound = true;
            break;
        }
    }
    if (!baudrateFound) {
        QAction* newAction = new QAction(QString::number(baudrate), this);
        newAction->setCheckable(true);
        newAction->setChecked(true);
        ui->menuBaudrate->addAction(newAction);
        connect(newAction, &QAction::triggered, this, [this, newAction]() {
            onBaudrateMenuTriggered(newAction);
        });
    }
}

void MainWindow::onActionPasteToTarget()
{
    HostManager::getInstance().pasteTextToTarget(QGuiApplication::clipboard()->text());
}

void MainWindow::onActionScreensaver()
{
    HostManager::getInstance().autoMoveMouse();
}

void MainWindow::onToggleVirtualKeyboard()
{
    bool isVisible = toolbarManager->getToolbar()->isVisible();
    toolbarManager->getToolbar()->setVisible(!isVisible);

    // Toggle the icon
    QString iconPath = isVisible ? ":/images/keyboard-down.svg" : ":/images/keyboard-up.svg";
    QIcon icon(iconPath);
    ui->virtualKeyboardButton->setIcon(icon);
}

void MainWindow::popupMessage(QString message)
{
    QDialog dialog;
    dialog.setWindowFlags(Qt::FramelessWindowHint | Qt::WindowStaysOnTopHint);

    QVBoxLayout layout;
    dialog.setLayout(&layout);

    // Set the font of the message box
    QFont font;
    font.setPointSize(18); // Set the size of the font
    font.setBold(true); // Make the font bold

    QLabel label(message);
    label.setFont(font); // Use the same font as before
    layout.addWidget(&label);

    dialog.adjustSize(); // Resize the dialog to fit its content

    // Show the dialog off-screen
    dialog.move(-1000, -1000);
    dialog.show();

    // Now that the dialog is shown, we can get its correct dimensions
    QRect screenGeometry = QGuiApplication::primaryScreen()->geometry();
    int x = screenGeometry.width() - dialog.frameGeometry().width();
    int y = 0;
    qCDebug(log_ui_mainwindow) << "x: " << x << "y:" << y;

    // Move the dialog to the desired position
    dialog.move(x, y);

    // Auto hide in 3 seconds
    QTimer::singleShot(3000, &dialog, &QDialog::accept);
    dialog.exec();
}

void MainWindow::updateCameraActive(bool active) {
    qCDebug(log_ui_mainwindow) << "Camera active: " << active;
    if(active){
        qCDebug(log_ui_mainwindow) << "Set index to : " << 1;
        stackedLayout->setCurrentIndex(1);
    } else {
        qCDebug(log_ui_mainwindow) << "Set index to : " << 0;
        stackedLayout->setCurrentIndex(0);
    }
    queryResolutions();
}

void MainWindow::updateRecordTime()
{
    QString str = tr("Recorded %1 sec").arg(m_mediaRecorder->duration() / 1000);
    ui->statusbar->showMessage(str);
}

void MainWindow::processCapturedImage(int requestId, const QImage &img)
{
    Q_UNUSED(requestId);
    QImage scaledImage =
            img.scaled(ui->centralwidget->size(), Qt::KeepAspectRatio, Qt::SmoothTransformation);

   // ui->lastImagePreviewLabel->setPixmap(QPixmap::fromImage(scaledImage));

    // Display captured image for 4 seconds.
    displayCapturedImage();
    QTimer::singleShot(4000, this, &MainWindow::displayViewfinder);
}

// void MainWindow::configureCaptureSettings()
// {
//     // if (m_doImageCapture)
//     //     configureImageSettings();
//     // else
//     configureVideoSettings();

// }

// void MainWindow::configureVideoSettings()
// {
//     VideoSettings settingsDialog(m_camera.data());

//     if (settingsDialog.exec())
//         settingsDialog.applySettings();
// }

// void MainWindow::configureImageSettings()
// {
//     ImageSettings settingsDialog(m_imageCapture.get());

//     if (settingsDialog.exec() == QDialog::Accepted)
//         settingsDialog.applyImageSettings();
// }

void MainWindow::configureSettings() {
    qDebug() << "configureSettings";
    qDebug() << "settingsDialog: " << settingsDialog;
    if (!settingsDialog){
        qDebug() << "Creating settings dialog";
        settingsDialog = new SettingDialog(m_cameraManager->getCamera(), this);
        connect(settingsDialog, &SettingDialog::cameraSettingsApplied, this, &MainWindow::loadCameraSettingAndSetCamera);
        // connect the finished signal to the set the dialog pointer to nullptr
        connect(settingsDialog, &QDialog::finished, this, [this](){
            settingsDialog = nullptr;
        });
        settingsDialog->show();
    }else{
        settingsDialog->raise();
        settingsDialog->activateWindow();
    }
}

void MainWindow::debugSerialPort() {
    qDebug() << "debug dialog" ;
    qDebug() << "serialPortDebugDialog: " << serialPortDebugDialog;
    if (!serialPortDebugDialog){
        qDebug() << "Creating serial port debug dialog";
        serialPortDebugDialog = new SerialPortDebugDialog();
        // connect the finished signal to the set the dialog pointer to nullptr
        connect(serialPortDebugDialog, &QDialog::finished, this, [this]() {
            serialPortDebugDialog = nullptr;
        });
        serialPortDebugDialog->show();
    }else{
        serialPortDebugDialog->raise();
        serialPortDebugDialog->activateWindow();
    }
}

void MainWindow::purchaseLink(){
    QDesktopServices::openUrl(QUrl("https://www.crowdsupply.com/techxartisan/openterface-mini-kvm"));
}

void MainWindow::feedbackLink(){
    QDesktopServices::openUrl(QUrl("https://forms.gle/KNQPTNfXCPUPybgG9"));
}

void MainWindow::aboutLink(){
    QDesktopServices::openUrl(QUrl("https://openterface.com/"));
}

void MainWindow::versionInfo() {
    QString applicationName = QApplication::applicationName();
    QString organizationName = QApplication::organizationName();
    QString applicationVersion = QApplication::applicationVersion();
    QString osVersion = QSysInfo::prettyProductName();
    QString title = tr("%1").arg(applicationName);
    QString message = tr("Version:\t %1 \nQT:\t %2\nOS:\t %3")
                          .arg(applicationVersion)
                          .arg(qVersion())
                          .arg(osVersion);

    QMessageBox msgBox;
    msgBox.setWindowTitle(title);
    msgBox.setText(message);

    QPushButton *copyButton = msgBox.addButton(tr("Copy"), QMessageBox::ActionRole);
    msgBox.addButton(QMessageBox::Close);

    connect(copyButton, &QPushButton::clicked, this, &MainWindow::copyToClipboard);

    msgBox.exec();

}

void MainWindow::copyToClipboard(){
    QString applicationName = QApplication::applicationName();
    QString organizationName = QApplication::organizationName();
    QString applicationVersion = QApplication::applicationVersion();

    QString message = tr("Version:\t %1 \nOrganization:\t %2")
                          .arg(applicationVersion)
                          .arg(organizationName);

    QClipboard *clipboard = QApplication::clipboard();
    clipboard->setText(message);
}

void MainWindow::onFunctionKeyPressed(int key)
{
    HostManager::getInstance().handleFunctionKey(key);
}

void MainWindow::onCtrlAltDelPressed()
{
    HostManager::getInstance().sendCtrlAltDel();
}

<<<<<<< HEAD
void MainWindow::onRepeatingKeystrokeChanged(int interval)
=======
void Camera::onDelPressed()
{
    HostManager::getInstance().handleFunctionKey(Qt::Key_Delete);
}

void Camera::onRepeatingKeystrokeChanged(int interval)
>>>>>>> 3803ffe0
{
    HostManager::getInstance().setRepeatingKeystroke(interval);
}

<<<<<<< HEAD
void MainWindow::record()
=======
void Camera::onPaletteChanged()
{
    iconColor = getContrastingColor(palette().color(QPalette::WindowText));
    onLastKeyPressed("");
    onLastMouseLocation(QPoint(0, 0), "");
}

void Camera::record()
>>>>>>> 3803ffe0
{
    m_cameraManager->startRecording();
}

void MainWindow::pause()
{
    m_cameraManager->stopRecording();
}

void MainWindow::setMuted(bool muted)
{
   // m_captureSession.audioInput()->setMuted(muted);
}

void MainWindow::takeImage()
{
    m_cameraManager->takeImage();
}

void MainWindow::displayCaptureError(int id, const QImageCapture::Error error,
                                 const QString &errorString)
{
    Q_UNUSED(id);
    Q_UNUSED(error);
    QMessageBox::warning(this, tr("Image Capture Error"), errorString);
    m_isCapturingImage = false;
}

void MainWindow::setExposureCompensation(int index)
{
    m_camera->setExposureCompensation(index * 0.5);
}


void MainWindow::displayCameraError()
{
    qWarning() << "Camera error: " << m_camera->errorString();
    if (m_camera->error() != QCamera::NoError){
        qCDebug(log_ui_mainwindow) << "A camera has been disconnected.";

        stackedLayout->setCurrentIndex(0);

        stop();
    }
}

void MainWindow::stop(){
    qDebug() << "Stop camera data...";
    disconnect(m_camera.data());
    qDebug() << "Camera data stopped.";
    m_audioManager->disconnect();
    qDebug() << "Audio manager stopped.";

    m_captureSession.disconnect();
    qDebug() << "Capture session stopped.";
    VideoHid::getInstance().stop();
    qDebug() << "Video HID stopped.";
    m_camera->stop();
    qDebug() << "Camera stopped.";
}

void MainWindow::updateCameraDevice(QAction *action)
{
    setCamera(qvariant_cast<QCameraDevice>(action->data()));
}

void MainWindow::displayViewfinder()
{
    //ui->stackedWidget->setCurrentIndex(0);
}

void MainWindow::displayCapturedImage()
{
    //ui->stackedWidget->setCurrentIndex(1);
}

void MainWindow::onBaudrateMenuTriggered(QAction* action)
{
    bool ok;
    int baudrate = action->text().toInt(&ok);
    if (ok) {
        SerialPortManager::getInstance().setBaudRate(baudrate);
    }
}

<<<<<<< HEAD
void MainWindow::imageSaved(int id, const QString &fileName)
=======
void Camera::onSpecialKeyPressed(const QString &keyText)
{
    // Handle the special key press
    // For example, you might want to send this key to the remote desktop connection
    if (keyText == ToolbarManager::KEY_ESC) {
        HostManager::getInstance().handleFunctionKey(Qt::Key_Escape);
    } else if (keyText == ToolbarManager::KEY_INS) {
        HostManager::getInstance().handleFunctionKey(Qt::Key_Insert);
    } else if (keyText == ToolbarManager::KEY_DEL) {
        HostManager::getInstance().handleFunctionKey(Qt::Key_Delete);
    } else if (keyText == ToolbarManager::KEY_HOME) {
        HostManager::getInstance().handleFunctionKey(Qt::Key_Home);
    } else if (keyText == ToolbarManager::KEY_END) {
        HostManager::getInstance().handleFunctionKey(Qt::Key_End);
    } else if (keyText == ToolbarManager::KEY_PGUP) {
        HostManager::getInstance().handleFunctionKey(Qt::Key_PageUp);
    } else if (keyText == ToolbarManager::KEY_PGDN) {
        HostManager::getInstance().handleFunctionKey(Qt::Key_PageDown);
    } else if (keyText == ToolbarManager::KEY_PRTSC) {
        HostManager::getInstance().handleFunctionKey(Qt::Key_Print);
    } else if (keyText == ToolbarManager::KEY_SCRLK) {
        HostManager::getInstance().handleFunctionKey(Qt::Key_ScrollLock);
    } else if (keyText == ToolbarManager::KEY_PAUSE) {
        HostManager::getInstance().handleFunctionKey(Qt::Key_Pause);
    } else if (keyText == ToolbarManager::KEY_NUMLK) {
        HostManager::getInstance().handleFunctionKey(Qt::Key_NumLock);
    } else if (keyText == ToolbarManager::KEY_CAPSLK) {
        HostManager::getInstance().handleFunctionKey(Qt::Key_CapsLock);
    } else if (keyText == ToolbarManager::KEY_WIN) {
        HostManager::getInstance().handleFunctionKey(Qt::Key_Meta);
    }
}

void Camera::imageSaved(int id, const QString &fileName)
>>>>>>> 3803ffe0
{
    Q_UNUSED(id);
    ui->statusbar->showMessage(tr("Captured \"%1\"").arg(QDir::toNativeSeparators(fileName)));

    m_isCapturingImage = false;
    if (m_applicationExiting)
        close();
}

void MainWindow::closeEvent(QCloseEvent *event)
{
    if (m_isCapturingImage) {
        setEnabled(false);
        m_applicationExiting = true;
        event->ignore();
    } else {
        event->accept();
    }
}

void MainWindow::updateCameras()
{
    qCDebug(log_ui_mainwindow) << "Update cameras...";
    // ui->menuSource->clear();
    const QList<QCameraDevice> availableCameras = QMediaDevices::videoInputs();

    for (const QCameraDevice &camera : availableCameras) {
        if (!m_lastCameraList.contains(camera)) {
            qCDebug(log_ui_mainwindow) << "A new camera has been connected:" << camera.description();

            if (!camera.description().contains("Openterface"))
                continue;

            qCDebug(log_ui_mainwindow) << "Update openterface layer to top layer.";

            stackedLayout->setCurrentIndex(1);

            //If the default camera is not an Openterface camera, set the camera to the first Openterface camera
            if (!QMediaDevices::defaultVideoInput().description().contains("Openterface")) {
                qCDebug(log_ui_mainwindow) << "Set defualt camera to the Openterface camera...";
            } else {
                qCDebug(log_ui_mainwindow) << "The default camera is" << QMediaDevices::defaultVideoInput().description();
            }
            m_audioManager->initializeAudio();
            setCamera(camera);
            break;
        }
    }
}

void MainWindow::checkCameraConnection()
{
    const QList<QCameraDevice> availableCameras = QMediaDevices::videoInputs();

    if (availableCameras != m_lastCameraList) {
        // The list of available cameras has changed
        if (availableCameras.count() > m_lastCameraList.count()) {
            // A new camera has been connected
            // Find out which camera was connected
        }
        m_lastCameraList = availableCameras;
    }
}


void MainWindow::onPortConnected(const QString& port, const int& baudrate) {
    statusWidget->setConnectedPort(port, baudrate);
    updateBaudrateMenu(baudrate);
}

void MainWindow::onStatusUpdate(const QString& status) {
    statusWidget->setStatusUpdate(status);
}

void MainWindow::onLastKeyPressed(const QString& key) {
    QString svgPath;
    if(key == ""){
        svgPath = QString(":/images/keyboard.svg");
    }else{
        svgPath = QString(":/images/keyboard-pressed.svg");
    }

    // Load the SVG into a QPixmap
    // iconColor = palette().color(QPalette::WindowText);
    // qDebug() << "keyboard iconColor: " << iconColor;
    QPixmap pixmap = recolorSvg(svgPath, iconColor, QSize(18, 18)); // Adjust the size as needed

    // Set the QPixmap to the QLabel
    keyPressedLabel->setPixmap(pixmap);
    keyLabel->setText(QString("%1").arg(key));
}

void MainWindow::onLastMouseLocation(const QPoint& location, const QString& mouseEvent) {
    // Load the SVG into a QPixmap
    QString svgPath;
    if (mouseEvent == "L") {
        svgPath = ":/images/mouse-left-button.svg";
    } else if (mouseEvent == "R") {
        svgPath = ":/images/mouse-right-button.svg";
    } else if (mouseEvent == "M") {
        svgPath = ":/images/mouse-middle-button.svg";
    } else {
        svgPath = ":/images/mouse-default.svg";
    }

    // Load the SVG into a QPixmap
    // iconColor = palette().color(QPalette::WindowText);
    // qDebug() << "mouse iconColor: " << iconColor;
    QPixmap pixmap = recolorSvg(svgPath, iconColor, QSize(12, 12)); // Adjust the size as needed

    // Set the QPixmap to the QLabel
    mouseLabel->setPixmap(pixmap);
    mouseLocationLabel->setText(QString("(%1,%2)").arg(location.x()).arg(location.y()));
}

void MainWindow::onSwitchableUsbToggle(const bool isToTarget) {
    if (isToTarget) {
        qDebug() << "UI Switchable USB to target...";
        ui->actionTo_Host->setChecked(false);
        ui->actionTo_Target->setChecked(true);
        toggleSwitch->setChecked(true);
    } else {
        qDebug() << "UI Switchable USB to host...";
        ui->actionTo_Host->setChecked(true);
        ui->actionTo_Target->setChecked(false);
        toggleSwitch->setChecked(false);
    }
    SerialPortManager::getInstance().restartSwitchableUSB();
}

void MainWindow::updateResolutions(const int input_width, const int input_height, const float input_fps, const int capture_width, const int capture_height, const int capture_fps)
{
    statusWidget->setInputResolution(input_width, input_height, input_fps);
    statusWidget->setCaptureResolution(capture_width, capture_height, capture_fps);
}<|MERGE_RESOLUTION|>--- conflicted
+++ resolved
@@ -108,9 +108,6 @@
     return pixmap;
 }
 
-<<<<<<< HEAD
-MainWindow::MainWindow() : ui(new Ui::MainWindow), m_audioManager(new AudioManager(this)),
-=======
 QColor getContrastingColor(const QColor &color) {
     int d = 0;
     // Calculate the perceptive luminance (Y) - human eye favors green color
@@ -123,30 +120,20 @@
     return QColor(d, d, d);
 }
 
-Camera::Camera() : ui(new Ui::Camera), m_audioManager(new AudioManager(this)),
->>>>>>> 3803ffe0
+MainWindow::MainWindow() : ui(new Ui::MainWindow), m_audioManager(new AudioManager(this)),
                                         videoPane(new VideoPane(this)),
                                         stackedLayout(new QStackedLayout(this)),
                                         toolbarManager(new ToolbarManager(this)),
                                         statusWidget(new StatusWidget(this)),
                                         toggleSwitch(new ToggleSwitch(this)),
-<<<<<<< HEAD
                                         m_cameraManager(new CameraManager(this)),
                                         m_inputHandler(new InputHandler(this))
-=======
                                         scrollArea(new QScrollArea(this))
->>>>>>> 3803ffe0
 {
     qCDebug(log_ui_mainwindow) << "Init camera...";
     ui->setupUi(this);
     ui->statusbar->addPermanentWidget(statusWidget);
-<<<<<<< HEAD
-
-
-
-=======
-    
->>>>>>> 3803ffe0
+
     QWidget *centralWidget = new QWidget(this);
     centralWidget->setLayout(stackedLayout);
 
@@ -235,7 +222,6 @@
 
     addToolBar(Qt::TopToolBarArea, toolbarManager->getToolbar());
     toolbarManager->getToolbar()->setVisible(false);
-<<<<<<< HEAD
 
     // In the MainWindow constructor or initialization method
     connect(qApp, &QGuiApplication::paletteChanged, toolbarManager, &ToolbarManager::updateStyles);
@@ -243,11 +229,12 @@
     connect(m_cameraManager, &CameraManager::cameraActiveChanged, this, &MainWindow::updateCameraActive);
     connect(m_cameraManager, &CameraManager::cameraError, this, &MainWindow::displayCameraError);
     connect(m_cameraManager, &CameraManager::imageCaptured, this, &MainWindow::processCapturedImage);
-=======
     
     connect(toolbarManager, &ToolbarManager::functionKeyPressed, this, &Camera::onFunctionKeyPressed);
     connect(toolbarManager, &ToolbarManager::ctrlAltDelPressed, this, &Camera::onCtrlAltDelPressed);
-    // connect(toolbarManager, &ToolbarManager::delPressed, this, &Camera::onDelPressed);
+    // connect(toolbarManager, &ToolbarManager::delPressed, this, &Camera::
+                                          
+                                          );
     connect(toolbarManager, &ToolbarManager::repeatingKeystrokeChanged, this, &Camera::onRepeatingKeystrokeChanged);
     connect(toolbarManager, &ToolbarManager::specialKeyPressed, this, &Camera::onSpecialKeyPressed);
 
@@ -291,7 +278,6 @@
     videoPane->resize(this->width() * 0.9, (this->height() - ui->statusbar->height() - ui->menubar->height()) * 0.9);
     scrollArea->setHorizontalScrollBarPolicy(Qt::ScrollBarAlwaysOff);
     scrollArea->setVerticalScrollBarPolicy(Qt::ScrollBarAlwaysOff);
->>>>>>> 3803ffe0
 }
 
 void MainWindow::init()
@@ -872,32 +858,19 @@
     HostManager::getInstance().sendCtrlAltDel();
 }
 
-<<<<<<< HEAD
 void MainWindow::onRepeatingKeystrokeChanged(int interval)
-=======
-void Camera::onDelPressed()
-{
-    HostManager::getInstance().handleFunctionKey(Qt::Key_Delete);
-}
-
-void Camera::onRepeatingKeystrokeChanged(int interval)
->>>>>>> 3803ffe0
 {
     HostManager::getInstance().setRepeatingKeystroke(interval);
 }
 
-<<<<<<< HEAD
-void MainWindow::record()
-=======
-void Camera::onPaletteChanged()
+void MainWindow::onPaletteChanged()
 {
     iconColor = getContrastingColor(palette().color(QPalette::WindowText));
     onLastKeyPressed("");
     onLastMouseLocation(QPoint(0, 0), "");
 }
 
-void Camera::record()
->>>>>>> 3803ffe0
+void MainWindow::record()
 {
     m_cameraManager->startRecording();
 }
@@ -983,44 +956,7 @@
     }
 }
 
-<<<<<<< HEAD
 void MainWindow::imageSaved(int id, const QString &fileName)
-=======
-void Camera::onSpecialKeyPressed(const QString &keyText)
-{
-    // Handle the special key press
-    // For example, you might want to send this key to the remote desktop connection
-    if (keyText == ToolbarManager::KEY_ESC) {
-        HostManager::getInstance().handleFunctionKey(Qt::Key_Escape);
-    } else if (keyText == ToolbarManager::KEY_INS) {
-        HostManager::getInstance().handleFunctionKey(Qt::Key_Insert);
-    } else if (keyText == ToolbarManager::KEY_DEL) {
-        HostManager::getInstance().handleFunctionKey(Qt::Key_Delete);
-    } else if (keyText == ToolbarManager::KEY_HOME) {
-        HostManager::getInstance().handleFunctionKey(Qt::Key_Home);
-    } else if (keyText == ToolbarManager::KEY_END) {
-        HostManager::getInstance().handleFunctionKey(Qt::Key_End);
-    } else if (keyText == ToolbarManager::KEY_PGUP) {
-        HostManager::getInstance().handleFunctionKey(Qt::Key_PageUp);
-    } else if (keyText == ToolbarManager::KEY_PGDN) {
-        HostManager::getInstance().handleFunctionKey(Qt::Key_PageDown);
-    } else if (keyText == ToolbarManager::KEY_PRTSC) {
-        HostManager::getInstance().handleFunctionKey(Qt::Key_Print);
-    } else if (keyText == ToolbarManager::KEY_SCRLK) {
-        HostManager::getInstance().handleFunctionKey(Qt::Key_ScrollLock);
-    } else if (keyText == ToolbarManager::KEY_PAUSE) {
-        HostManager::getInstance().handleFunctionKey(Qt::Key_Pause);
-    } else if (keyText == ToolbarManager::KEY_NUMLK) {
-        HostManager::getInstance().handleFunctionKey(Qt::Key_NumLock);
-    } else if (keyText == ToolbarManager::KEY_CAPSLK) {
-        HostManager::getInstance().handleFunctionKey(Qt::Key_CapsLock);
-    } else if (keyText == ToolbarManager::KEY_WIN) {
-        HostManager::getInstance().handleFunctionKey(Qt::Key_Meta);
-    }
-}
-
-void Camera::imageSaved(int id, const QString &fileName)
->>>>>>> 3803ffe0
 {
     Q_UNUSED(id);
     ui->statusbar->showMessage(tr("Captured \"%1\"").arg(QDir::toNativeSeparators(fileName)));
