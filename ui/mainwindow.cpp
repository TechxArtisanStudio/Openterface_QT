--- conflicted
+++ resolved
@@ -112,14 +112,8 @@
                                         videoPane(new VideoPane(this)),
                                         stackedLayout(new QStackedLayout(this)),
                                         toolbarManager(new ToolbarManager(this)),
-<<<<<<< HEAD
-                                        statusWidget(new StatusWidget(this))
-                                        // settingsDialog(new SettingDialog(this)),
-                                        // serialPortDebugDialog(new SerialPortDebugDialog())
-=======
                                         statusWidget(new StatusWidget(this)),
                                         toggleSwitch(new ToggleSwitch(this))
->>>>>>> f5b89ca3
 {
     qCDebug(log_ui_mainwindow) << "Init camera...";
     ui->setupUi(this);
