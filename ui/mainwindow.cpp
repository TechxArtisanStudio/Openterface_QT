--- conflicted
+++ resolved
@@ -149,13 +149,7 @@
     ui->setupUi(this);
     m_statusBarManager = new StatusBarManager(ui->statusbar, this);
     taskmanager = TaskManager::instance();
-<<<<<<< HEAD
-    
-=======
-    tcpServer = new TcpServer(this);
-    tcpServer->startServer(12345);
-
->>>>>>> 5bd8b9fd
+    
     QWidget *centralWidget = new QWidget(this);
     centralWidget->setLayout(stackedLayout);
     centralWidget->setMouseTracking(true);
@@ -296,7 +290,7 @@
     ScriptTool *scriptTool = new ScriptTool(this);
     connect(scriptTool, &ScriptTool::syntaxTreeReady, this, &MainWindow::handleSyntaxTree);
     setTooltip();
-    
+
     // Add this connection after toolbarManager is created
     connect(toolbarManager, &ToolbarManager::toolbarVisibilityChanged,
             this, &MainWindow::onToolbarVisibilityChanged);
@@ -308,7 +302,6 @@
     tcpServer->startServer(12345);
     qCDebug(log_ui_mainwindow) << "TCP Server init...";
 }
-
 
 void MainWindow::setTooltip(){
     ui->ZoomInButton->setToolTip("Zoom in");
