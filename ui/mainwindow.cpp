--- conflicted
+++ resolved
@@ -129,17 +129,15 @@
     qCDebug(log_ui_mainwindow) << "Observe reset Serial Port triggerd...";
     connect(ui->actionResetSerialPort, &QAction::triggered, this, &Camera::onActionResetSerialPortTriggered);
 
-<<<<<<< HEAD
     // load the settings
     GlobalSetting::instance().loadLogSettings();
     GlobalSetting::instance().loadVideoSettings();
-=======
+
     qCDebug(log_ui_mainwindow) << "Observe switch usb connection trigger...";
     connect(ui->actionTo_Host, &QAction::triggered, this, &Camera::onActionSwitchToHostTriggered);
     connect(ui->actionTo_Target, &QAction::triggered, this, &Camera::onActionSwitchToTargetTriggered);
     connect(ui->actionFollow_Switch, &QAction::triggered, this, &Camera::onFollowSwitchTriggered);
 
->>>>>>> bb7c8d10
     init();
 }
 
