/*
* ========================================================================== *
*                                                                            *
*    This file is part of the Openterface Mini KVM App QT version            *
*                                                                            *
*    Copyright (C) 2024   <info@openterface.com>                             *
*                                                                            *
*    This program is free software: you can redistribute it and/or modify    *
*    it under the terms of the GNU General Public License as published by    *
*    the Free Software Foundation version 3.                                 *
*                                                                            *
*    This program is distributed in the hope that it will be useful, but     *
*    WITHOUT ANY WARRANTY; without even the implied warranty of              *
*    MERCHANTABILITY or FITNESS FOR A PARTICULAR PURPOSE. See the GNU        *
*    General Public License for more details.                                *
*                                                                            *
*    You should have received a copy of the GNU General Public License       *
*    along with this program. If not, see <http://www.gnu.org/licenses/>.    *
*                                                                            *
* ========================================================================== *
*/

#include "mainwindow.h"
#include "global.h"
#include "settingdialog.h"
#include "ui_mainwindow.h"
#include "globalsetting.h"

#include "host/HostManager.h"
#include "serial/SerialPortManager.h"
#include "loghandler.h"
#include "ui/imagesettings.h"
#include "ui/settingdialog.h"
#include "ui/helppane.h"
#include "ui/serialportdebugdialog.h"

#include "ui/videopane.h"
#include "video/videohid.h"

#include <QCameraDevice>
#include <QMediaDevices>
#include <QMediaFormat>
#include <QMediaMetaData>
#include <QMediaRecorder>
#include <QVideoWidget>
#include <QStackedLayout>
#include <QMessageBox>
#include <QImageCapture>
#include <QToolBar>
#include <QClipboard>
#include <QInputMethod>
#include <QAction>
#include <QActionGroup>
#include <QImage>
#include <QKeyEvent>
#include <QPalette>
#include <QSystemTrayIcon>
#include <QDir>
#include <QTimer>
#include <QLabel>
#include <QPixmap>
#include <QSvgRenderer>
#include <QPainter>
#include <QMessageBox>
#include <QDesktopServices>
#include <QSysInfo>
#include <QMenuBar>
#include <QPushButton>
#include <QComboBox>

#include <QGuiApplication>

Q_LOGGING_CATEGORY(log_ui_mainwindow, "opf.ui.mainwindow")

/*
  * QT Permissions API is not compatible with Qt < 6.5 and will cause compilation failure on
  * expanding the QT_CONFIG macro if it isn't set as a feature in qtcore-config.h. QT < 6.5
  * is still true for a large number of linux distros in 2024. This ifdef or another
  * workaround needs to be used anywhere the QPermissions class is called, for distros to
  * be able to use their package manager's native Qt libs, if they are < 6.5.
  *
  * See qtconfigmacros.h, qtcore-config.h, etc. in the relevant Qt includes directory, and:
  * https://doc-snapshots.qt.io/qt6-6.5/whatsnew65.html
  * https://doc-snapshots.qt.io/qt6-6.5/permissions.html
*/

#ifdef QT_FEATURE_permissions
#if QT_CONFIG(permissions)
#include <QPermission>
#endif
#endif

Camera::Camera() : ui(new Ui::Camera), m_audioManager(new AudioManager(this)),
                                        videoPane(new VideoPane(this)),
                                        stackedLayout(new QStackedLayout(this)),
                                        toolbarManager(new ToolbarManager(this)),
                                        statusWidget(new StatusWidget(this))
                                        // settingsDialog(new SettingDialog(this)),
                                        // serialPortDebugDialog(new SerialPortDebugDialog())
{
    qCDebug(log_ui_mainwindow) << "Init camera...";
    ui->setupUi(this);
    ui->statusbar->addPermanentWidget(statusWidget);

    QWidget *centralWidget = new QWidget(this);
    centralWidget->setLayout(stackedLayout);

    HelpPane *helpPane = new HelpPane;
    stackedLayout->addWidget(helpPane);

    stackedLayout->addWidget(videoPane);

    stackedLayout->setCurrentIndex(0);

    centralWidget->setMouseTracking(true);

    ui->menubar->setCornerWidget(ui->cornerWidget, Qt::TopRightCorner);

    setCentralWidget(centralWidget);
    qCDebug(log_ui_mainwindow) << "Set host manager event callback...";
    HostManager::getInstance().setEventCallback(this);

    qCDebug(log_ui_mainwindow) << "Observe Video HID connected...";
    VideoHid::getInstance().setEventCallback(this);

    qCDebug(log_ui_mainwindow) << "Observe video input changed...";
    connect(&m_source, &QMediaDevices::videoInputsChanged, this, &Camera::updateCameras);

    //connect(videoDevicesGroup, &QActionGroup::triggered, this, &Camera::updateCameraDevice);

    qCDebug(log_ui_mainwindow) << "Observe Relative/Absolute toggle...";
    connect(ui->actionRelative, &QAction::triggered, this, &Camera::onActionRelativeTriggered);
    connect(ui->actionAbsolute, &QAction::triggered, this, &Camera::onActionAbsoluteTriggered);

    qCDebug(log_ui_mainwindow) << "Observe reset HID triggerd...";
    connect(ui->actionResetHID, &QAction::triggered, this, &Camera::onActionResetHIDTriggered);

    qCDebug(log_ui_mainwindow) << "Observe factory reset HID triggerd...";
    connect(ui->actionFactory_reset_HID, &QAction::triggered, this, &Camera::onActionFactoryResetHIDTriggered);

    qCDebug(log_ui_mainwindow) << "Observe reset Serial Port triggerd...";
    connect(ui->actionResetSerialPort, &QAction::triggered, this, &Camera::onActionResetSerialPortTriggered);

    qDebug() << "Observe Hardware change Camera triggerd...";

    // load the settings
    qDebug() << "Loading settings";
    GlobalSetting::instance().loadLogSettings();
    GlobalSetting::instance().loadVideoSettings();
    LogHandler::instance().enableLogStore();

    qCDebug(log_ui_mainwindow) << "Observe switch usb connection trigger...";
    connect(ui->actionTo_Host, &QAction::triggered, this, &Camera::onActionSwitchToHostTriggered);
    connect(ui->actionTo_Target, &QAction::triggered, this, &Camera::onActionSwitchToTargetTriggered);
    connect(ui->actionFollow_Switch, &QAction::triggered, this, &Camera::onFollowSwitchTriggered);

    qCDebug(log_ui_mainwindow) << "Observe action paste from host...";
    connect(ui->actionPaste, &QAction::triggered, this, &Camera::onActionPasteToTarget);
    connect(ui->pasteButton, &QPushButton::released, this, &Camera::onActionPasteToTarget);

    connect(ui->screensaverButton, &QPushButton::released, this, &Camera::onActionScreensaver);

    connect(ui->virtualKeyboardButton, &QPushButton::released, this, &Camera::onToggleVirtualKeyboard);

    qDebug() << "Init...";
    init();

    qDebug() << "Init status bar...";
    initStatusBar();

    addToolBar(Qt::TopToolBarArea, toolbarManager->getToolbar());
    toolbarManager->getToolbar()->setVisible(false);

    connect(toolbarManager, &ToolbarManager::functionKeyPressed, this, &Camera::onFunctionKeyPressed);
    connect(toolbarManager, &ToolbarManager::ctrlAltDelPressed, this, &Camera::onCtrlAltDelPressed);
    connect(toolbarManager, &ToolbarManager::repeatingKeystrokeChanged, this, &Camera::onRepeatingKeystrokeChanged);
    connect(toolbarManager, &ToolbarManager::specialKeyPressed, this, &Camera::onSpecialKeyPressed);
}

void Camera::init()
{
    qCDebug(log_ui_mainwindow) << "Camera init...";
#ifdef QT_FEATURE_permissions //Permissions API not compatible with Qt < 6.5 and will cause compilation failure on expanding macro in qtconfigmacros.h
#if QT_CONFIG(permissions)
    // camera
    QCameraPermission cameraPermission;
    switch (qApp->checkPermission(cameraPermission)) {
    case Qt::PermissionStatus::Undetermined:
        qApp->requestPermission(cameraPermission, this, &Camera::init);
        return;
    case Qt::PermissionStatus::Denied:
        qWarning("Camera permission is not granted!");
        return;
    case Qt::PermissionStatus::Granted:
        break;
    }
    // microphone
    QMicrophonePermission microphonePermission;
    switch (qApp->checkPermission(microphonePermission)) {
    case Qt::PermissionStatus::Undetermined:
        qApp->requestPermission(microphonePermission, this, &Camera::init);
        return;
    case Qt::PermissionStatus::Denied:
        qWarning("Microphone permission is not granted!");
        return;
    case Qt::PermissionStatus::Granted:
        break;
    }
#endif
#endif
    // Camera devices:
    updateCameras();

    loadCameraSettingAndSetCamera();

    GlobalVar::instance().setWinWidth(this->width());
    GlobalVar::instance().setWinHeight(this->height());
    onFollowSwitchTriggered();

    // Initialize the virtual keyboard button icon
    QIcon icon(":/images/keyboard-down.svg");
    ui->virtualKeyboardButton->setIcon(icon);

    // Add this after other menu connections
    connect(ui->menuBaudrate, &QMenu::triggered, this, &Camera::onBaudrateMenuTriggered);
    connect(&SerialPortManager::getInstance(), &SerialPortManager::connectedPortChanged, this, &Camera::onPortConnected);
}

void Camera::initStatusBar()
{
    qCDebug(log_ui_mainwindow) << "Init status bar...";

    // Create a QLabel to hold the SVG icon
    mouseLabel = new QLabel(this);
    mouseLocationLabel = new QLabel(QString("(0,0)"), this);
    mouseLocationLabel->setFixedWidth(80);

    // Mouse container widget
    QWidget *mouseContainer = new QWidget(this);
    QHBoxLayout *mouseLayout = new QHBoxLayout(mouseContainer);

    mouseLayout->setContentsMargins(0, 0, 0, 0); // Remove margins
    mouseLayout->addWidget(mouseLabel);
    mouseLayout->addWidget(mouseLocationLabel);
    ui->statusbar->addWidget(mouseContainer);

    onLastMouseLocation(QPoint(0, 0), nullptr);
    keyPressedLabel = new QLabel(this);
    keyLabel = new QLabel(this);
    keyLabel->setFixedWidth(18);
    // Key container widget
    QWidget *keyContainer = new QWidget(this);
    QHBoxLayout *keyLayout = new QHBoxLayout(keyContainer);
    keyLayout->setContentsMargins(0, 0, 0, 0); // Remove margins
    keyLayout->addWidget(keyPressedLabel);
    keyLayout->addWidget(keyLabel);
    ui->statusbar->addWidget(keyContainer);

    onLastKeyPressed("");
}

void Camera::loadCameraSettingAndSetCamera(){
    QSettings settings("Techxartisan", "Openterface");
    QString deviceDescription = settings.value("camera/device", "Openterface").toString();
    const QList<QCameraDevice> devices = QMediaDevices::videoInputs();
    if (devices.isEmpty()) {
        qDebug() << "No video input devices found.";
    } else {
        for (const QCameraDevice &cameraDevice : devices) {
            if (cameraDevice.description() == deviceDescription) {
                setCamera(cameraDevice);
                break;
            }
        }
    }
}

void Camera::setCamera(const QCameraDevice &cameraDevice)
{
    // if(cameraDevice.description().contains("Openterface") == false){
    // qCDebug(log_ui_mainwindow) << "The camera("<<cameraDevice.description()<<") is not an Openterface Mini-KVM, skip it.";
    // return;
    // }
    qCDebug(log_ui_mainwindow) << "Set Camera, device name: " << cameraDevice.description();

    m_camera.reset(new QCamera(cameraDevice));
    m_captureSession.setCamera(m_camera.get());

    connect(m_camera.get(), &QCamera::activeChanged, this, &Camera::updateCameraActive);
    connect(m_camera.get(), &QCamera::errorOccurred, this, &Camera::displayCameraError);
    qCDebug(log_ui_mainwindow) << "Observe congigure setting";


    queryResolutions();

    m_captureSession.setVideoOutput(this->videoPane);
    qCDebug(log_ui_mainwindow) << "Camera start..";
    m_camera->start();

    VideoHid::getInstance().start();
}

void Camera::queryResolutions()
{
    QPair<int, int> resolution = VideoHid::getInstance().getResolution();
    qCDebug(log_ui_mainwindow) << "Input resolution: " << resolution;
    GlobalVar::instance().setInputWidth(resolution.first);
    GlobalVar::instance().setInputHeight(resolution.second);
    video_width = GlobalVar::instance().getCaptureWidth();
    video_height = GlobalVar::instance().getCaptureHeight();

    float input_fps = VideoHid::getInstance().getFps();
    updateResolutions(resolution.first, resolution.second, input_fps, video_width, video_height, GlobalVar::instance().getCaptureFps());
}

void Camera::resizeEvent(QResizeEvent *event) {
    qCDebug(log_ui_mainwindow) << "Handle window resize event.";
    QMainWindow::resizeEvent(event);  // Call base class implementation

    // Define the desired aspect ratio
    qreal aspect_ratio = static_cast<qreal>(video_width) / video_height;

    int titleBarHeight = this->frameGeometry().height() - this->geometry().height();
    qCDebug(log_ui_mainwindow) << "Aspect ratio:" << aspect_ratio << ", Width:" << video_width << "Height:" << video_height;
    qCDebug(log_ui_mainwindow) << "menuBar height:" << this->menuBar()->height() << ", statusbar height:" << ui->statusbar->height() << ", titleBarHeight" << titleBarHeight;

    // Calculate the new height based on the width and the aspect ratio
    // int new_width = static_cast<int>((height() -  this->menuBar()->height() - ui->statusbar->height()) * aspect_ratio);
    int new_height = static_cast<int>(width() / aspect_ratio) + this->menuBar()->height() + ui->statusbar->height();

    // Set the new size of the window
    qCDebug(log_ui_mainwindow) << "Resize to " << width() << "x" << new_height;
    resize(width(), new_height);

    GlobalVar::instance().setWinWidth(this->width());
    GlobalVar::instance().setWinHeight(this->height());
}


void Camera::moveEvent(QMoveEvent *event) {
    // Get the old and new positions
    QPoint oldPos = event->oldPos();
    QPoint newPos = event->pos();

    // Calculate the position delta
    QPoint delta = newPos - oldPos;

    qCDebug(log_ui_mainwindow) << "Window move delta: " << delta;

    // Call the base class implementation
    QWidget::moveEvent(event);

    //calculate_video_position();
}

void Camera::calculate_video_position(){

    double aspect_ratio = static_cast<double>(video_width) / video_height;

    int scaled_window_width, scaled_window_height;
    int titleBarHeight = this->frameGeometry().height() - this->geometry().height();
    int statusBarHeight = ui->statusbar->height();
    QMenuBar *menuBar = this->menuBar();
    int menuBarHeight = menuBar->height();

    double widget_ratio = static_cast<double>(width()) / (height()-titleBarHeight-statusBarHeight-menuBarHeight);

    qCDebug(log_ui_mainwindow) << "titleBarHeight: " << titleBarHeight;
    qCDebug(log_ui_mainwindow) << "statusBarHeight: " << statusBarHeight;
    qCDebug(log_ui_mainwindow) << "menuBarHeight: " << menuBarHeight;

    if (widget_ratio < aspect_ratio) {
        // Window is relatively shorter, scale the window by video width
        scaled_window_width =  static_cast<int>(ui->centralwidget->height() * aspect_ratio);
        scaled_window_height = ui->centralwidget->height() + titleBarHeight + statusBarHeight+menuBarHeight;
    } else {
        // Window is relatively taller, scale the window by video height
        scaled_window_width = ui->centralwidget->width();
        scaled_window_height =static_cast<int>(ui->centralwidget->width()) / aspect_ratio + titleBarHeight + statusBarHeight+menuBarHeight;
    }
    resize(scaled_window_width, scaled_window_height);

    GlobalVar::instance().setMenuHeight(menuBarHeight);
    GlobalVar::instance().setTitleHeight(titleBarHeight);
    GlobalVar::instance().setStatusbarHeight(statusBarHeight);
    QSize windowSize = this->size();
    GlobalVar::instance().setWinWidth(windowSize.width());
    GlobalVar::instance().setWinHeight(windowSize.height());
}


void Camera::keyPressEvent(QKeyEvent *event)
{
    if (event->isAutoRepeat())
        return;

    switch (event->key()) {
    case Qt::Key_CameraFocus:
        displayViewfinder();
        event->accept();
        break;
    case Qt::Key_Camera:
        if (m_doImageCapture) {
            takeImage();
        } else {
            if (m_mediaRecorder->recorderState() == QMediaRecorder::RecordingState)
                stop();
            else
                record();
        }
        event->accept();
        break;
    default:
        QMainWindow::keyPressEvent(event);
    }
}

void Camera::onActionRelativeTriggered()
{
    QPoint globalPosition = videoPane->mapToGlobal(QPoint(0, 0));

    QRect globalGeometry = QRect(globalPosition, videoPane->geometry().size());

    // move the mouse to window center
    QPoint center = globalGeometry.center();
    QCursor::setPos(center);

    GlobalVar::instance().setAbsoluteMouseMode(false);
    videoPane->hideHostMouse();

    this->popupMessage("Long press ESC to exit.");
}

void Camera::onActionAbsoluteTriggered()
{
    GlobalVar::instance().setAbsoluteMouseMode(true);
}

void Camera::onActionResetHIDTriggered()
{
    QMessageBox::StandardButton reply;
    reply = QMessageBox::warning(this, "Confirm Reset Keyboard and Mouse?",
                                        "Resetting the Keyboard & Mouse chip will apply new settings. Do you want to proceed?",
                                  QMessageBox::Yes | QMessageBox::No);

    if (reply == QMessageBox::Yes) {
        qCDebug(log_ui_mainwindow) << "onActionResetHIDTriggered";
        HostManager::getInstance().resetHid();
    } else {
        qCDebug(log_ui_mainwindow) << "Reset HID canceled by user.";
    }
}

void Camera::onActionFactoryResetHIDTriggered()
{
    QMessageBox::StandardButton reply;
    reply = QMessageBox::warning(this, "Confirm Factory Reset HID Chip?",
                                        "Factory reset the HID chip. Proceed?",
                                  QMessageBox::Yes | QMessageBox::No);

    if (reply == QMessageBox::Yes) {
        qCDebug(log_ui_mainwindow) << "onActionFactoryResetHIDTriggered";
        SerialPortManager::getInstance().factoryResetHipChip();
        // HostManager::getInstance().resetHid();
    } else {
        qCDebug(log_ui_mainwindow) << "Factory reset HID chip canceled by user.";
    }
}

void Camera::onActionResetSerialPortTriggered()
{
    QMessageBox::StandardButton reply;
    reply = QMessageBox::question(this, "Confirm Reset Serial Port?",
                                        "Resetting the serial port will close and re-open it without changing settings. Proceed?",
                                  QMessageBox::Yes | QMessageBox::No);

    if (reply == QMessageBox::Yes) {
        qCDebug(log_ui_mainwindow) << "onActionResetSerialPortTriggered";
        HostManager::getInstance().resetSerialPort();
    } else {
        qCDebug(log_ui_mainwindow) << "Serial port reset canceled by user.";
    }
}

void Camera::onActionSwitchToHostTriggered()
{
    qCDebug(log_ui_mainwindow) << "Switchable USB to host...";
    VideoHid::getInstance().switchToHost();
    ui->actionTo_Host->setChecked(true);
    ui->actionTo_Target->setChecked(false);
}

void Camera::onActionSwitchToTargetTriggered()
{
    qCDebug(log_ui_mainwindow) << "Switchable USB to target...";
    VideoHid::getInstance().switchToTarget();
    ui->actionTo_Host->setChecked(false);
    ui->actionTo_Target->setChecked(true);
}

void Camera::onResolutionChange(const int& width, const int& height, const float& fps)
{
    GlobalVar::instance().setInputWidth(width);
    GlobalVar::instance().setInputHeight(height);
    statusWidget->setInputResolution(width, height, fps);
}

void Camera::onTargetUsbConnected(const bool isConnected)
{
    statusWidget->setTargetUsbConnected(isConnected);
}

void Camera::updateBaudrateMenu(int baudrate){
    // Find the QAction corresponding to the current baudrate and check it
    QList<QAction*> actions = ui->menuBaudrate->actions();
    for (QAction* action : actions) {
        bool ok;
        int actionBaudrate = action->text().toInt(&ok);
        if (ok && actionBaudrate == baudrate) {
            action->setChecked(true);
        } else {
            action->setChecked(false);
        }
    }

    // If the current baudrate is not in the menu, add a new option and check it
    bool baudrateFound = false;
    for (QAction* action : actions) {
        if (action->text().toInt() == baudrate) {
            baudrateFound = true;
            break;
        }
    }
    if (!baudrateFound) {
        QAction* newAction = new QAction(QString::number(baudrate), this);
        newAction->setCheckable(true);
        newAction->setChecked(true);
        ui->menuBaudrate->addAction(newAction);
        connect(newAction, &QAction::triggered, this, [this, newAction]() {
            onBaudrateMenuTriggered(newAction);
        });
    }
}

void Camera::onFollowSwitchTriggered()
{
    qCDebug(log_ui_mainwindow) << "Follow switch:" << ui->actionFollow_Switch->isChecked();
    if(ui->actionFollow_Switch->isChecked()){
        ui->actionTo_Host->setEnabled(false);
        ui->actionTo_Target->setEnabled(false);
        GlobalVar::instance().setFollowSwitch(true);
    }else{
        ui->actionTo_Host->setEnabled(true);
        ui->actionTo_Target->setEnabled(true);
        GlobalVar::instance().setFollowSwitch(false);
    }
}

void Camera::onActionPasteToTarget()
{
    HostManager::getInstance().pasteTextToTarget(QGuiApplication::clipboard()->text());
}

void Camera::onActionScreensaver()
{
    HostManager::getInstance().autoMoveMouse();
}

void Camera::onToggleVirtualKeyboard()
{
    bool isVisible = toolbarManager->getToolbar()->isVisible();
    toolbarManager->getToolbar()->setVisible(!isVisible);

    // Toggle the icon
    QString iconPath = isVisible ? ":/images/keyboard-down.svg" : ":/images/keyboard-up.svg";
    QIcon icon(iconPath);
    ui->virtualKeyboardButton->setIcon(icon);
}

void Camera::popupMessage(QString message)
{
    QDialog dialog;
    dialog.setWindowFlags(Qt::FramelessWindowHint | Qt::WindowStaysOnTopHint);

    QVBoxLayout layout;
    dialog.setLayout(&layout);

    // Set the font of the message box
    QFont font;
    font.setPointSize(18); // Set the size of the font
    font.setBold(true); // Make the font bold

    QLabel label(message);
    label.setFont(font); // Use the same font as before
    layout.addWidget(&label);

    dialog.adjustSize(); // Resize the dialog to fit its content

    // Show the dialog off-screen
    dialog.move(-1000, -1000);
    dialog.show();

    // Now that the dialog is shown, we can get its correct dimensions
    QRect screenGeometry = QGuiApplication::primaryScreen()->geometry();
    int x = screenGeometry.width() - dialog.frameGeometry().width();
    int y = 0;
    qCDebug(log_ui_mainwindow) << "x: " << x << "y:" << y;

    // Move the dialog to the desired position
    dialog.move(x, y);

    // Auto hide in 3 seconds
    QTimer::singleShot(3000, &dialog, &QDialog::accept);
    dialog.exec();
}

void Camera::updateCameraActive(bool active) {
    qCDebug(log_ui_mainwindow) << "Camera active: " << active;
    if(active){
        qCDebug(log_ui_mainwindow) << "Set index to : " << 1;
        stackedLayout->setCurrentIndex(1);
    }else {
        qCDebug(log_ui_mainwindow) << "Set index to : " << 0;
        stackedLayout->setCurrentIndex(0);
    }
    queryResolutions();
}

void Camera::updateRecordTime()
{
    QString str = tr("Recorded %1 sec").arg(m_mediaRecorder->duration() / 1000);
    ui->statusbar->showMessage(str);
}

void Camera::processCapturedImage(int requestId, const QImage &img)
{
    Q_UNUSED(requestId);
    QImage scaledImage =
            img.scaled(ui->centralwidget->size(), Qt::KeepAspectRatio, Qt::SmoothTransformation);

   // ui->lastImagePreviewLabel->setPixmap(QPixmap::fromImage(scaledImage));

    // Display captured image for 4 seconds.
    displayCapturedImage();
    QTimer::singleShot(4000, this, &Camera::displayViewfinder);
}

// void Camera::configureCaptureSettings()
// {
//     // if (m_doImageCapture)
//     //     configureImageSettings();
//     // else
//     configureVideoSettings();

// }

// void Camera::configureVideoSettings()
// {
//     VideoSettings settingsDialog(m_camera.data());

//     if (settingsDialog.exec())
//         settingsDialog.applySettings();
// }

// void Camera::configureImageSettings()
// {
//     ImageSettings settingsDialog(m_imageCapture.get());

//     if (settingsDialog.exec() == QDialog::Accepted)
//         settingsDialog.applyImageSettings();
// }

void Camera::configureSettings() {
    qDebug() << "configureSettings";
    qDebug() << "settingsDialog: " << settingsDialog;
    if (!settingsDialog){
        qDebug() << "Creating settings dialog";
        settingsDialog = new SettingDialog(m_camera.data(), this);
        connect(settingsDialog, &SettingDialog::cameraSettingsApplied, this, &Camera::loadCameraSettingAndSetCamera);
        // connect the finished signal to the set the dialog pointer to nullptr
        connect(settingsDialog, &QDialog::finished, this, [this](){
            settingsDialog = nullptr;
        });
        settingsDialog->show();
    }else{
        settingsDialog->raise();
        settingsDialog->activateWindow();
    }
}

void Camera::debugSerialPort() {
<<<<<<< HEAD
    qDebug() << "debug dialog" ;
    qDebug() << "serialPortDebugDialog: " << serialPortDebugDialog;
    if (!serialPortDebugDialog){
        qDebug() << "Creating serial port debug dialog";
        serialPortDebugDialog = new SerialPortDebugDialog();
        // connect the finished signal to the set the dialog pointer to nullptr
        connect(serialPortDebugDialog, &QDialog::finished, this, [this]() {
            serialPortDebugDialog = nullptr;
        });
        serialPortDebugDialog->show();
    }else{
        serialPortDebugDialog->raise();
        serialPortDebugDialog->activateWindow();
    }
=======
    serialPortDebugDialog *serialPortDebug = new serialPortDebugDialog();
    serialPortDebug->show();
>>>>>>> ecc569b1
}

void Camera::purchaseLink(){
    QDesktopServices::openUrl(QUrl("https://www.crowdsupply.com/techxartisan/openterface-mini-kvm"));
}

void Camera::feedbackLink(){
    QDesktopServices::openUrl(QUrl("https://forms.gle/KNQPTNfXCPUPybgG9"));
}

void Camera::aboutLink(){
    QDesktopServices::openUrl(QUrl("https://openterface.com/"));
}

void Camera::versionInfo() {
    QString applicationName = QApplication::applicationName();
    QString organizationName = QApplication::organizationName();
    QString applicationVersion = QApplication::applicationVersion();
    QString osVersion = QSysInfo::prettyProductName();
    QString title = tr("%1").arg(applicationName);
    QString message = tr("Version:\t %1 \nQT:\t %2\nOS:\t %3")
                          .arg(applicationVersion)
                          .arg(qVersion())
                          .arg(osVersion);

    QMessageBox msgBox;
    msgBox.setWindowTitle(title);
    msgBox.setText(message);

    QPushButton *copyButton = msgBox.addButton(tr("Copy"), QMessageBox::ActionRole);
    QPushButton *closeButton = msgBox.addButton(QMessageBox::Close);

    connect(copyButton, &QPushButton::clicked, this, &Camera::copyToClipboard);

    msgBox.exec();

}

void Camera::copyToClipboard(){
    QString applicationName = QApplication::applicationName();
    QString organizationName = QApplication::organizationName();
    QString applicationVersion = QApplication::applicationVersion();

    QString message = tr("Version:\t %1 \nOrganization:\t %2")
                          .arg(applicationVersion)
                          .arg(organizationName);

    QClipboard *clipboard = QApplication::clipboard();
    clipboard->setText(message);
}

void Camera::onFunctionKeyPressed(int key)
{
    HostManager::getInstance().handleFunctionKey(key);
}

void Camera::onCtrlAltDelPressed()
{
    HostManager::getInstance().sendCtrlAltDel();
}

void Camera::onRepeatingKeystrokeChanged(int interval)
{
    HostManager::getInstance().setRepeatingKeystroke(interval);
}

void Camera::record()
{
    m_mediaRecorder->record();
    updateRecordTime();
}

void Camera::pause()
{
    m_mediaRecorder->pause();
}

void Camera::setMuted(bool muted)
{
   // m_captureSession.audioInput()->setMuted(muted);
}

void Camera::takeImage()
{
    m_isCapturingImage = true;
    m_imageCapture->captureToFile();
}

void Camera::displayCaptureError(int id, const QImageCapture::Error error,
                                 const QString &errorString)
{
    Q_UNUSED(id);
    Q_UNUSED(error);
    QMessageBox::warning(this, tr("Image Capture Error"), errorString);
    m_isCapturingImage = false;
}

void Camera::setExposureCompensation(int index)
{
    m_camera->setExposureCompensation(index * 0.5);
}


void Camera::displayCameraError()
{
    qWarning() << "Camera error: " << m_camera->errorString();
    if (m_camera->error() != QCamera::NoError){
        qCDebug(log_ui_mainwindow) << "A camera has been disconnected.";

        stackedLayout->setCurrentIndex(0);

        stop();
    }
}

void Camera::stop(){
    qDebug() << "Stop camera data...";
    disconnect(m_camera.data());
    qDebug() << "Camera data stopped.";
    m_audioManager->disconnect();
    qDebug() << "Audio manager stopped.";

    m_captureSession.disconnect();
    qDebug() << "Capture session stopped.";
    VideoHid::getInstance().stop();
    qDebug() << "Video HID stopped.";
    m_camera->stop();
    qDebug() << "Camera stopped.";
}

void Camera::updateCameraDevice(QAction *action)
{
    setCamera(qvariant_cast<QCameraDevice>(action->data()));
}

void Camera::displayViewfinder()
{
    //ui->stackedWidget->setCurrentIndex(0);
}

void Camera::displayCapturedImage()
{
    //ui->stackedWidget->setCurrentIndex(1);
}

void Camera::onSpecialKeyPressed(const QString &keyText)
{
    // Handle the special key press
    // For example, you might want to send this key to the remote desktop connection
    if (keyText == ToolbarManager::KEY_ESC) {
        HostManager::getInstance().handleFunctionKey(Qt::Key_Escape);
    } else if (keyText == ToolbarManager::KEY_INS) {
        HostManager::getInstance().handleFunctionKey(Qt::Key_Insert);
    } else if (keyText == ToolbarManager::KEY_DEL) {
        HostManager::getInstance().handleFunctionKey(Qt::Key_Delete);
    } else if (keyText == ToolbarManager::KEY_HOME) {
        HostManager::getInstance().handleFunctionKey(Qt::Key_Home);
    } else if (keyText == ToolbarManager::KEY_END) {
        HostManager::getInstance().handleFunctionKey(Qt::Key_End);
    } else if (keyText == ToolbarManager::KEY_PGUP) {
        HostManager::getInstance().handleFunctionKey(Qt::Key_PageUp);
    } else if (keyText == ToolbarManager::KEY_PGDN) {
        HostManager::getInstance().handleFunctionKey(Qt::Key_PageDown);
    } else if (keyText == ToolbarManager::KEY_PRTSC) {
        HostManager::getInstance().handleFunctionKey(Qt::Key_Print);
    } else if (keyText == ToolbarManager::KEY_SCRLK) {
        HostManager::getInstance().handleFunctionKey(Qt::Key_ScrollLock);
    } else if (keyText == ToolbarManager::KEY_PAUSE) {
        HostManager::getInstance().handleFunctionKey(Qt::Key_Pause);
    } else if (keyText == ToolbarManager::KEY_NUMLK) {
        HostManager::getInstance().handleFunctionKey(Qt::Key_NumLock);
    } else if (keyText == ToolbarManager::KEY_CAPSLK) {
        HostManager::getInstance().handleFunctionKey(Qt::Key_CapsLock);
    } else if (keyText == ToolbarManager::KEY_WIN) {
        HostManager::getInstance().handleFunctionKey(Qt::Key_Meta);
    }
}

void Camera::imageSaved(int id, const QString &fileName)
{
    Q_UNUSED(id);
    ui->statusbar->showMessage(tr("Captured \"%1\"").arg(QDir::toNativeSeparators(fileName)));

    m_isCapturingImage = false;
    if (m_applicationExiting)
        close();
}

void Camera::closeEvent(QCloseEvent *event)
{
    if (m_isCapturingImage) {
        setEnabled(false);
        m_applicationExiting = true;
        event->ignore();
    } else {
        event->accept();
    }
}

void Camera::updateCameras()
{
    qCDebug(log_ui_mainwindow) << "Update cameras...";
    // ui->menuSource->clear();
    const QList<QCameraDevice> availableCameras = QMediaDevices::videoInputs();

    for (const QCameraDevice &camera : availableCameras) {
        if (!m_lastCameraList.contains(camera)) {
            qCDebug(log_ui_mainwindow) << "A new camera has been connected:" << camera.description();

            if (!camera.description().contains("Openterface"))
                continue;

            qCDebug(log_ui_mainwindow) << "Update openterface layer to top layer.";
            stackedLayout->setCurrentIndex(1);

            //If the default camera is not an Openterface camera, set the camera to the first Openterface camera
            if (!QMediaDevices::defaultVideoInput().description().contains("Openterface")) {
                qCDebug(log_ui_mainwindow) << "Set defualt camera to the Openterface camera...";
            } else {
                qCDebug(log_ui_mainwindow) << "The default camera is" << QMediaDevices::defaultVideoInput().description();
            }
            m_audioManager->initializeAudio();
            setCamera(camera);
            break;
        }
    }
}

void Camera::checkCameraConnection()
{
    const QList<QCameraDevice> availableCameras = QMediaDevices::videoInputs();

    if (availableCameras != m_lastCameraList) {
        // The list of available cameras has changed
        if (availableCameras.count() > m_lastCameraList.count()) {
            // A new camera has been connected
            // Find out which camera was connected
        }
        m_lastCameraList = availableCameras;
    }
}


void Camera::onPortConnected(const QString& port, const int& baudrate) {
    statusWidget->setConnectedPort(port, baudrate);
    updateBaudrateMenu(baudrate);
}

void Camera::onStatusUpdate(const QString& status) {
    statusWidget->setStatusUpdate(status);
}

void Camera::onLastKeyPressed(const QString& key) {
    QString svgPath;
    if(key == ""){
        svgPath = QString(":/images/keyboard.svg");
    }else{
        svgPath = QString(":/images/keyboard-pressed.svg");
    }

    // Load the SVG into a QPixmap
    QSvgRenderer svgRenderer(svgPath);
    QPixmap pixmap(18, 18); // Adjust the size as needed
    pixmap.fill(Qt::transparent);
    QPainter painter(&pixmap);
    svgRenderer.render(&painter);

    // Set the QPixmap to the QLabel
    keyPressedLabel->setPixmap(pixmap);
    keyLabel->setText(QString("%1").arg(key));
}

void Camera::onLastMouseLocation(const QPoint& location, const QString& mouseEvent) {
    // Load the SVG into a QPixmap
    QString svgPath;
    if (mouseEvent == "L") {
        svgPath = ":/images/mouse-left-button.svg";
    } else if (mouseEvent == "R") {
        svgPath = ":/images/mouse-right-button.svg";
    } else if (mouseEvent == "M") {
        svgPath = ":/images/mouse-middle-button.svg";
    } else {
        svgPath = ":/images/mouse-default.svg";
    }

    // Load the SVG into a QPixmap
    QSvgRenderer svgRenderer(svgPath);
    QPixmap pixmap(12, 12); // Adjust the size as needed
    pixmap.fill(Qt::transparent);
    QPainter painter(&pixmap);
    svgRenderer.render(&painter);

    // Set the QPixmap to the QLabel
    mouseLabel->setPixmap(pixmap);
    mouseLocationLabel->setText(QString("(%1,%2)").arg(location.x()).arg(location.y()));
}

void Camera::onSwitchableUsbToggle(const bool isToTarget) {
    if (isToTarget) {
        qDebug() << "UI Switchable USB to target...";
        ui->actionTo_Host->setChecked(false);
        ui->actionTo_Target->setChecked(true);
    } else {
        qDebug() << "UI Switchable USB to host...";
        ui->actionTo_Host->setChecked(true);
        ui->actionTo_Target->setChecked(false);
    }
    SerialPortManager::getInstance().restartSwitchableUSB();
}

void Camera::updateResolutions(const int input_width, const int input_height, const float input_fps, const int capture_width, const int capture_height, const int capture_fps)
{
    statusWidget->setInputResolution(input_width, input_height, input_fps);
    statusWidget->setCaptureResolution(capture_width, capture_height, capture_fps);
}<|MERGE_RESOLUTION|>--- conflicted
+++ resolved
@@ -689,7 +689,6 @@
 }
 
 void Camera::debugSerialPort() {
-<<<<<<< HEAD
     qDebug() << "debug dialog" ;
     qDebug() << "serialPortDebugDialog: " << serialPortDebugDialog;
     if (!serialPortDebugDialog){
@@ -704,10 +703,6 @@
         serialPortDebugDialog->raise();
         serialPortDebugDialog->activateWindow();
     }
-=======
-    serialPortDebugDialog *serialPortDebug = new serialPortDebugDialog();
-    serialPortDebug->show();
->>>>>>> ecc569b1
 }
 
 void Camera::purchaseLink(){
