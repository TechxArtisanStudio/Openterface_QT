/*
* ========================================================================== *
*                                                                            *
*    This file is part of the Openterface Mini KVM App QT version            *
*                                                                            *
*    Copyright (C) 2024   <info@openterface.com>                             *
*                                                                            *
*    This program is free software: you can redistribute it and/or modify    *
*    it under the terms of the GNU General Public License as published by    *
*    the Free Software Foundation version 3.                                 *
*                                                                            *
*    This program is distributed in the hope that it will be useful, but     *
*    WITHOUT ANY WARRANTY; without even the implied warranty of              *
*    MERCHANTABILITY or FITNESS FOR A PARTICULAR PURPOSE. See the GNU        *
*    General Public License for more details.                                *
*                                                                            *
*    You should have received a copy of the GNU General Public License       *
*    along with this program. If not, see <http://www.gnu.org/licenses/>.    *
*                                                                            *
* ========================================================================== *
*/

#include "mainwindow.h"
#include "global.h"
#include "settingdialog.h"
#include "ui_mainwindow.h"
#include "globalsetting.h"

#include "host/HostManager.h"
#include "serial/SerialPortManager.h"
#include "loghandler.h"
#include "ui/imagesettings.h"
#include "ui/settingdialog.h"
#include "ui/helppane.h"
#include "ui/serialportdebugdialog.h"

#include "ui/videopane.h"
#include "video/videohid.h"

#include <QCameraDevice>
#include <QMediaDevices>
#include <QMediaFormat>
#include <QMediaMetaData>
#include <QMediaRecorder>
#include <QVideoWidget>
#include <QStackedLayout>
#include <QMessageBox>
#include <QImageCapture>
#include <QToolBar>
#include <QClipboard>
#include <QInputMethod>
#include <QAction>
#include <QActionGroup>
#include <QImage>
#include <QKeyEvent>
#include <QPalette>
#include <QSystemTrayIcon>
#include <QDir>
#include <QTimer>
#include <QLabel>
#include <QPixmap>
#include <QSvgRenderer>
#include <QPainter>
#include <QMessageBox>
#include <QDesktopServices>
#include <QSysInfo>
#include <QMenuBar>
#include <QPushButton>
#include <QComboBox>

#include <QGuiApplication>

Q_LOGGING_CATEGORY(log_ui_mainwindow, "opf.ui.mainwindow")

/*
  * QT Permissions API is not compatible with Qt < 6.5 and will cause compilation failure on
  * expanding the QT_CONFIG macro if it isn't set as a feature in qtcore-config.h. QT < 6.5
  * is still true for a large number of linux distros in 2024. This ifdef or another
  * workaround needs to be used anywhere the QPermissions class is called, for distros to
  * be able to use their package manager's native Qt libs, if they are < 6.5.
  *
  * See qtconfigmacros.h, qtcore-config.h, etc. in the relevant Qt includes directory, and:
  * https://doc-snapshots.qt.io/qt6-6.5/whatsnew65.html
  * https://doc-snapshots.qt.io/qt6-6.5/permissions.html
*/

#ifdef QT_FEATURE_permissions
#if QT_CONFIG(permissions)
#include <QPermission>
#endif
#endif

Camera::Camera() : ui(new Ui::Camera), m_audioManager(new AudioManager(this)),
                                        videoPane(new VideoPane(this)),
                                        stackedLayout(new QStackedLayout(this)),
                                        toolbarManager(new ToolbarManager(this)),
                                        statusWidget(new StatusWidget(this))
{
    qCDebug(log_ui_mainwindow) << "Init camera...";
    ui->setupUi(this);
    ui->statusbar->addPermanentWidget(statusWidget);

    QWidget *centralWidget = new QWidget(this);
    centralWidget->setLayout(stackedLayout);

    HelpPane *helpPane = new HelpPane;
    stackedLayout->addWidget(helpPane);

    stackedLayout->addWidget(videoPane);

    stackedLayout->setCurrentIndex(0);

    centralWidget->setMouseTracking(true);

    ui->menubar->setCornerWidget(ui->cornerWidget, Qt::TopRightCorner);

    setCentralWidget(centralWidget);
    qCDebug(log_ui_mainwindow) << "Set host manager event callback...";
    HostManager::getInstance().setEventCallback(this);

    qCDebug(log_ui_mainwindow) << "Observe Video HID connected...";
    VideoHid::getInstance().setEventCallback(this);

    qCDebug(log_ui_mainwindow) << "Observe video input changed...";
    connect(&m_source, &QMediaDevices::videoInputsChanged, this, &Camera::updateCameras);

    //connect(videoDevicesGroup, &QActionGroup::triggered, this, &Camera::updateCameraDevice);

    qCDebug(log_ui_mainwindow) << "Observe Relative/Absolute toggle...";
    connect(ui->actionRelative, &QAction::triggered, this, &Camera::onActionRelativeTriggered);
    connect(ui->actionAbsolute, &QAction::triggered, this, &Camera::onActionAbsoluteTriggered);

    qCDebug(log_ui_mainwindow) << "Observe reset HID triggerd...";
    connect(ui->actionResetHID, &QAction::triggered, this, &Camera::onActionResetHIDTriggered);

    qCDebug(log_ui_mainwindow) << "Observe factory reset HID triggerd...";
    connect(ui->actionFactory_reset_HID, &QAction::triggered, this, &Camera::onActionFactoryResetHIDTriggered);

    qCDebug(log_ui_mainwindow) << "Observe reset Serial Port triggerd...";
    connect(ui->actionResetSerialPort, &QAction::triggered, this, &Camera::onActionResetSerialPortTriggered);

    qDebug() << "Observe Hardware change Camera triggerd...";

    // load the settings
    qDebug() << "Loading settings";
    GlobalSetting::instance().loadLogSettings();
    GlobalSetting::instance().loadVideoSettings();
    LogHandler::instance().enableLogStore();

    qCDebug(log_ui_mainwindow) << "Observe switch usb connection trigger...";
    connect(ui->actionTo_Host, &QAction::triggered, this, &Camera::onActionSwitchToHostTriggered);
    connect(ui->actionTo_Target, &QAction::triggered, this, &Camera::onActionSwitchToTargetTriggered);
    connect(ui->actionFollow_Switch, &QAction::triggered, this, &Camera::onFollowSwitchTriggered);

    qCDebug(log_ui_mainwindow) << "Observe action paste from host...";
    connect(ui->actionPaste, &QAction::triggered, this, &Camera::onActionPasteToTarget);
    connect(ui->pasteButton, &QPushButton::released, this, &Camera::onActionPasteToTarget);

    connect(ui->screensaverButton, &QPushButton::released, this, &Camera::onActionScreensaver);

    connect(ui->virtualKeyboardButton, &QPushButton::released, this, &Camera::onToggleVirtualKeyboard);

    qDebug() << "Init...";
    init();

    qDebug() << "Init status bar...";
    initStatusBar();

    addToolBar(Qt::TopToolBarArea, toolbarManager->getToolbar());
    toolbarManager->getToolbar()->setVisible(false);
<<<<<<< HEAD

    connect(toolbarManager, &ToolbarManager::functionKeyPressed, this, &Camera::onFunctionKeyPressed);
    connect(toolbarManager, &ToolbarManager::ctrlAltDelPressed, this, &Camera::onCtrlAltDelPressed);
    connect(toolbarManager, &ToolbarManager::repeatingKeystrokeChanged, this, &Camera::onRepeatingKeystrokeChanged);
    connect(toolbarManager, &ToolbarManager::specialKeyPressed, this, &Camera::onSpecialKeyPressed);
=======
    
    connect(toolbarManager, &ToolbarManager::functionKeyPressed, this, &Camera::onFunctionKeyPressed);
    connect(toolbarManager, &ToolbarManager::ctrlAltDelPressed, this, &Camera::onCtrlAltDelPressed);
    connect(toolbarManager, &ToolbarManager::delPressed, this, &Camera::onDelPressed);
    connect(toolbarManager, &ToolbarManager::repeatingKeystrokeChanged, this, &Camera::onRepeatingKeystrokeChanged);
>>>>>>> 82ff7901
}

void Camera::init()
{
    qCDebug(log_ui_mainwindow) << "Camera init...";
#ifdef QT_FEATURE_permissions //Permissions API not compatible with Qt < 6.5 and will cause compilation failure on expanding macro in qtconfigmacros.h
#if QT_CONFIG(permissions)
    // camera
    QCameraPermission cameraPermission;
    switch (qApp->checkPermission(cameraPermission)) {
    case Qt::PermissionStatus::Undetermined:
        qApp->requestPermission(cameraPermission, this, &Camera::init);
        return;
    case Qt::PermissionStatus::Denied:
        qWarning("Camera permission is not granted!");
        return;
    case Qt::PermissionStatus::Granted:
        break;
    }
    // microphone
    QMicrophonePermission microphonePermission;
    switch (qApp->checkPermission(microphonePermission)) {
    case Qt::PermissionStatus::Undetermined:
        qApp->requestPermission(microphonePermission, this, &Camera::init);
        return;
    case Qt::PermissionStatus::Denied:
        qWarning("Microphone permission is not granted!");
        return;
    case Qt::PermissionStatus::Granted:
        break;
    }
#endif
#endif
    // Camera devices:
    updateCameras();

    loadCameraSettingAndSetCamera();

    GlobalVar::instance().setWinWidth(this->width());
    GlobalVar::instance().setWinHeight(this->height());
    onFollowSwitchTriggered();

    // Initialize the virtual keyboard button icon
    QIcon icon(":/images/keyboard-down.svg");
    ui->virtualKeyboardButton->setIcon(icon);
<<<<<<< HEAD
=======

    // Add this after other menu connections
    connect(ui->menuBaudrate, &QMenu::triggered, this, &Camera::onBaudrateMenuTriggered);
    connect(&SerialPortManager::getInstance(), &SerialPortManager::connectedPortChanged, this, &Camera::onPortConnected);
>>>>>>> 82ff7901
}

void Camera::initStatusBar()
{
    qCDebug(log_ui_mainwindow) << "Init status bar...";

    // Create a QLabel to hold the SVG icon
    mouseLabel = new QLabel(this);
    mouseLocationLabel = new QLabel(QString("(0,0)"), this);
    mouseLocationLabel->setFixedWidth(80);

    // Mouse container widget
    QWidget *mouseContainer = new QWidget(this);
    QHBoxLayout *mouseLayout = new QHBoxLayout(mouseContainer);

    mouseLayout->setContentsMargins(0, 0, 0, 0); // Remove margins
    mouseLayout->addWidget(mouseLabel);
    mouseLayout->addWidget(mouseLocationLabel);
    ui->statusbar->addWidget(mouseContainer);

    onLastMouseLocation(QPoint(0, 0), nullptr);
    keyPressedLabel = new QLabel(this);
    keyLabel = new QLabel(this);
    keyLabel->setFixedWidth(18);
    // Key container widget
    QWidget *keyContainer = new QWidget(this);
    QHBoxLayout *keyLayout = new QHBoxLayout(keyContainer);
    keyLayout->setContentsMargins(0, 0, 0, 0); // Remove margins
    keyLayout->addWidget(keyPressedLabel);
    keyLayout->addWidget(keyLabel);
    ui->statusbar->addWidget(keyContainer);

    onLastKeyPressed("");
}

void Camera::loadCameraSettingAndSetCamera(){
    QSettings settings("Techxartisan", "Openterface");
    QString deviceDescription = settings.value("camera/device", "Openterface").toString();
    const QList<QCameraDevice> devices = QMediaDevices::videoInputs();
    if (devices.isEmpty()) {
        qDebug() << "No video input devices found.";
    } else {
        for (const QCameraDevice &cameraDevice : devices) {
            if (cameraDevice.description() == deviceDescription) {
                setCamera(cameraDevice);
                break;
            }
        }
    }
}

void Camera::setCamera(const QCameraDevice &cameraDevice)
{
    // if(cameraDevice.description().contains("Openterface") == false){
    // qCDebug(log_ui_mainwindow) << "The camera("<<cameraDevice.description()<<") is not an Openterface Mini-KVM, skip it.";
    // return;
    // }
    qCDebug(log_ui_mainwindow) << "Set Camera, device name: " << cameraDevice.description();

    m_camera.reset(new QCamera(cameraDevice));
    m_captureSession.setCamera(m_camera.get());

    connect(m_camera.get(), &QCamera::activeChanged, this, &Camera::updateCameraActive);
    connect(m_camera.get(), &QCamera::errorOccurred, this, &Camera::displayCameraError);
    qCDebug(log_ui_mainwindow) << "Observe congigure setting";


    queryResolutions();

    m_captureSession.setVideoOutput(this->videoPane);
    qCDebug(log_ui_mainwindow) << "Camera start..";
    m_camera->start();

    VideoHid::getInstance().start();
}

void Camera::queryResolutions()
{
    QPair<int, int> resolution = VideoHid::getInstance().getResolution();
    qCDebug(log_ui_mainwindow) << "Input resolution: " << resolution;
    GlobalVar::instance().setInputWidth(resolution.first);
    GlobalVar::instance().setInputHeight(resolution.second);
    video_width = GlobalVar::instance().getCaptureWidth();
    video_height = GlobalVar::instance().getCaptureHeight();

    float input_fps = VideoHid::getInstance().getFps();
    updateResolutions(resolution.first, resolution.second, input_fps, video_width, video_height, GlobalVar::instance().getCaptureFps());
}

void Camera::resizeEvent(QResizeEvent *event) {
    qCDebug(log_ui_mainwindow) << "Handle window resize event.";
    QMainWindow::resizeEvent(event);  // Call base class implementation

    // Define the desired aspect ratio
    qreal aspect_ratio = static_cast<qreal>(video_width) / video_height;

    int titleBarHeight = this->frameGeometry().height() - this->geometry().height();
    qCDebug(log_ui_mainwindow) << "Aspect ratio:" << aspect_ratio << ", Width:" << video_width << "Height:" << video_height;
    qCDebug(log_ui_mainwindow) << "menuBar height:" << this->menuBar()->height() << ", statusbar height:" << ui->statusbar->height() << ", titleBarHeight" << titleBarHeight;

    // Calculate the new height based on the width and the aspect ratio
    // int new_width = static_cast<int>((height() -  this->menuBar()->height() - ui->statusbar->height()) * aspect_ratio);
    int new_height = static_cast<int>(width() / aspect_ratio) + this->menuBar()->height() + ui->statusbar->height();

    // Set the new size of the window
    qCDebug(log_ui_mainwindow) << "Resize to " << width() << "x" << new_height;
    resize(width(), new_height);

    GlobalVar::instance().setWinWidth(this->width());
    GlobalVar::instance().setWinHeight(this->height());
}


void Camera::moveEvent(QMoveEvent *event) {
    // Get the old and new positions
    QPoint oldPos = event->oldPos();
    QPoint newPos = event->pos();

    // Calculate the position delta
    QPoint delta = newPos - oldPos;

    qCDebug(log_ui_mainwindow) << "Window move delta: " << delta;

    // Call the base class implementation
    QWidget::moveEvent(event);

    //calculate_video_position();
}

void Camera::calculate_video_position(){

    double aspect_ratio = static_cast<double>(video_width) / video_height;

    int scaled_window_width, scaled_window_height;
    int titleBarHeight = this->frameGeometry().height() - this->geometry().height();
    int statusBarHeight = ui->statusbar->height();
    QMenuBar *menuBar = this->menuBar();
    int menuBarHeight = menuBar->height();

    double widget_ratio = static_cast<double>(width()) / (height()-titleBarHeight-statusBarHeight-menuBarHeight);

    qCDebug(log_ui_mainwindow) << "titleBarHeight: " << titleBarHeight;
    qCDebug(log_ui_mainwindow) << "statusBarHeight: " << statusBarHeight;
    qCDebug(log_ui_mainwindow) << "menuBarHeight: " << menuBarHeight;

    if (widget_ratio < aspect_ratio) {
        // Window is relatively shorter, scale the window by video width
        scaled_window_width =  static_cast<int>(ui->centralwidget->height() * aspect_ratio);
        scaled_window_height = ui->centralwidget->height() + titleBarHeight + statusBarHeight+menuBarHeight;
    } else {
        // Window is relatively taller, scale the window by video height
        scaled_window_width = ui->centralwidget->width();
        scaled_window_height =static_cast<int>(ui->centralwidget->width()) / aspect_ratio + titleBarHeight + statusBarHeight+menuBarHeight;
    }
    resize(scaled_window_width, scaled_window_height);

    GlobalVar::instance().setMenuHeight(menuBarHeight);
    GlobalVar::instance().setTitleHeight(titleBarHeight);
    GlobalVar::instance().setStatusbarHeight(statusBarHeight);
    QSize windowSize = this->size();
    GlobalVar::instance().setWinWidth(windowSize.width());
    GlobalVar::instance().setWinHeight(windowSize.height());
}


void Camera::keyPressEvent(QKeyEvent *event)
{
    if (event->isAutoRepeat())
        return;

    switch (event->key()) {
    case Qt::Key_CameraFocus:
        displayViewfinder();
        event->accept();
        break;
    case Qt::Key_Camera:
        if (m_doImageCapture) {
            takeImage();
        } else {
            if (m_mediaRecorder->recorderState() == QMediaRecorder::RecordingState)
                stop();
            else
                record();
        }
        event->accept();
        break;
    default:
        QMainWindow::keyPressEvent(event);
    }
}

void Camera::onActionRelativeTriggered()
{
    QPoint globalPosition = videoPane->mapToGlobal(QPoint(0, 0));

    QRect globalGeometry = QRect(globalPosition, videoPane->geometry().size());

    // move the mouse to window center
    QPoint center = globalGeometry.center();
    QCursor::setPos(center);

    GlobalVar::instance().setAbsoluteMouseMode(false);
    videoPane->hideHostMouse();

    this->popupMessage("Long press ESC to exit.");
}

void Camera::onActionAbsoluteTriggered()
{
    GlobalVar::instance().setAbsoluteMouseMode(true);
}

void Camera::onActionResetHIDTriggered()
{
    QMessageBox::StandardButton reply;
    reply = QMessageBox::warning(this, "Confirm Reset Keyboard and Mouse?",
                                        "Resetting the Keyboard & Mouse chip will apply new settings. Do you want to proceed?",
                                  QMessageBox::Yes | QMessageBox::No);

    if (reply == QMessageBox::Yes) {
        qCDebug(log_ui_mainwindow) << "onActionResetHIDTriggered";
        HostManager::getInstance().resetHid();
    } else {
        qCDebug(log_ui_mainwindow) << "Reset HID canceled by user.";
    }
}

void Camera::onActionFactoryResetHIDTriggered()
{
    QMessageBox::StandardButton reply;
    reply = QMessageBox::warning(this, "Confirm Factory Reset HID Chip?",
                                        "Factory reset the HID chip. Proceed?",
                                  QMessageBox::Yes | QMessageBox::No);

    if (reply == QMessageBox::Yes) {
        qCDebug(log_ui_mainwindow) << "onActionFactoryResetHIDTriggered";
        SerialPortManager::getInstance().factoryResetHipChip();
        // HostManager::getInstance().resetHid();
    } else {
        qCDebug(log_ui_mainwindow) << "Factory reset HID chip canceled by user.";
    }
}

void Camera::onActionResetSerialPortTriggered()
{
    QMessageBox::StandardButton reply;
    reply = QMessageBox::question(this, "Confirm Reset Serial Port?",
                                        "Resetting the serial port will close and re-open it without changing settings. Proceed?",
                                  QMessageBox::Yes | QMessageBox::No);

    if (reply == QMessageBox::Yes) {
        qCDebug(log_ui_mainwindow) << "onActionResetSerialPortTriggered";
        HostManager::getInstance().resetSerialPort();
    } else {
        qCDebug(log_ui_mainwindow) << "Serial port reset canceled by user.";
    }
}

void Camera::onActionSwitchToHostTriggered()
{
    qCDebug(log_ui_mainwindow) << "Switchable USB to host...";
    VideoHid::getInstance().switchToHost();
    ui->actionTo_Host->setChecked(true);
    ui->actionTo_Target->setChecked(false);
}

void Camera::onActionSwitchToTargetTriggered()
{
    qCDebug(log_ui_mainwindow) << "Switchable USB to target...";
    VideoHid::getInstance().switchToTarget();
    ui->actionTo_Host->setChecked(false);
    ui->actionTo_Target->setChecked(true);
}

void Camera::onResolutionChange(const int& width, const int& height, const float& fps)
{
    GlobalVar::instance().setInputWidth(width);
    GlobalVar::instance().setInputHeight(height);
    statusWidget->setInputResolution(width, height, fps);
}

void Camera::onTargetUsbConnected(const bool isConnected)
{
    statusWidget->setTargetUsbConnected(isConnected);
}

void Camera::updateBaudrateMenu(int baudrate){
    // Find the QAction corresponding to the current baudrate and check it
    QList<QAction*> actions = ui->menuBaudrate->actions();
    for (QAction* action : actions) {
        bool ok;
        int actionBaudrate = action->text().toInt(&ok);
        if (ok && actionBaudrate == baudrate) {
            action->setChecked(true);
        } else {
            action->setChecked(false);
        }
    }

    // If the current baudrate is not in the menu, add a new option and check it
    bool baudrateFound = false;
    for (QAction* action : actions) {
        if (action->text().toInt() == baudrate) {
            baudrateFound = true;
            break;
        }
    }
    if (!baudrateFound) {
        QAction* newAction = new QAction(QString::number(baudrate), this);
        newAction->setCheckable(true);
        newAction->setChecked(true);
        ui->menuBaudrate->addAction(newAction);
        connect(newAction, &QAction::triggered, this, [this, newAction]() {
            onBaudrateMenuTriggered(newAction);
        });
    }
}

void Camera::onFollowSwitchTriggered()
{
    qCDebug(log_ui_mainwindow) << "Follow switch:" << ui->actionFollow_Switch->isChecked();
    if(ui->actionFollow_Switch->isChecked()){
        ui->actionTo_Host->setEnabled(false);
        ui->actionTo_Target->setEnabled(false);
        GlobalVar::instance().setFollowSwitch(true);
    }else{
        ui->actionTo_Host->setEnabled(true);
        ui->actionTo_Target->setEnabled(true);
        GlobalVar::instance().setFollowSwitch(false);
    }
}

void Camera::onActionPasteToTarget()
{
    HostManager::getInstance().pasteTextToTarget(QGuiApplication::clipboard()->text());
}

void Camera::onActionScreensaver()
{
    HostManager::getInstance().autoMoveMouse();
}

void Camera::onToggleVirtualKeyboard()
{
    bool isVisible = toolbarManager->getToolbar()->isVisible();
    toolbarManager->getToolbar()->setVisible(!isVisible);

    // Toggle the icon
    QString iconPath = isVisible ? ":/images/keyboard-down.svg" : ":/images/keyboard-up.svg";
    QIcon icon(iconPath);
    ui->virtualKeyboardButton->setIcon(icon);
}

void Camera::popupMessage(QString message)
{
    QDialog dialog;
    dialog.setWindowFlags(Qt::FramelessWindowHint | Qt::WindowStaysOnTopHint);

    QVBoxLayout layout;
    dialog.setLayout(&layout);

    // Set the font of the message box
    QFont font;
    font.setPointSize(18); // Set the size of the font
    font.setBold(true); // Make the font bold

    QLabel label(message);
    label.setFont(font); // Use the same font as before
    layout.addWidget(&label);

    dialog.adjustSize(); // Resize the dialog to fit its content

    // Show the dialog off-screen
    dialog.move(-1000, -1000);
    dialog.show();

    // Now that the dialog is shown, we can get its correct dimensions
    QRect screenGeometry = QGuiApplication::primaryScreen()->geometry();
    int x = screenGeometry.width() - dialog.frameGeometry().width();
    int y = 0;
    qCDebug(log_ui_mainwindow) << "x: " << x << "y:" << y;

    // Move the dialog to the desired position
    dialog.move(x, y);

    // Auto hide in 3 seconds
    QTimer::singleShot(3000, &dialog, &QDialog::accept);
    dialog.exec();
}

void Camera::updateCameraActive(bool active) {
    qCDebug(log_ui_mainwindow) << "Camera active: " << active;
    if(active){
        qCDebug(log_ui_mainwindow) << "Set index to : " << 1;
        stackedLayout->setCurrentIndex(1);
    }else {
        qCDebug(log_ui_mainwindow) << "Set index to : " << 0;
        stackedLayout->setCurrentIndex(0);
    }
    queryResolutions();
}

void Camera::updateRecordTime()
{
    QString str = tr("Recorded %1 sec").arg(m_mediaRecorder->duration() / 1000);
    ui->statusbar->showMessage(str);
}

void Camera::processCapturedImage(int requestId, const QImage &img)
{
    Q_UNUSED(requestId);
    QImage scaledImage =
            img.scaled(ui->centralwidget->size(), Qt::KeepAspectRatio, Qt::SmoothTransformation);

   // ui->lastImagePreviewLabel->setPixmap(QPixmap::fromImage(scaledImage));

    // Display captured image for 4 seconds.
    displayCapturedImage();
    QTimer::singleShot(4000, this, &Camera::displayViewfinder);
}

// void Camera::configureCaptureSettings()
// {
//     // if (m_doImageCapture)
//     //     configureImageSettings();
//     // else
//     configureVideoSettings();

// }

// void Camera::configureVideoSettings()
// {
//     VideoSettings settingsDialog(m_camera.data());

//     if (settingsDialog.exec())
//         settingsDialog.applySettings();
// }

// void Camera::configureImageSettings()
// {
//     ImageSettings settingsDialog(m_imageCapture.get());

//     if (settingsDialog.exec() == QDialog::Accepted)
//         settingsDialog.applyImageSettings();
// }

void Camera::configureSettings() {
    qDebug() << "Configuring settings...";
    SettingDialog *setting = new SettingDialog(m_camera.data());
    // check if camera source is change
    connect(setting, &SettingDialog::cameraSettingsApplied, this, &Camera::loadCameraSettingAndSetCamera);
    
    qDebug() << "Setting configuration... ";
    setting->show();
}

void Camera::debugSerialPort() {
<<<<<<< HEAD
    serialPortDebugDialog *serialPortDebug = new serialPortDebugDialog();

=======
    // qDebug() << "debug dialog" ;
    SerialPortDebugDialog *serialPortDebug = new SerialPortDebugDialog();
    
>>>>>>> 82ff7901
    serialPortDebug->show();
}

void Camera::purchaseLink(){
    QDesktopServices::openUrl(QUrl("https://www.crowdsupply.com/techxartisan/openterface-mini-kvm"));
}

void Camera::feedbackLink(){
    QDesktopServices::openUrl(QUrl("https://forms.gle/KNQPTNfXCPUPybgG9"));
}

void Camera::aboutLink(){
    QDesktopServices::openUrl(QUrl("https://openterface.com/"));
}

void Camera::versionInfo() {
    QString applicationName = QApplication::applicationName();
    QString organizationName = QApplication::organizationName();
    QString applicationVersion = QApplication::applicationVersion();
    QString osVersion = QSysInfo::prettyProductName();
    QString title = tr("%1").arg(applicationName);
    QString message = tr("Version:\t %1 \nQT:\t %2\nOS:\t %3")
                          .arg(applicationVersion)
                          .arg(qVersion())
                          .arg(osVersion);

    QMessageBox msgBox;
    msgBox.setWindowTitle(title);
    msgBox.setText(message);

    QPushButton *copyButton = msgBox.addButton(tr("Copy"), QMessageBox::ActionRole);
    QPushButton *closeButton = msgBox.addButton(QMessageBox::Close);

    connect(copyButton, &QPushButton::clicked, this, &Camera::copyToClipboard);

    msgBox.exec();

}

void Camera::copyToClipboard(){
    QString applicationName = QApplication::applicationName();
    QString organizationName = QApplication::organizationName();
    QString applicationVersion = QApplication::applicationVersion();

    QString message = tr("Version:\t %1 \nOrganization:\t %2")
                          .arg(applicationVersion)
                          .arg(organizationName);

    QClipboard *clipboard = QApplication::clipboard();
    clipboard->setText(message);
}

void Camera::onFunctionKeyPressed(int key)
{
    HostManager::getInstance().handleFunctionKey(key);
}

void Camera::onCtrlAltDelPressed()
{
    HostManager::getInstance().sendCtrlAltDel();
}

<<<<<<< HEAD
=======
void Camera::onDelPressed()
{
    HostManager::getInstance().handleFunctionKey(Qt::Key_Delete);
}

>>>>>>> 82ff7901
void Camera::onRepeatingKeystrokeChanged(int interval)
{
    HostManager::getInstance().setRepeatingKeystroke(interval);
}

void Camera::record()
{
    m_mediaRecorder->record();
    updateRecordTime();
}

void Camera::pause()
{
    m_mediaRecorder->pause();
}

void Camera::setMuted(bool muted)
{
   // m_captureSession.audioInput()->setMuted(muted);
}

void Camera::takeImage()
{
    m_isCapturingImage = true;
    m_imageCapture->captureToFile();
}

void Camera::displayCaptureError(int id, const QImageCapture::Error error,
                                 const QString &errorString)
{
    Q_UNUSED(id);
    Q_UNUSED(error);
    QMessageBox::warning(this, tr("Image Capture Error"), errorString);
    m_isCapturingImage = false;
}

void Camera::setExposureCompensation(int index)
{
    m_camera->setExposureCompensation(index * 0.5);
}


void Camera::displayCameraError()
{
    qWarning() << "Camera error: " << m_camera->errorString();
    if (m_camera->error() != QCamera::NoError){
        qCDebug(log_ui_mainwindow) << "A camera has been disconnected.";

        stackedLayout->setCurrentIndex(0);

        stop();
    }
}

void Camera::stop(){
    qDebug() << "Stop camera data...";
    disconnect(m_camera.data());
    qDebug() << "Camera data stopped.";
    m_audioManager->disconnect();
    qDebug() << "Audio manager stopped.";

    m_captureSession.disconnect();
    qDebug() << "Capture session stopped.";
    VideoHid::getInstance().stop();
    qDebug() << "Video HID stopped.";
    m_camera->stop();
    qDebug() << "Camera stopped.";
}

void Camera::updateCameraDevice(QAction *action)
{
    setCamera(qvariant_cast<QCameraDevice>(action->data()));
}

void Camera::displayViewfinder()
{
    //ui->stackedWidget->setCurrentIndex(0);
}

void Camera::displayCapturedImage()
{
    //ui->stackedWidget->setCurrentIndex(1);
}

<<<<<<< HEAD
void Camera::onSpecialKeyPressed(const QString &keyText)
{
    // Handle the special key press
    // For example, you might want to send this key to the remote desktop connection
    if (keyText == ToolbarManager::KEY_ESC) {
        HostManager::getInstance().handleFunctionKey(Qt::Key_Escape);
    } else if (keyText == ToolbarManager::KEY_INS) {
        HostManager::getInstance().handleFunctionKey(Qt::Key_Insert);
    } else if (keyText == ToolbarManager::KEY_DEL) {
        HostManager::getInstance().handleFunctionKey(Qt::Key_Delete);
    } else if (keyText == ToolbarManager::KEY_HOME) {
        HostManager::getInstance().handleFunctionKey(Qt::Key_Home);
    } else if (keyText == ToolbarManager::KEY_END) {
        HostManager::getInstance().handleFunctionKey(Qt::Key_End);
    } else if (keyText == ToolbarManager::KEY_PGUP) {
        HostManager::getInstance().handleFunctionKey(Qt::Key_PageUp);
    } else if (keyText == ToolbarManager::KEY_PGDN) {
        HostManager::getInstance().handleFunctionKey(Qt::Key_PageDown);
    } else if (keyText == ToolbarManager::KEY_PRTSC) {
        HostManager::getInstance().handleFunctionKey(Qt::Key_Print);
    } else if (keyText == ToolbarManager::KEY_SCRLK) {
        HostManager::getInstance().handleFunctionKey(Qt::Key_ScrollLock);
    } else if (keyText == ToolbarManager::KEY_PAUSE) {
        HostManager::getInstance().handleFunctionKey(Qt::Key_Pause);
    } else if (keyText == ToolbarManager::KEY_NUMLK) {
        HostManager::getInstance().handleFunctionKey(Qt::Key_NumLock);
    } else if (keyText == ToolbarManager::KEY_CAPSLK) {
        HostManager::getInstance().handleFunctionKey(Qt::Key_CapsLock);
    } else if (keyText == ToolbarManager::KEY_WIN) {
        HostManager::getInstance().handleFunctionKey(Qt::Key_Meta);
    }
    // Handle other special keys as needed
=======
void Camera::onBaudrateMenuTriggered(QAction* action)
{
    bool ok;
    int baudrate = action->text().toInt(&ok);
    if (ok) {
        SerialPortManager::getInstance().setBaudRate(baudrate);
    }
>>>>>>> 82ff7901
}

void Camera::imageSaved(int id, const QString &fileName)
{
    Q_UNUSED(id);
    ui->statusbar->showMessage(tr("Captured \"%1\"").arg(QDir::toNativeSeparators(fileName)));

    m_isCapturingImage = false;
    if (m_applicationExiting)
        close();
}

void Camera::closeEvent(QCloseEvent *event)
{
    if (m_isCapturingImage) {
        setEnabled(false);
        m_applicationExiting = true;
        event->ignore();
    } else {
        event->accept();
    }
}

void Camera::updateCameras()
{
    qCDebug(log_ui_mainwindow) << "Update cameras...";
    // ui->menuSource->clear();
    const QList<QCameraDevice> availableCameras = QMediaDevices::videoInputs();

    for (const QCameraDevice &camera : availableCameras) {
        if (!m_lastCameraList.contains(camera)) {
            qCDebug(log_ui_mainwindow) << "A new camera has been connected:" << camera.description();

            if (!camera.description().contains("Openterface"))
                continue;

            qCDebug(log_ui_mainwindow) << "Update openterface layer to top layer.";
            stackedLayout->setCurrentIndex(1);

            //If the default camera is not an Openterface camera, set the camera to the first Openterface camera
            if (!QMediaDevices::defaultVideoInput().description().contains("Openterface")) {
                qCDebug(log_ui_mainwindow) << "Set defualt camera to the Openterface camera...";
            } else {
                qCDebug(log_ui_mainwindow) << "The default camera is" << QMediaDevices::defaultVideoInput().description();
            }
            m_audioManager->initializeAudio();
            setCamera(camera);
            break;
        }
    }
}

void Camera::checkCameraConnection()
{
    const QList<QCameraDevice> availableCameras = QMediaDevices::videoInputs();

    if (availableCameras != m_lastCameraList) {
        // The list of available cameras has changed
        if (availableCameras.count() > m_lastCameraList.count()) {
            // A new camera has been connected
            // Find out which camera was connected
        }
        m_lastCameraList = availableCameras;
    }
}


void Camera::onPortConnected(const QString& port, const int& baudrate) {
    statusWidget->setConnectedPort(port, baudrate);
    updateBaudrateMenu(baudrate);
}

void Camera::onStatusUpdate(const QString& status) {
    statusWidget->setStatusUpdate(status);
}

void Camera::onLastKeyPressed(const QString& key) {
    QString svgPath;
    if(key == ""){
        svgPath = QString(":/images/keyboard.svg");
    }else{
        svgPath = QString(":/images/keyboard-pressed.svg");
    }

    // Load the SVG into a QPixmap
    QSvgRenderer svgRenderer(svgPath);
    QPixmap pixmap(18, 18); // Adjust the size as needed
    pixmap.fill(Qt::transparent);
    QPainter painter(&pixmap);
    svgRenderer.render(&painter);

    // Set the QPixmap to the QLabel
    keyPressedLabel->setPixmap(pixmap);
    keyLabel->setText(QString("%1").arg(key));
}

void Camera::onLastMouseLocation(const QPoint& location, const QString& mouseEvent) {
    // Load the SVG into a QPixmap
    QString svgPath;
    if (mouseEvent == "L") {
        svgPath = ":/images/mouse-left-button.svg";
    } else if (mouseEvent == "R") {
        svgPath = ":/images/mouse-right-button.svg";
    } else if (mouseEvent == "M") {
        svgPath = ":/images/mouse-middle-button.svg";
    } else {
        svgPath = ":/images/mouse-default.svg";
    }

    // Load the SVG into a QPixmap
    QSvgRenderer svgRenderer(svgPath);
    QPixmap pixmap(12, 12); // Adjust the size as needed
    pixmap.fill(Qt::transparent);
    QPainter painter(&pixmap);
    svgRenderer.render(&painter);

    // Set the QPixmap to the QLabel
    mouseLabel->setPixmap(pixmap);
    mouseLocationLabel->setText(QString("(%1,%2)").arg(location.x()).arg(location.y()));
}

void Camera::onSwitchableUsbToggle(const bool isToTarget) {
    if (isToTarget) {
        qDebug() << "UI Switchable USB to target...";
        ui->actionTo_Host->setChecked(false);
        ui->actionTo_Target->setChecked(true);
    } else {
        qDebug() << "UI Switchable USB to host...";
        ui->actionTo_Host->setChecked(true);
        ui->actionTo_Target->setChecked(false);
    }
    SerialPortManager::getInstance().restartSwitchableUSB();
}

void Camera::updateResolutions(const int input_width, const int input_height, const float input_fps, const int capture_width, const int capture_height, const int capture_fps)
{
    statusWidget->setInputResolution(input_width, input_height, input_fps);
    statusWidget->setCaptureResolution(capture_width, capture_height, capture_fps);
}<|MERGE_RESOLUTION|>--- conflicted
+++ resolved
@@ -168,19 +168,11 @@
 
     addToolBar(Qt::TopToolBarArea, toolbarManager->getToolbar());
     toolbarManager->getToolbar()->setVisible(false);
-<<<<<<< HEAD
 
     connect(toolbarManager, &ToolbarManager::functionKeyPressed, this, &Camera::onFunctionKeyPressed);
     connect(toolbarManager, &ToolbarManager::ctrlAltDelPressed, this, &Camera::onCtrlAltDelPressed);
     connect(toolbarManager, &ToolbarManager::repeatingKeystrokeChanged, this, &Camera::onRepeatingKeystrokeChanged);
     connect(toolbarManager, &ToolbarManager::specialKeyPressed, this, &Camera::onSpecialKeyPressed);
-=======
-    
-    connect(toolbarManager, &ToolbarManager::functionKeyPressed, this, &Camera::onFunctionKeyPressed);
-    connect(toolbarManager, &ToolbarManager::ctrlAltDelPressed, this, &Camera::onCtrlAltDelPressed);
-    connect(toolbarManager, &ToolbarManager::delPressed, this, &Camera::onDelPressed);
-    connect(toolbarManager, &ToolbarManager::repeatingKeystrokeChanged, this, &Camera::onRepeatingKeystrokeChanged);
->>>>>>> 82ff7901
 }
 
 void Camera::init()
@@ -226,13 +218,10 @@
     // Initialize the virtual keyboard button icon
     QIcon icon(":/images/keyboard-down.svg");
     ui->virtualKeyboardButton->setIcon(icon);
-<<<<<<< HEAD
-=======
 
     // Add this after other menu connections
     connect(ui->menuBaudrate, &QMenu::triggered, this, &Camera::onBaudrateMenuTriggered);
     connect(&SerialPortManager::getInstance(), &SerialPortManager::connectedPortChanged, this, &Camera::onPortConnected);
->>>>>>> 82ff7901
 }
 
 void Camera::initStatusBar()
@@ -690,14 +679,7 @@
 }
 
 void Camera::debugSerialPort() {
-<<<<<<< HEAD
     serialPortDebugDialog *serialPortDebug = new serialPortDebugDialog();
-
-=======
-    // qDebug() << "debug dialog" ;
-    SerialPortDebugDialog *serialPortDebug = new SerialPortDebugDialog();
-    
->>>>>>> 82ff7901
     serialPortDebug->show();
 }
 
@@ -760,14 +742,6 @@
     HostManager::getInstance().sendCtrlAltDel();
 }
 
-<<<<<<< HEAD
-=======
-void Camera::onDelPressed()
-{
-    HostManager::getInstance().handleFunctionKey(Qt::Key_Delete);
-}
-
->>>>>>> 82ff7901
 void Camera::onRepeatingKeystrokeChanged(int interval)
 {
     HostManager::getInstance().setRepeatingKeystroke(interval);
@@ -852,7 +826,6 @@
     //ui->stackedWidget->setCurrentIndex(1);
 }
 
-<<<<<<< HEAD
 void Camera::onSpecialKeyPressed(const QString &keyText)
 {
     // Handle the special key press
@@ -884,16 +857,6 @@
     } else if (keyText == ToolbarManager::KEY_WIN) {
         HostManager::getInstance().handleFunctionKey(Qt::Key_Meta);
     }
-    // Handle other special keys as needed
-=======
-void Camera::onBaudrateMenuTriggered(QAction* action)
-{
-    bool ok;
-    int baudrate = action->text().toInt(&ok);
-    if (ok) {
-        SerialPortManager::getInstance().setBaudRate(baudrate);
-    }
->>>>>>> 82ff7901
 }
 
 void Camera::imageSaved(int id, const QString &fileName)
