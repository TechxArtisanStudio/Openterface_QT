<?xml version="1.0" encoding="UTF-8"?>
<ui version="4.0">
 <class>Camera</class>
 <widget class="QMainWindow" name="Camera">
  <property name="geometry">
   <rect>
    <x>0</x>
    <y>0</y>
    <width>1280</width>
    <height>761</height>
   </rect>
  </property>
  <property name="cursor">
   <cursorShape>ArrowCursor</cursorShape>
  </property>
  <property name="mouseTracking">
   <bool>true</bool>
  </property>
  <property name="windowTitle">
   <string>Openterface Mini-KVM</string>
  </property>
  <widget class="QWidget" name="centralwidget">
   <property name="cursor">
    <cursorShape>ArrowCursor</cursorShape>
   </property>
   <property name="mouseTracking">
    <bool>true</bool>
   </property>
   <layout class="QGridLayout" name="gridLayout_3">
    <property name="leftMargin">
     <number>0</number>
    </property>
    <property name="topMargin">
     <number>0</number>
    </property>
    <property name="rightMargin">
     <number>0</number>
    </property>
    <property name="bottomMargin">
     <number>0</number>
    </property>
    <property name="spacing">
     <number>0</number>
    </property>
   </layout>
  </widget>
  <widget class="QMenuBar" name="menubar">
   <property name="geometry">
    <rect>
     <x>0</x>
     <y>0</y>
     <width>1280</width>
     <height>21</height>
    </rect>
   </property>
   <widget class="QWidget" name="cornerWidget">
    <property name="geometry">
     <rect>
      <x>0</x>
      <y>0</y>
      <width>64</width>
      <height>26</height>
     </rect>
    </property>
    <property name="sizePolicy">
     <sizepolicy hsizetype="Preferred" vsizetype="Preferred">
      <horstretch>0</horstretch>
      <verstretch>0</verstretch>
     </sizepolicy>
    </property>
    <layout class="QHBoxLayout" name="horizontalLayout">
     <item>
      <widget class="QPushButton" name="pasteButton">
       <property name="icon">
        <iconset resource="mainwindow.qrc">
         <normaloff>:/images/paste.svg</normaloff>:/images/paste.svg</iconset>
       </property>
      </widget>
     </item>
     <item>
      <widget class="QPushButton" name="screensaverButton">
       <property name="icon">
        <iconset resource="mainwindow.qrc">
         <normaloff>:/images/screensaver.svg</normaloff>:/images/screensaver.svg</iconset>
       </property>
      </widget>
     </item>
    </layout>
   </widget>
   <widget class="QMenu" name="menuFile">
    <property name="title">
     <string>File</string>
    </property>
    <addaction name="separator"/>
    <addaction name="actionPreferences"/>
    <addaction name="actionExit"/>
   </widget>
   <widget class="QMenu" name="menuSource">
    <property name="title">
     <string>Source</string>
    </property>
   </widget>
   <widget class="QMenu" name="menuControl">
    <property name="title">
     <string>Control</string>
    </property>
    <widget class="QMenu" name="menuMouse_Mode">
     <property name="title">
      <string>Mouse Mode</string>
     </property>
     <addaction name="actionAbsolute"/>
     <addaction name="actionRelative"/>
    </widget>
    <widget class="QMenu" name="menuAdvance">
     <property name="title">
      <string>Advance </string>
     </property>
     <addaction name="actionResetSerialPort"/>
     <addaction name="actionResetHID"/>
     <addaction name="actionFactory_reset_HID"/>
    </widget>
    <widget class="QMenu" name="menuBaudrate">
     <property name="title">
      <string>Baudrate</string>
     </property>
     <addaction name="action9600"/>
     <addaction name="action115200"/>
    </widget>
    <widget class="QMenu" name="menuSwitchable_USB">
     <property name="title">
      <string>Switchable USB</string>
     </property>
     <addaction name="actionFollow_Switch"/>
     <addaction name="separator"/>
     <addaction name="actionTo_Host"/>
     <addaction name="actionTo_Target"/>
    </widget>
    <addaction name="menuMouse_Mode"/>
    <addaction name="menuSwitchable_USB"/>
    <addaction name="menuBaudrate"/>
    <addaction name="separator"/>
    <addaction name="menuAdvance"/>
   </widget>
   <widget class="QMenu" name="menuHelp">
    <property name="title">
     <string>Help</string>
    </property>
    <addaction name="actionOfficeWeb"/>
    <addaction name="actionPurchase"/>
    <addaction name="actionFeedback"/>
    <addaction name="actionAbout"/>
   </widget>
   <widget class="QMenu" name="menuEdit">
    <property name="title">
     <string>Edit</string>
    </property>
    <addaction name="actionCopy"/>
    <addaction name="actionPaste"/>
   </widget>
   <addaction name="menuFile"/>
   <addaction name="menuEdit"/>
   <addaction name="menuControl"/>
   <addaction name="menuSource"/>
   <addaction name="menuHelp"/>
  </widget>
  <widget class="QStatusBar" name="statusbar"/>
  <action name="actionExit">
   <property name="text">
    <string>Close</string>
   </property>
  </action>
  <action name="actionStartCamera">
   <property name="text">
    <string>Start Camera</string>
   </property>
  </action>
  <action name="actionStopCamera">
   <property name="text">
    <string>Stop Camera</string>
   </property>
  </action>
  <action name="actionSettings">
   <property name="text">
    <string>Change Settings</string>
   </property>
  </action>
  <action name="actionResetHID">
   <property name="text">
    <string>Reset Keyboard and Mouse</string>
   </property>
  </action>
  <action name="actionResetSerialPort">
   <property name="text">
    <string>Reset Serial Port</string>
   </property>
  </action>
  <action name="actionAutoReszie">
   <property name="text">
    <string>AutoReszie</string>
   </property>
  </action>
  <action name="actionFactory_reset_HID">
   <property name="text">
    <string>Factory Reset HID Chip</string>
   </property>
  </action>
  <action name="actionPreferences">
   <property name="text">
    <string>Preferences</string>
   </property>
  </action>
  <action name="actionOfficeWeb">
   <property name="text">
    <string>Office Website</string>
   </property>
  </action>
  <action name="actionPurchase">
   <property name="text">
    <string>Purchase</string>
   </property>
  </action>
  <action name="actionFeedback">
   <property name="text">
    <string>Feedback</string>
   </property>
  </action>
<<<<<<< HEAD
  <action name="actionAbout">
   <property name="text">
    <string>About</string>
   </property>
  </action>
  <actiongroup name="actionGroup">
  <action name="action115200">
=======
  <action name="actionFollow_Switch">
>>>>>>> 19a1c980
   <property name="checkable">
    <bool>true</bool>
   </property>
   <property name="checked">
    <bool>true</bool>
   </property>
   <property name="text">
    <string>Follow Switch</string>
   </property>
  </action>
  <action name="actionPaste">
   <property name="checkable">
    <bool>false</bool>
   </property>
   <property name="text">
    <string>Paste</string>
   </property>
   <property name="toolTip">
    <string>Paste clipboard content to target</string>
   </property>
  </action>
  <action name="actionCopy">
   <property name="enabled">
    <bool>false</bool>
   </property>
   <property name="text">
    <string>Copy</string>
   </property>
  </action>
  <actiongroup name="actionGroup">
   <action name="action115200">
    <property name="checkable">
     <bool>true</bool>
    </property>
    <property name="text">
     <string>115200</string>
    </property>
   </action>
   <action name="action9600">
    <property name="checkable">
     <bool>true</bool>
    </property>
    <property name="text">
     <string>9600</string>
    </property>
   </action>
  </actiongroup>
  <actiongroup name="actionSwitchableGroup">
   <action name="actionTo_Host">
    <property name="checkable">
     <bool>true</bool>
    </property>
    <property name="text">
     <string>To Host</string>
    </property>
   </action>
   <action name="actionTo_Target">
    <property name="checkable">
     <bool>true</bool>
    </property>
    <property name="text">
     <string>To Target</string>
    </property>
   </action>
  </actiongroup>
  <actiongroup name="actionMouseModeGroup">
   <action name="actionAbsolute">
    <property name="checkable">
     <bool>true</bool>
    </property>
    <property name="checked">
     <bool>true</bool>
    </property>
    <property name="text">
     <string>Absolute</string>
    </property>
   </action>
   <action name="actionRelative">
    <property name="checkable">
     <bool>true</bool>
    </property>
    <property name="text">
     <string>Relative</string>
    </property>
   </action>
  </actiongroup>
 </widget>
 <resources>
  <include location="mainwindow.qrc"/>
 </resources>
 <connections>
  <connection>
   <sender>actionExit</sender>
   <signal>triggered()</signal>
   <receiver>Camera</receiver>
   <slot>close()</slot>
   <hints>
    <hint type="sourcelabel">
     <x>-1</x>
     <y>-1</y>
    </hint>
    <hint type="destinationlabel">
     <x>154</x>
     <y>130</y>
    </hint>
   </hints>
  </connection>
  <connection>
   <sender>actionStartCamera</sender>
   <signal>triggered()</signal>
   <receiver>Camera</receiver>
   <slot>startCamera()</slot>
   <hints>
    <hint type="sourcelabel">
     <x>-1</x>
     <y>-1</y>
    </hint>
    <hint type="destinationlabel">
     <x>333</x>
     <y>210</y>
    </hint>
   </hints>
  </connection>
  <connection>
   <sender>actionStopCamera</sender>
   <signal>triggered()</signal>
   <receiver>Camera</receiver>
   <slot>stopCamera()</slot>
   <hints>
    <hint type="sourcelabel">
     <x>-1</x>
     <y>-1</y>
    </hint>
    <hint type="destinationlabel">
     <x>333</x>
     <y>210</y>
    </hint>
   </hints>
  </connection>
  <connection>
   <sender>actionPreferences</sender>
   <signal>triggered()</signal>
   <receiver>Camera</receiver>
   <slot>configureSettings()</slot>
   <hints>
    <hint type="sourcelabel">
     <x>-1</x>
     <y>-1</y>
    </hint>
    <hint type="destinationlabel">
     <x>639</x>
     <y>380</y>
    </hint>
   </hints>
  </connection>
  <connection>
   <sender>actionOfficeWeb</sender>
   <signal>triggered()</signal>
   <receiver>Camera</receiver>
   <slot>aboutLink()</slot>
   <hints>
    <hint type="sourcelabel">
     <x>-1</x>
     <y>-1</y>
    </hint>
    <hint type="destinationlabel">
     <x>639</x>
     <y>380</y>
    </hint>
   </hints>
  </connection>
  <connection>
   <sender>actionPurchase</sender>
   <signal>triggered()</signal>
   <receiver>Camera</receiver>
   <slot>purchaseLink()</slot>
   <hints>
    <hint type="sourcelabel">
     <x>-1</x>
     <y>-1</y>
    </hint>
    <hint type="destinationlabel">
     <x>639</x>
     <y>380</y>
    </hint>
   </hints>
  </connection>
  <connection>
   <sender>actionFeedback</sender>
   <signal>triggered()</signal>
   <receiver>Camera</receiver>
   <slot>feedbackLink()</slot>
   <hints>
    <hint type="sourcelabel">
     <x>-1</x>
     <y>-1</y>
    </hint>
    <hint type="destinationlabel">
     <x>639</x>
     <y>380</y>
    </hint>
   </hints>
  </connection>
  <connection>
   <sender>actionAbout</sender>
   <signal>triggered()</signal>
   <receiver>Camera</receiver>
   <slot>versionInfo()</slot>
   <hints>
    <hint type="sourcelabel">
     <x>-1</x>
     <y>-1</y>
    </hint>
    <hint type="destinationlabel">
     <x>639</x>
     <y>380</y>
    </hint>
   </hints>
  </connection>
 </connections>
 <slots>
  <slot>record()</slot>
  <slot>pause()</slot>
  <slot>stop()</slot>
  <slot>versionInfo()</slot>
  <slot>purchaseLink()</slot>
  <slot>aboutLink()</slot>
  <slot>feedbackLink()</slot>
  <slot>enablePreview(bool)</slot>
  <slot>configureSettings()</slot>
  <slot>takeImage()</slot>
  <slot>startCamera()</slot>
  <slot>toggleLock()</slot>
  <slot>setMuted(bool)</slot>
  <slot>stopCamera()</slot>
  <slot>setExposureCompensation(int)</slot>
 </slots>
</ui><|MERGE_RESOLUTION|>--- conflicted
+++ resolved
@@ -224,7 +224,6 @@
     <string>Feedback</string>
    </property>
   </action>
-<<<<<<< HEAD
   <action name="actionAbout">
    <property name="text">
     <string>About</string>
@@ -232,9 +231,6 @@
   </action>
   <actiongroup name="actionGroup">
   <action name="action115200">
-=======
-  <action name="actionFollow_Switch">
->>>>>>> 19a1c980
    <property name="checkable">
     <bool>true</bool>
    </property>
