<?xml version="1.0" encoding="UTF-8"?>
<ui version="4.0">
 <class>MainWindow</class>
 <widget class="QMainWindow" name="MainWindow">
  <property name="geometry">
   <rect>
    <x>0</x>
    <y>0</y>
    <width>1280</width>
    <height>761</height>
   </rect>
  </property>
  <property name="cursor">
   <cursorShape>ArrowCursor</cursorShape>
  </property>
  <property name="mouseTracking">
   <bool>true</bool>
  </property>
  <property name="windowTitle">
   <string>Openterface Mini-KVM</string>
  </property>
  <widget class="QWidget" name="centralwidget">
   <property name="cursor">
    <cursorShape>ArrowCursor</cursorShape>
   </property>
   <property name="mouseTracking">
    <bool>true</bool>
   </property>
   <layout class="QGridLayout" name="gridLayout_3">
    <property name="leftMargin">
     <number>0</number>
    </property>
    <property name="topMargin">
     <number>0</number>
    </property>
    <property name="rightMargin">
     <number>0</number>
    </property>
    <property name="bottomMargin">
     <number>0</number>
    </property>
    <property name="spacing">
     <number>0</number>
    </property>
   </layout>
  </widget>
  <widget class="QMenuBar" name="menubar">
   <property name="geometry">
    <rect>
     <x>0</x>
     <y>0</y>
     <width>1280</width>
     <height>25</height>
    </rect>
   </property>
   <widget class="QWidget" name="cornerWidget">
    <property name="geometry">
     <rect>
      <x>0</x>
      <y>0</y>
      <width>512</width>
      <height>30</height>
     </rect>
    </property>
    <property name="sizePolicy">
     <sizepolicy hsizetype="Preferred" vsizetype="Preferred">
      <horstretch>0</horstretch>
      <verstretch>0</verstretch>
     </sizepolicy>
    </property>
    <layout class="QHBoxLayout" name="horizontalLayout">
     <item>
      <widget class="QLabel" name="keyboardLabel">
       <property name="minimumSize">
        <size>
         <width>16</width>
         <height>16</height>
        </size>
       </property>
       <property name="maximumSize">
        <size>
         <width>16</width>
         <height>16</height>
        </size>
       </property>
       <property name="text">
        <string/>
       </property>
       <property name="pixmap">
        <pixmap resource="mainwindow.qrc">:/images/keyboard.svg</pixmap>
       </property>
       <property name="scaledContents">
        <bool>true</bool>
       </property>
      </widget>
     </item>
     <item>
      <widget class="QComboBox" name="keyboardLayoutComboBox">
       <property name="sizePolicy">
        <sizepolicy hsizetype="Minimum" vsizetype="Fixed">
         <horstretch>0</horstretch>
         <verstretch>0</verstretch>
        </sizepolicy>
       </property>
<<<<<<< HEAD
       <item>
        <property name="text">
         <string>US QWERTY</string>
        </property>
       </item>
       <item>
        <property name="text">
         <string>French AZERTY</string>
        </property>
       </item>
       <item>
        <property name="text">
         <string>German QWERTZ</string>
        </property>
       </item>
       <item>
        <property name="text">
         <string>UK QWERTY</string>
        </property>
       </item>
=======
       <property name="minimumWidth">
         <number>80</number>
       </property>
>>>>>>> b1180e21
      </widget>
     </item>
     <item>
      <widget class="QPushButton" name="ZoomInButton">
       <property name="icon">
        <iconset resource="mainwindow.qrc">
         <normaloff>:/images/zoom_in.svg</normaloff>:/images/zoom_in.svg</iconset>
       </property>
      </widget>
     </item>
     <item>
      <widget class="QPushButton" name="ZoomOutButton">
       <property name="icon">
        <iconset resource="mainwindow.qrc">
         <normaloff>:/images/zoom_out.svg</normaloff>:/images/zoom_out.svg</iconset>
       </property>
      </widget>
     </item>
     <item>
      <widget class="QPushButton" name="ZoomReductionButton">
       <property name="icon">
        <iconset resource="mainwindow.qrc">
<<<<<<< HEAD
         <normaloff>:/images/zoom_reduction.svg</normaloff>:/images/zoom_reduction.svg</iconset>
=======
         <normaloff>:/images/zoom_fit.svg</normaloff>:/images/zoom_fit.svg</iconset>
>>>>>>> b1180e21
       </property>
      </widget>
     </item>
     <item>
      <widget class="QPushButton" name="virtualKeyboardButton">
       <property name="icon">
        <iconset resource="mainwindow.qrc">
         <normaloff>:/images/keyboard.svg</normaloff>:/images/keyboard.svg</iconset>
       </property>
      </widget>
     </item>
     <item>
      <widget class="QPushButton" name="captureButton">
       <property name="icon">
        <iconset resource="mainwindow.qrc">
         <normaloff>:/images/capture.svg</normaloff>:/images/capture.svg</iconset>
       </property>
      </widget>
     </item>
     <item>
      <widget class="QPushButton" name="fullScreenButton">
       <property name="icon">
        <iconset resource="mainwindow.qrc">
         <normaloff>:/images/full_screen.svg</normaloff>:/images/full_screen.svg</iconset>
       </property>
      </widget>
     </item>
     <item>
      <widget class="QPushButton" name="pasteButton">
       <property name="icon">
        <iconset resource="mainwindow.qrc">
         <normaloff>:/images/paste.svg</normaloff>:/images/paste.svg</iconset>
       </property>
      </widget>
     </item>
     <item>
      <widget class="QPushButton" name="screensaverButton">
       <property name="icon">
        <iconset resource="mainwindow.qrc">
         <normaloff>:/images/screensaver.svg</normaloff>:/images/screensaver.svg</iconset>
       </property>
       <property name="checkable">
        <bool>true</bool>
       </property>
      </widget>
     </item>
<<<<<<< HEAD
     <item>
      <widget class="QComboBox" name="keyboardLayoutComboBox">
       <property name="toolTip">
        <string>Select Keyboard Layout</string>
       </property>
      </widget>
     </item>
=======
>>>>>>> b1180e21
    </layout>
   </widget>
   <widget class="QMenu" name="menuFile">
    <property name="title">
     <string>File</string>
    </property>
    <addaction name="separator"/>
    <addaction name="actionPreferences"/>
    <addaction name="actionExit"/>
   </widget>
   <widget class="QMenu" name="menuControl">
    <property name="title">
     <string>Control</string>
    </property>
    <widget class="QMenu" name="menuMouse_Mode">
     <property name="title">
      <string>Mouse Mode</string>
     </property>
     <addaction name="actionAbsolute"/>
     <addaction name="actionRelative"/>
    </widget>
    <widget class="QMenu" name="menuAdvance">
     <property name="title">
      <string>Advance </string>
     </property>
     <addaction name="actionResetSerialPort"/>
     <addaction name="actionResetHID"/>
     <addaction name="actionFactory_reset_HID"/>
     <addaction name="actionSerialConsole"/>
     <addaction name="actionScriptTool"/>
     <addaction name="actionTCPServer"/>
    </widget>
    <widget class="QMenu" name="menuBaudrate">
     <property name="title">
      <string>Baudrate</string>
     </property>
     <addaction name="action9600"/>
     <addaction name="action115200"/>
    </widget>
    <widget class="QMenu" name="menuSwitchable_USB">
     <property name="title">
      <string>Switchable USB</string>
     </property>
     <addaction name="actionTo_Host"/>
     <addaction name="actionTo_Target"/>
    </widget>
    <addaction name="menuMouse_Mode"/>
    <addaction name="menuSwitchable_USB"/>
    <addaction name="menuBaudrate"/>
    <addaction name="separator"/>
    <addaction name="menuAdvance"/>
   </widget>
   <widget class="QMenu" name="menuHelp">
    <property name="title">
     <string>Help</string>
    </property>
    <addaction name="actionOfficeWeb"/>
    <addaction name="actionPurchase"/>
    <addaction name="actionFeedback"/>
    <addaction name="actionUpdate"/>
    <addaction name="actionEnvironment"/>
    <addaction name="actionAbout"/>
   </widget>
   <widget class="QMenu" name="menuEdit">
    <property name="title">
     <string>Edit</string>
    </property>
    <addaction name="actionPaste"/>
   </widget>
   <addaction name="menuFile"/>
   <addaction name="menuEdit"/>
   <addaction name="menuControl"/>
   <addaction name="menuHelp"/>
  </widget>
  <widget class="QStatusBar" name="statusbar"/>
  <action name="actionExit">
   <property name="text">
    <string>Close</string>
   </property>
  </action>
  <action name="actionSettings">
   <property name="text">
    <string>Change Settings</string>
   </property>
  </action>
  <action name="actionResetHID">
   <property name="text">
    <string>Reset Keyboard and Mouse</string>
   </property>
  </action>
  <action name="actionResetSerialPort">
   <property name="text">
    <string>Reset Serial Port</string>
   </property>
  </action>
  <action name="actionSerialConsole">
   <property name="text">
    <string>Serial Console</string>
   </property>
  </action>
  <action name="actionAutoReszie">
   <property name="text">
    <string>AutoReszie</string>
   </property>
  </action>
  <action name="actionFactory_reset_HID">
   <property name="text">
    <string>Factory Reset HID Chip</string>
   </property>
  </action>
  <action name="actionPreferences">
   <property name="text">
    <string>Preferences</string>
   </property>
  </action>
  <action name="actionOfficeWeb">
   <property name="text">
    <string>Office Website</string>
   </property>
  </action>
  <action name="actionPurchase">
   <property name="text">
    <string>Purchase</string>
   </property>
  </action>
  <action name="actionFeedback">
   <property name="text">
    <string>Feedback</string>
   </property>
  </action>
  <action name="actionUpdate">
   <property name="text">
    <string>Update</string>
   </property>
  </action>
  <action name="actionEnvironment">
   <property name="text">
    <string>Environment</string>
   </property>
  </action>
  <action name="actionAbout">
   <property name="text">
    <string>About</string>
   </property>
  </action>
  <action name="actionFollow_Switch">
   <property name="checkable">
    <bool>true</bool>
   </property>
   <property name="checked">
    <bool>true</bool>
   </property>
   <property name="text">
    <string>Follow Switch</string>
   </property>
  </action>
  <action name="actionPaste">
   <property name="checkable">
    <bool>false</bool>
   </property>
   <property name="text">
    <string>Paste</string>
   </property>
   <property name="toolTip">
    <string>Paste clipboard content to target</string>
   </property>
  </action>
  <action name="actionScriptTool">
   <property name="text">
    <string>Script Tool</string>
   </property>
  </action>
  <action name="actionTCPServer">
   <property name="text">
    <string>TCP Server</string>
   </property>
  </action>
  <actiongroup name="actionGroup">
   <action name="action115200">
    <property name="checkable">
     <bool>true</bool>
    </property>
    <property name="text">
     <string>115200</string>
    </property>
   </action>
   <action name="action9600">
    <property name="checkable">
     <bool>true</bool>
    </property>
    <property name="text">
     <string>9600</string>
    </property>
   </action>
  </actiongroup>
  <actiongroup name="actionSwitchableGroup">
   <action name="actionTo_Host">
    <property name="checkable">
     <bool>true</bool>
    </property>
    <property name="text">
     <string>To Host</string>
    </property>
   </action>
   <action name="actionTo_Target">
    <property name="checkable">
     <bool>true</bool>
    </property>
    <property name="text">
     <string>To Target</string>
    </property>
   </action>
  </actiongroup>
  <actiongroup name="actionMouseModeGroup">
   <action name="actionAbsolute">
    <property name="checkable">
     <bool>true</bool>
    </property>
    <property name="checked">
     <bool>true</bool>
    </property>
    <property name="text">
     <string>Absolute</string>
    </property>
   </action>
   <action name="actionRelative">
    <property name="checkable">
     <bool>true</bool>
    </property>
    <property name="text">
     <string>Relative</string>
    </property>
   </action>
  </actiongroup>
 </widget>
 <resources>
  <include location="mainwindow.qrc"/>
 </resources>
 <connections>
  <connection>
   <sender>actionExit</sender>
   <signal>triggered()</signal>
   <receiver>MainWindow</receiver>
   <slot>close()</slot>
   <hints>
    <hint type="sourcelabel">
     <x>-1</x>
     <y>-1</y>
    </hint>
    <hint type="destinationlabel">
     <x>154</x>
     <y>130</y>
    </hint>
   </hints>
  </connection>
  <connection>
   <sender>actionPreferences</sender>
   <signal>triggered()</signal>
   <receiver>MainWindow</receiver>
   <slot>configureSettings()</slot>
   <hints>
    <hint type="sourcelabel">
     <x>-1</x>
     <y>-1</y>
    </hint>
    <hint type="destinationlabel">
     <x>639</x>
     <y>380</y>
    </hint>
   </hints>
  </connection>
  <connection>
   <sender>actionOfficeWeb</sender>
   <signal>triggered()</signal>
   <receiver>MainWindow</receiver>
   <slot>officialLink()</slot>
   <hints>
    <hint type="sourcelabel">
     <x>-1</x>
     <y>-1</y>
    </hint>
    <hint type="destinationlabel">
     <x>639</x>
     <y>380</y>
    </hint>
   </hints>
  </connection>
  <connection>
   <sender>actionPurchase</sender>
   <signal>triggered()</signal>
   <receiver>MainWindow</receiver>
   <slot>purchaseLink()</slot>
   <hints>
    <hint type="sourcelabel">
     <x>-1</x>
     <y>-1</y>
    </hint>
    <hint type="destinationlabel">
     <x>639</x>
     <y>380</y>
    </hint>
   </hints>
  </connection>
  <connection>
   <sender>actionFeedback</sender>
   <signal>triggered()</signal>
   <receiver>MainWindow</receiver>
   <slot>feedbackLink()</slot>
   <hints>
    <hint type="sourcelabel">
     <x>-1</x>
     <y>-1</y>
    </hint>
    <hint type="destinationlabel">
     <x>639</x>
     <y>380</y>
    </hint>
   </hints>
  </connection>
  <connection>
   <sender>actionEnvironment</sender>
   <signal>triggered()</signal>
   <receiver>MainWindow</receiver>
   <slot>versionInfo()</slot>
   <hints>
    <hint type="sourcelabel">
     <x>-1</x>
     <y>-1</y>
    </hint>
    <hint type="destinationlabel">
     <x>639</x>
     <y>380</y>
    </hint>
   </hints>
  </connection>
  <connection>
   <sender>actionSerialConsole</sender>
   <signal>triggered()</signal>
   <receiver>MainWindow</receiver>
   <slot>debugSerialPort()</slot>
   <hints>
    <hint type="sourcelabel">
     <x>-1</x>
     <y>-1</y>
    </hint>
    <hint type="destinationlabel">
     <x>639</x>
     <y>380</y>
    </hint>
   </hints>
  </connection>
  <connection>
   <sender>actionUpdate</sender>
   <signal>triggered()</signal>
   <receiver>MainWindow</receiver>
   <slot>updateLink()</slot>
   <hints>
    <hint type="sourcelabel">
     <x>-1</x>
     <y>-1</y>
    </hint>
    <hint type="destinationlabel">
     <x>639</x>
     <y>380</y>
    </hint>
   </hints>
  </connection>
  <connection>
   <sender>actionAbout</sender>
   <signal>triggered()</signal>
   <receiver>MainWindow</receiver>
   <slot>aboutLink()</slot>
   <hints>
    <hint type="sourcelabel">
     <x>-1</x>
     <y>-1</y>
    </hint>
    <hint type="destinationlabel">
     <x>639</x>
     <y>380</y>
    </hint>
   </hints>
  </connection>
  <connection>
   <sender>actionScriptTool</sender>
   <signal>triggered()</signal>
   <receiver>MainWindow</receiver>
   <slot>showScriptTool()</slot>
   <hints>
    <hint type="sourcelabel">
     <x>-1</x>
     <y>-1</y>
    </hint>
    <hint type="destinationlabel">
     <x>639</x>
     <y>380</y>
    </hint>
   </hints>
  </connection>
  <connection>
   <sender>zoomComboBox</sender>
   <signal>currentTextChanged(QString)</signal>
   <receiver>MainWindow</receiver>
   <slot>changeKeyboardLayout(QString)</slot>
   <hints>
    <hint type="sourcelabel">
     <x>-1</x>
     <y>-1</y>
    </hint>
    <hint type="destinationlabel">
     <x>639</x>
     <y>380</y>
    </hint>
   </hints>
  </connection>
 </connections>
 <slots>
  <slot>record()</slot>
  <slot>pause()</slot>
  <slot>stop()</slot>
  <slot>versionInfo()</slot>
  <slot>purchaseLink()</slot>
  <slot>aboutLink()</slot>
  <slot>updateLink()</slot>
  <slot>feedbackLink()</slot>
  <slot>officialLink()</slot>
  <slot>enablePreview(bool)</slot>
  <slot>configureSettings()</slot>
  <slot>debugSerialPort()</slot>
  <slot>takeImage()</slot>
  <slot>startCamera()</slot>
  <slot>toggleLock()</slot>
  <slot>setMuted(bool)</slot>
  <slot>stopCamera()</slot>
  <slot>setExposureCompensation(int)</slot>
  <slot>showScriptTool()</slot>
  <slot>changeKeyboardLayout(QString)</slot>
 </slots>
</ui><|MERGE_RESOLUTION|>--- conflicted
+++ resolved
@@ -102,7 +102,6 @@
          <verstretch>0</verstretch>
         </sizepolicy>
        </property>
-<<<<<<< HEAD
        <item>
         <property name="text">
          <string>US QWERTY</string>
@@ -123,11 +122,6 @@
          <string>UK QWERTY</string>
         </property>
        </item>
-=======
-       <property name="minimumWidth">
-         <number>80</number>
-       </property>
->>>>>>> b1180e21
       </widget>
      </item>
      <item>
@@ -150,11 +144,7 @@
       <widget class="QPushButton" name="ZoomReductionButton">
        <property name="icon">
         <iconset resource="mainwindow.qrc">
-<<<<<<< HEAD
          <normaloff>:/images/zoom_reduction.svg</normaloff>:/images/zoom_reduction.svg</iconset>
-=======
-         <normaloff>:/images/zoom_fit.svg</normaloff>:/images/zoom_fit.svg</iconset>
->>>>>>> b1180e21
        </property>
       </widget>
      </item>
@@ -201,7 +191,6 @@
        </property>
       </widget>
      </item>
-<<<<<<< HEAD
      <item>
       <widget class="QComboBox" name="keyboardLayoutComboBox">
        <property name="toolTip">
@@ -209,8 +198,6 @@
        </property>
       </widget>
      </item>
-=======
->>>>>>> b1180e21
     </layout>
    </widget>
    <widget class="QMenu" name="menuFile">
