/*
* ========================================================================== *
*                                                                            *
*    This file is part of the Openterface Mini KVM App QT version            *
*                                                                            *
*    Copyright (C) 2024   <info@openterface.com>                             *
*                                                                            *
*    This program is free software: you can redistribute it and/or modify    *
*    it under the terms of the GNU General Public License as published by    *
*    the Free Software Foundation version 3.                                 *
*                                                                            *
*    This program is distributed in the hope that it will be useful, but     *
*    WITHOUT ANY WARRANTY; without even the implied warranty of              *
*    MERCHANTABILITY or FITNESS FOR A PARTICULAR PURPOSE. See the GNU        *
*    General Public License for more details.                                *
*                                                                            *
*    You should have received a copy of the GNU General Public License       *
*    along with this program. If not, see <http://www.gnu.org/licenses/>.    *
*                                                                            *
* ========================================================================== *
*/

#ifndef SETTINGDIALOG_H
#define SETTINGDIALOG_H

#include <QDialog>
#include <QCamera>
#include <QMediaFormat>
#include <QCameraDevice>
#include <QWidget>
#include <QTreeWidget>
#include <QTreeWidgetItem>
#include <QStackedWidget>
#include <set>
#include <QMediaDevices>
#include <QByteArray>
<<<<<<< HEAD
=======
#include <QMap>
#include <QCheckBox>
#include <QLineEdit>
#include <QByteArray>
>>>>>>> 5e91064f

QT_BEGIN_NAMESPACE
class QCameraFormat;
class QComboBox;
class QCamera;
namespace Ui {
class SettingDialog;
}
QT_END_NAMESPACE

// Custom key structure
struct VideoFormatKey {
    QSize resolution;
    int frameRate;
    QVideoFrameFormat::PixelFormat pixelFormat;

    bool operator<(const VideoFormatKey &other) const {
        if (resolution.width() != other.resolution.width())
            return resolution.width() < other.resolution.width();
        if (resolution.height() != other.resolution.height())
            return resolution.height() < other.resolution.height();
        if (frameRate != other.frameRate)
            return frameRate < other.frameRate;
        return pixelFormat < other.pixelFormat;
    }
};

struct QSizeComparator {
    bool operator()(const QSize& lhs, const QSize& rhs) const {
        if (lhs.width() == rhs.width()) {
            return lhs.height() > rhs.height(); // Compare heights in descending order
        }
        return lhs.width() > rhs.width(); // Compare widths in descending order
    }
};

class SettingDialog : public QDialog
{
    Q_OBJECT

public:
    // explicit SettingDialog(QCamera *camera, QWidget *parent = nullptr);
    explicit SettingDialog(QCamera *camera, QWidget *parent = nullptr);
    ~SettingDialog();

<<<<<<< HEAD
=======

>>>>>>> 5e91064f
signals:
    void cameraSettingsApplied();
    void serialSettingsApplied();

private:
    
    const QString bigLabelFontSize = "QLabel { font-size: 14px; }";
    const QString smallLabelFontSize = "QLabel { font-size: 12px; }";
    const QString commentsFontSize = "QLabel { font-size: 10px; }";

    Ui::SettingDialog *ui;
    QTreeWidget *settingTree;
    QStackedWidget *stackedWidget;
    QWidget *logPage;
    QWidget *videoPage;
    QWidget *audioPage;
    QWidget *hardwarePage;
    QWidget *buttonWidget;

    QMap<QCheckBox *, QLineEdit *> USBCheckBoxEditMap; // map of checkboxes to line edit about VID PID etc.
    void addCheckBoxLineEditPair(QCheckBox *checkBox, QLineEdit *lineEdit);

    QCamera *camera; 
    QSize m_currentResolution;
    bool m_updatingFormats = false;
    std::map<VideoFormatKey, QCameraFormat> videoFormatMap;
    // QCameraFormat getVideoFormat(const QSize &resolution, int frameRate, QVideoFrameFormat::PixelFormat pixelFormat) const;
    
    // void switchWidgetShow(QString &btnName);


    void createSettingTree();
    void createLayout();
    void createLogPage();
    
    void initLogSettings(); // setting dialog load
    void initVideoSettings();
    
    void createAudioPage();
    void createVideoPage();
    void createHardwarePage();
    void findUvcCameraDevices();
    void applyHardwareSetting();
    void onCheckBoxStateChanged(int state);
    QByteArray convertCheckBoxValueToBytes();
    void initHardwareSetting();
    void createPages();
    
    void changePage(QTreeWidgetItem *current, QTreeWidgetItem *previous);
    void createButtons();
    void applyLogsettings();
    void applyAccrodingPage();
    void setLogCheckBox();
    void handleOkButton();

    // video setting
    void populateResolutionBox(const QList<QCameraFormat> &videoFormats);
    void setFpsRange(const std::set<int> &fpsValues);
    QVariant boxValue(const QComboBox *) const;
    void onFpsSliderValueChanged(int value);
    void applyVideoSettings();
    void updatePixelFormats();
    QCameraFormat getVideoFormat(const QSize &resolution, int frameRate, QVideoFrameFormat::PixelFormat pixelFormat) const;
};

#endif // SETTINGDIALOG_H<|MERGE_RESOLUTION|>--- conflicted
+++ resolved
@@ -34,13 +34,11 @@
 #include <set>
 #include <QMediaDevices>
 #include <QByteArray>
-<<<<<<< HEAD
-=======
 #include <QMap>
 #include <QCheckBox>
 #include <QLineEdit>
 #include <QByteArray>
->>>>>>> 5e91064f
+
 
 QT_BEGIN_NAMESPACE
 class QCameraFormat;
@@ -86,10 +84,6 @@
     explicit SettingDialog(QCamera *camera, QWidget *parent = nullptr);
     ~SettingDialog();
 
-<<<<<<< HEAD
-=======
-
->>>>>>> 5e91064f
 signals:
     void cameraSettingsApplied();
     void serialSettingsApplied();
