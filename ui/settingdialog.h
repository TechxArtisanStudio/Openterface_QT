/*
* ========================================================================== *
*                                                                            *
*    This file is part of the Openterface Mini KVM App QT version            *
*                                                                            *
*    Copyright (C) 2024   <info@openterface.com>                             *
*                                                                            *
*    This program is free software: you can redistribute it and/or modify    *
*    it under the terms of the GNU General Public License as published by    *
*    the Free Software Foundation version 3.                                 *
*                                                                            *
*    This program is distributed in the hope that it will be useful, but     *
*    WITHOUT ANY WARRANTY; without even the implied warranty of              *
*    MERCHANTABILITY or FITNESS FOR A PARTICULAR PURPOSE. See the GNU        *
*    General Public License for more details.                                *
*                                                                            *
*    You should have received a copy of the GNU General Public License       *
*    along with this program. If not, see <http://www.gnu.org/licenses/>.    *
*                                                                            *
* ========================================================================== *
*/

#ifndef SETTINGDIALOG_H
#define SETTINGDIALOG_H

#include <QDialog>
#include <QCamera>
#include <QMediaFormat>
#include <QCameraDevice>
#include <QWidget>
#include <QTreeWidget>
#include <QTreeWidgetItem>
#include <QStackedWidget>
#include <set>
#include <QMediaDevices>
#include <QByteArray>
<<<<<<< HEAD
#include <QMap>
#include <QCheckBox>
#include <QLineEdit>
=======
>>>>>>> c9030111

QT_BEGIN_NAMESPACE
class QCameraFormat;
class QComboBox;
class QCamera;
namespace Ui {
class SettingDialog;
}
QT_END_NAMESPACE

// Custom key structure
struct VideoFormatKey {
    QSize resolution;
    int frameRate;
    QVideoFrameFormat::PixelFormat pixelFormat;

    bool operator<(const VideoFormatKey &other) const {
        if (resolution.width() != other.resolution.width())
            return resolution.width() < other.resolution.width();
        if (resolution.height() != other.resolution.height())
            return resolution.height() < other.resolution.height();
        if (frameRate != other.frameRate)
            return frameRate < other.frameRate;
        return pixelFormat < other.pixelFormat;
    }
};

struct QSizeComparator {
    bool operator()(const QSize& lhs, const QSize& rhs) const {
        if (lhs.width() == rhs.width()) {
            return lhs.height() > rhs.height(); // Compare heights in descending order
        }
        return lhs.width() > rhs.width(); // Compare widths in descending order
    }
};

class SettingDialog : public QDialog
{
    Q_OBJECT

public:
    // explicit SettingDialog(QCamera *camera, QWidget *parent = nullptr);
    explicit SettingDialog(QCamera *camera, QWidget *parent = nullptr);
    ~SettingDialog();

signals:
    void cameraSettingsApplied();
    void serialSettingsApplied();

private:
    
    const QString bigLabelFontSize = "QLabel { font-size: 14px; }";
    const QString smallLabelFontSize = "QLabel { font-size: 12px; }";
    const QString commentsFontSize = "QLabel { font-size: 10px; }";

    Ui::SettingDialog *ui;
    QTreeWidget *settingTree;
    QStackedWidget *stackedWidget;
    QWidget *logPage;
    QWidget *videoPage;
    QWidget *audioPage;
    QWidget *hardwarePage;
    QWidget *buttonWidget;

    QMap<QCheckBox *, QLineEdit *> USBCheckBoxEditMap; // map of checkboxes to line edit about VID PID etc.
    void addCheckBoxLineEditPair(QCheckBox *checkBox, QLineEdit *lineEdit);

    QCamera *camera; 
    QSize m_currentResolution;
    bool m_updatingFormats = false;
    std::map<VideoFormatKey, QCameraFormat> videoFormatMap;
    // QCameraFormat getVideoFormat(const QSize &resolution, int frameRate, QVideoFrameFormat::PixelFormat pixelFormat) const;
    
    // void switchWidgetShow(QString &btnName);


    void createSettingTree();
    void createLayout();
    void createLogPage();
    
    void initLogSettings(); // setting dialog load
    void initVideoSettings();
    
    void createAudioPage();
    void createVideoPage();
    void createHardwarePage();
    void findUvcCameraDevices();
    void applyHardwareSetting();
<<<<<<< HEAD
    void onCheckBoxStateChanged(int state);
    QByteArray convertCheckBoxValueToBytes();
=======
    QByteArray convertStringToByteArray(const QString str);
>>>>>>> c9030111
    void initHardwareSetting();
    void createPages();
    
    void changePage(QTreeWidgetItem *current, QTreeWidgetItem *previous);
    void createButtons();
    void applyLogsettings();
    void applyAccrodingPage();
    void setLogCheckBox();
    void handleOkButton();

    // video setting
    void populateResolutionBox(const QList<QCameraFormat> &videoFormats);
    void setFpsRange(const std::set<int> &fpsValues);
    QVariant boxValue(const QComboBox *) const;
    void onFpsSliderValueChanged(int value);
    void applyVideoSettings();
    void updatePixelFormats();
    QCameraFormat getVideoFormat(const QSize &resolution, int frameRate, QVideoFrameFormat::PixelFormat pixelFormat) const;
};

#endif // SETTINGDIALOG_H<|MERGE_RESOLUTION|>--- conflicted
+++ resolved
@@ -34,12 +34,10 @@
 #include <set>
 #include <QMediaDevices>
 #include <QByteArray>
-<<<<<<< HEAD
 #include <QMap>
 #include <QCheckBox>
 #include <QLineEdit>
-=======
->>>>>>> c9030111
+#include <QByteArray>
 
 QT_BEGIN_NAMESPACE
 class QCameraFormat;
@@ -85,6 +83,7 @@
     explicit SettingDialog(QCamera *camera, QWidget *parent = nullptr);
     ~SettingDialog();
 
+
 signals:
     void cameraSettingsApplied();
     void serialSettingsApplied();
@@ -128,12 +127,8 @@
     void createHardwarePage();
     void findUvcCameraDevices();
     void applyHardwareSetting();
-<<<<<<< HEAD
     void onCheckBoxStateChanged(int state);
     QByteArray convertCheckBoxValueToBytes();
-=======
-    QByteArray convertStringToByteArray(const QString str);
->>>>>>> c9030111
     void initHardwareSetting();
     void createPages();
     
