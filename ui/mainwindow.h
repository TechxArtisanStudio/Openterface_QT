/*
* ========================================================================== *
*                                                                            *
*    This file is part of the Openterface Mini KVM App QT version            *
*                                                                            *
*    Copyright (C) 2024   <info@openterface.com>                             *
*                                                                            *
*    This program is free software: you can redistribute it and/or modify    *
*    it under the terms of the GNU General Public License as published by    *
*    the Free Software Foundation version 3.                                 *
*                                                                            *
*    This program is distributed in the hope that it will be useful, but     *
*    WITHOUT ANY WARRANTY; without even the implied warranty of              *
*    MERCHANTABILITY or FITNESS FOR A PARTICULAR PURPOSE. See the GNU        *
*    General Public License for more details.                                *
*                                                                            *
*    You should have received a copy of the GNU General Public License       *
*    along with this program. If not, see <http://www.gnu.org/licenses/>.    *
*                                                                            *
* ========================================================================== *
*/

#ifndef CAMERA_H
#define CAMERA_H

#include "../host/audiomanager.h"
#include "ui/statuswidget.h"
#include "ui/statusevents.h"
#include "ui/videopane.h"
#include "ui/toggleswitch.h"
#include "toolbarmanager.h"
#include "ui/serialportdebugdialog.h"
#include "ui/settingdialog.h"

#include <QAudioInput>
#include <QAudioOutput>
#include <QAudioSource>
#include <QAudioSink>
#include <QAudioDecoder>
#include <QCamera>
#include <QImageCapture>
#include <QMediaCaptureSession>
#include <QMediaDevices>
#include <QMediaMetaData>
#include <QMediaRecorder>
#include <QScopedPointer>
#include <QVideoWidget>
#include <QMainWindow>
#include <QStackedLayout>
#include <QMediaDevices>
#include <QLoggingCategory>
#include <QAudioBuffer>
#include <QLabel>
#include <QLineEdit>
#include <QPushButton>
#include <QComboBox>
#include <QApplication>
#include <QPalette>
#include <QStyle>
#include <QEvent>

Q_DECLARE_LOGGING_CATEGORY(log_ui_mainwindow)

QT_BEGIN_NAMESPACE
namespace Ui {
class Camera;
}
class QActionGroup;
QT_END_NAMESPACE

class MetaDataDialog;

QPixmap recolorSvg(const QString &svgPath, const QColor &color, const QSize &size);

class Camera : public QMainWindow, public StatusEventCallback
{
    Q_OBJECT

public:
    Camera();
    void calculate_video_position();
    void stop();

private slots:
    void init();

    void initStatusBar();

    void setCamera(const QCameraDevice &cameraDevice);
    void loadCameraSettingAndSetCamera();

    void record();
    void pause();
    void setMuted(bool);

    void takeImage();
    void displayCaptureError(int, QImageCapture::Error, const QString &errorString);

    void versionInfo();
    void copyToClipboard();
    void purchaseLink();
    void feedbackLink();
    void aboutLink();

    // void configureCaptureSettings();
    // void configureVideoSettings();
    // void configureImageSettings();

    void configureSettings();
    void debugSerialPort();

    void displayCameraError();

    void updateCameraDevice(QAction *action);

    void updateCameraActive(bool active);
    void setExposureCompensation(int index);

    void updateRecordTime();

    void processCapturedImage(int requestId, const QImage &img);

    void displayViewfinder();
    void displayCapturedImage();
    void imageSaved(int id, const QString &fileName);

    void updateCameras();

    void popupMessage(QString message);

    void onPortConnected(const QString& port, const int& baudrate) override;

    void onLastKeyPressed(const QString& key) override;

    void onLastMouseLocation(const QPoint& location, const QString& mouseEvent) override;

    void onStatusUpdate(const QString& port) override;

    void onSwitchableUsbToggle(const bool isToHost) override;

    void onResolutionChange(const int& width, const int& height, const float& fps) override;

    void onTargetUsbConnected(const bool isConnected) override;
    
    // void toggleToolbar();

    // void toggleToolbar();

    // void toggleToolbar();

protected:
    void keyPressEvent(QKeyEvent *event) override;
    void closeEvent(QCloseEvent *event) override;
    void resizeEvent(QResizeEvent* event) override;
    void moveEvent(QMoveEvent *event) override;

    void checkCameraConnection();
    
    void onActionRelativeTriggered();
    void onActionAbsoluteTriggered();

    void onActionResetHIDTriggered();
    void onActionResetSerialPortTriggered();
    void onActionFactoryResetHIDTriggered();

    void onActionSwitchToHostTriggered();
    void onActionSwitchToTargetTriggered();
    void onActionPasteToTarget();
    void onActionScreensaver();
    void onToggleVirtualKeyboard();

    void queryResolutions();

    void updateResolutions(int input_width, int input_height, float input_fps, int capture_width, int capture_height, int capture_fps);

    void onButtonClicked();


private slots:
    void onRepeatingKeystrokeChanged(int index);

    void onFunctionKeyPressed(int key);
    void onCtrlAltDelPressed();
    void onSpecialKeyPressed(const QString &keyText);
    void onBaudrateMenuTriggered(QAction* action);

<<<<<<< HEAD
    void onToggleSwitchStateChanged(int state);
=======
>>>>>>> ce8cf74b

private:
    Ui::Camera *ui;
    AudioManager *m_audioManager;
    VideoPane *videoPane;
    QStackedLayout *stackedLayout;
    QLabel *mouseLocationLabel;
    QLabel *mouseLabel;
    QLabel *keyPressedLabel;
    QLabel *keyLabel;
    QToolBar *toolbar;

    //QActionGroup *videoDevicesGroup = nullptr;

    QMediaDevices m_source;
    QScopedPointer<QImageCapture> m_imageCapture;
    QMediaCaptureSession m_captureSession;
    QScopedPointer<QCamera> m_camera;
    QScopedPointer<QMediaRecorder> m_mediaRecorder;

    bool videoReady = false;
    bool m_isCapturingImage = false;
    bool m_applicationExiting = false;
    bool m_doImageCapture = true;
    int video_width = 1920;
    int video_height = 1080;
    QList<QCameraDevice> m_lastCameraList;

    MetaDataDialog *m_metaDataDialog = nullptr;
    StatusWidget *statusWidget;
    SettingDialog *settingsDialog = nullptr;
    SerialPortDebugDialog *serialPortDebugDialog = nullptr;

    QWidget *keyboardPanel = nullptr;

    QPushButton* createFunctionButton(const QString &text);

    void onRepeatingKeystrokeToggled(bool checked);
    QComboBox *repeatingKeystrokeComboBox;

    ToolbarManager *toolbarManager;

    void updateBaudrateMenu(int baudrate);
<<<<<<< HEAD

    ToggleSwitch *toggleSwitch;
=======
>>>>>>> ce8cf74b
};

#endif<|MERGE_RESOLUTION|>--- conflicted
+++ resolved
@@ -184,10 +184,7 @@
     void onSpecialKeyPressed(const QString &keyText);
     void onBaudrateMenuTriggered(QAction* action);
 
-<<<<<<< HEAD
     void onToggleSwitchStateChanged(int state);
-=======
->>>>>>> ce8cf74b
 
 private:
     Ui::Camera *ui;
@@ -231,11 +228,8 @@
     ToolbarManager *toolbarManager;
 
     void updateBaudrateMenu(int baudrate);
-<<<<<<< HEAD
 
     ToggleSwitch *toggleSwitch;
-=======
->>>>>>> ce8cf74b
 };
 
 #endif