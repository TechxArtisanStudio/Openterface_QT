--- conflicted
+++ resolved
@@ -172,12 +172,8 @@
     void onFunctionKeyPressed(int key);
     void onCtrlAltDelPressed();
     void onDelPressed();
-
-<<<<<<< HEAD
     void onBaudrateMenuTriggered(QAction* action);
 
-=======
->>>>>>> b6cf9d00
 private:
     Ui::Camera *ui;
     AudioManager *m_audioManager;
@@ -216,11 +212,9 @@
     QComboBox *repeatingKeystrokeComboBox;
 
     ToolbarManager *toolbarManager;
-<<<<<<< HEAD
 
     void updateBaudrateMenu(int baudrate);
-=======
->>>>>>> b6cf9d00
+
 };
 
 #endif