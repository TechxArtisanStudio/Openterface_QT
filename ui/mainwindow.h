--- conflicted
+++ resolved
@@ -195,10 +195,7 @@
 
     void onFunctionKeyPressed(int key);
     void onCtrlAltDelPressed();
-<<<<<<< HEAD
-=======
-    void onDelPressed();
->>>>>>> 3803ffe0
+    
     void onBaudrateMenuTriggered(QAction* action);
 
     void onToggleSwitchStateChanged(int state);
@@ -251,12 +248,8 @@
     void updateBaudrateMenu(int baudrate);
     ToggleSwitch *toggleSwitch;
 
-<<<<<<< HEAD
     CameraManager *m_cameraManager;
     InputHandler *m_inputHandler;
-=======
-   
->>>>>>> 3803ffe0
 };
 
 #endif // MAINWINDOW_H