/*
* ========================================================================== *
*                                                                            *
*    This file is part of the Openterface Mini KVM App QT version            *
*                                                                            *
*    Copyright (C) 2024   <info@openterface.com>                             *
*                                                                            *
*    This program is free software: you can redistribute it and/or modify    *
*    it under the terms of the GNU General Public License as published by    *
*    the Free Software Foundation version 3.                                 *
*                                                                            *
*    This program is distributed in the hope that it will be useful, but     *
*    WITHOUT ANY WARRANTY; without even the implied warranty of              *
*    MERCHANTABILITY or FITNESS FOR A PARTICULAR PURPOSE. See the GNU        *
*    General Public License for more details.                                *
*                                                                            *
*    You should have received a copy of the GNU General Public License       *
*    along with this program. If not, see <http://www.gnu.org/licenses/>.    *
*                                                                            *
* ========================================================================== *
*/

#ifndef CAMERA_H
#define CAMERA_H

<<<<<<< HEAD
=======
#include "transwindow.h"
#include "../host/audiomanager.h"
>>>>>>> df93a066
#include "ui/statuswidget.h"
#include "ui/statusevents.h"
#include "ui/videopane.h"

#include <QAudioInput>
#include <QAudioOutput>
#include <QAudioSource>
#include <QAudioSink>
#include <QAudioDecoder>
#include <QCamera>
#include <QImageCapture>
#include <QMediaCaptureSession>
#include <QMediaDevices>
#include <QMediaMetaData>
#include <QMediaRecorder>
#include <QScopedPointer>
#include <QVideoWidget>
#include <QMainWindow>
#include <QStackedLayout>
#include <QMediaDevices>
#include <QLoggingCategory>
#include <QAudioBuffer>
#include <QLabel>


Q_DECLARE_LOGGING_CATEGORY(log_ui_mainwindow)

QT_BEGIN_NAMESPACE
namespace Ui {
class Camera;
}
class QActionGroup;
QT_END_NAMESPACE

class MetaDataDialog;


class Camera : public QMainWindow, public StatusEventCallback
{
    Q_OBJECT

public:
    Camera();
    void calculate_video_position();
    void stop();

private slots:
    void init();

    void setCamera(const QCameraDevice &cameraDevice);

    void record();
    void pause();
    void setMuted(bool);

    void takeImage();
    void displayCaptureError(int, QImageCapture::Error, const QString &errorString);

    // void configureCaptureSettings();
    // void configureVideoSettings();
    // void configureImageSettings();

    void configureSettings();
    
    void displayRecorderError();
    void displayCameraError();

    void updateCameraDevice(QAction *action);

    void updateCameraActive(bool active);
    void setExposureCompensation(int index);

    void updateRecordTime();

    void processCapturedImage(int requestId, const QImage &img);

    void displayViewfinder();
    void displayCapturedImage();
    void imageSaved(int id, const QString &fileName);

    void updateCameras();

    void popupMessage(QString message);

    void onPortConnected(const QString& port) override;

    void onLastKeyPressed(const QString& key) override;

    void onLastMouseLocation(const QPoint& location, const QString& mouseEvent) override;

protected:
    void keyPressEvent(QKeyEvent *event) override;
    void closeEvent(QCloseEvent *event) override;
    void resizeEvent(QResizeEvent* event) override;
    void moveEvent(QMoveEvent *event) override;

    void checkCameraConnection();
    
    void onActionRelativeTriggered();
    void onActionAbsoluteTriggered();

    void onActionResetHIDTriggered();
    void onActionResetSerialPortTriggered();
    void onActionFactoryResetHIDTriggered();

    void queryResolutions();

    void updateResolutions(int input_width, int input_height, float input_fps, int capture_width, int capture_height, int capture_fps);


private:
    Ui::Camera *ui;
<<<<<<< HEAD
    // TransWindow *transWindow;
=======
    TransWindow *transWindow;
    AudioManager *m_audioManager;
>>>>>>> df93a066

    VideoPane *videoPane;
    QStackedLayout *stackedLayout;
    //QActionGroup *videoDevicesGroup = nullptr;

    QMediaDevices m_source;
    QScopedPointer<QImageCapture> m_imageCapture;
    QMediaCaptureSession m_captureSession;
    QScopedPointer<QCamera> m_camera;
    QScopedPointer<QMediaRecorder> m_mediaRecorder;


    bool videoReady = false;
    bool m_isCapturingImage = false;
    bool m_applicationExiting = false;
    bool m_doImageCapture = true;
    int video_width = 1920;
    int video_height = 1080;
    QList<QCameraDevice> m_lastCameraList;

    MetaDataDialog *m_metaDataDialog = nullptr;
    StatusWidget *statusWidget;
};

#endif<|MERGE_RESOLUTION|>--- conflicted
+++ resolved
@@ -23,11 +23,7 @@
 #ifndef CAMERA_H
 #define CAMERA_H
 
-<<<<<<< HEAD
-=======
-#include "transwindow.h"
 #include "../host/audiomanager.h"
->>>>>>> df93a066
 #include "ui/statuswidget.h"
 #include "ui/statusevents.h"
 #include "ui/videopane.h"
@@ -140,13 +136,7 @@
 
 private:
     Ui::Camera *ui;
-<<<<<<< HEAD
-    // TransWindow *transWindow;
-=======
-    TransWindow *transWindow;
     AudioManager *m_audioManager;
->>>>>>> df93a066
-
     VideoPane *videoPane;
     QStackedLayout *stackedLayout;
     //QActionGroup *videoDevicesGroup = nullptr;
