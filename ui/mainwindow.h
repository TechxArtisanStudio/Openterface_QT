/*
* ========================================================================== *
*                                                                            *
*    This file is part of the Openterface Mini KVM App QT version            *
*                                                                            *
*    Copyright (C) 2024   <info@openterface.com>                             *
*                                                                            *
*    This program is free software: you can redistribute it and/or modify    *
*    it under the terms of the GNU General Public License as published by    *
*    the Free Software Foundation version 3.                                 *
*                                                                            *
*    This program is distributed in the hope that it will be useful, but     *
*    WITHOUT ANY WARRANTY; without even the implied warranty of              *
*    MERCHANTABILITY or FITNESS FOR A PARTICULAR PURPOSE. See the GNU        *
*    General Public License for more details.                                *
*                                                                            *
*    You should have received a copy of the GNU General Public License       *
*    along with this program. If not, see <http://www.gnu.org/licenses/>.    *
*                                                                            *
* ========================================================================== *
*/

#ifndef CAMERA_H
#define CAMERA_H

#include "../host/audiomanager.h"
#include "ui/statuswidget.h"
#include "ui/statusevents.h"
#include "ui/videopane.h"
#include "ui/toggleswitch.h"
#include "toolbarmanager.h"
#include "ui/serialportdebugdialog.h"
#include "ui/settingdialog.h"

#include <QAudioInput>
#include <QAudioOutput>
#include <QAudioSource>
#include <QAudioSink>
#include <QAudioDecoder>
#include <QCamera>
#include <QImageCapture>
#include <QMediaCaptureSession>
#include <QMediaDevices>
#include <QMediaMetaData>
#include <QMediaRecorder>
#include <QScopedPointer>
#include <QVideoWidget>
#include <QMainWindow>
#include <QStackedLayout>
#include <QMediaDevices>
#include <QLoggingCategory>
#include <QAudioBuffer>
#include <QLabel>
#include <QLineEdit>
#include <QPushButton>
#include <QComboBox>
#include <QApplication>
#include <QPalette>
#include <QStyle>
#include <QEvent>

Q_DECLARE_LOGGING_CATEGORY(log_ui_mainwindow)

QT_BEGIN_NAMESPACE
namespace Ui {
class Camera;
}
class QActionGroup;
QT_END_NAMESPACE

class MetaDataDialog;

QPixmap recolorSvg(const QString &svgPath, const QColor &color, const QSize &size);

class Camera : public QMainWindow, public StatusEventCallback
{
    Q_OBJECT

public:
    Camera();
    void calculate_video_position();
    void stop();

private slots:
    void init();

    void initStatusBar();

    void setCamera(const QCameraDevice &cameraDevice);
    void loadCameraSettingAndSetCamera();

    void record();
    void pause();
    void setMuted(bool);

    void takeImage();
    void displayCaptureError(int, QImageCapture::Error, const QString &errorString);

    void versionInfo();
    void copyToClipboard();
    void purchaseLink();
    void feedbackLink();
    void aboutLink();

    // void configureCaptureSettings();
    // void configureVideoSettings();
    // void configureImageSettings();

    void configureSettings();
    void debugSerialPort();

    void displayCameraError();

    void updateCameraDevice(QAction *action);

    void updateCameraActive(bool active);
    void setExposureCompensation(int index);

    void updateRecordTime();

    void processCapturedImage(int requestId, const QImage &img);

    void displayViewfinder();
    void displayCapturedImage();
    void imageSaved(int id, const QString &fileName);

    void updateCameras();

    void popupMessage(QString message);

    void onPortConnected(const QString& port, const int& baudrate) override;

    void onLastKeyPressed(const QString& key) override;

    void onLastMouseLocation(const QPoint& location, const QString& mouseEvent) override;

    void onStatusUpdate(const QString& port) override;

    void onSwitchableUsbToggle(const bool isToHost) override;

    void onResolutionChange(const int& width, const int& height, const float& fps) override;

    void onTargetUsbConnected(const bool isConnected) override;
    
    // void toggleToolbar();

    // void toggleToolbar();

protected:
    void keyPressEvent(QKeyEvent *event) override;
    void closeEvent(QCloseEvent *event) override;
    void resizeEvent(QResizeEvent* event) override;
    void moveEvent(QMoveEvent *event) override;

    void checkCameraConnection();
    
    void onActionRelativeTriggered();
    void onActionAbsoluteTriggered();

    void onActionResetHIDTriggered();
    void onActionResetSerialPortTriggered();
    void onActionFactoryResetHIDTriggered();

    void onActionSwitchToHostTriggered();
    void onActionSwitchToTargetTriggered();
    void onActionPasteToTarget();
    void onActionScreensaver();
    void onToggleVirtualKeyboard();

    void queryResolutions();

    void updateResolutions(int input_width, int input_height, float input_fps, int capture_width, int capture_height, int capture_fps);

    void onButtonClicked();


private slots:
    void onRepeatingKeystrokeChanged(int index);

    void onFunctionKeyPressed(int key);
    void onCtrlAltDelPressed();
    void onDelPressed();
    void onBaudrateMenuTriggered(QAction* action);

<<<<<<< HEAD
=======
    void onToggleSwitchStateChanged(int state);

>>>>>>> f5b89ca3
private:
    Ui::Camera *ui;
    AudioManager *m_audioManager;
    VideoPane *videoPane;
    QStackedLayout *stackedLayout;
    QLabel *mouseLocationLabel;
    QLabel *mouseLabel;
    QLabel *keyPressedLabel;
    QLabel *keyLabel;
    QToolBar *toolbar;

    //QActionGroup *videoDevicesGroup = nullptr;

    QMediaDevices m_source;
    QScopedPointer<QImageCapture> m_imageCapture;
    QMediaCaptureSession m_captureSession;
    QScopedPointer<QCamera> m_camera;
    QScopedPointer<QMediaRecorder> m_mediaRecorder;

    bool videoReady = false;
    bool m_isCapturingImage = false;
    bool m_applicationExiting = false;
    bool m_doImageCapture = true;
    int video_width = 1920;
    int video_height = 1080;
    QList<QCameraDevice> m_lastCameraList;

    MetaDataDialog *m_metaDataDialog = nullptr;
    StatusWidget *statusWidget;
    SettingDialog *settingsDialog = nullptr;
    SerialPortDebugDialog *serialPortDebugDialog = nullptr;

    QWidget *keyboardPanel = nullptr;

    QPushButton* createFunctionButton(const QString &text);

    void onRepeatingKeystrokeToggled(bool checked);
    QComboBox *repeatingKeystrokeComboBox;

    ToolbarManager *toolbarManager;

    void updateBaudrateMenu(int baudrate);

<<<<<<< HEAD
=======
    ToggleSwitch *toggleSwitch;
>>>>>>> f5b89ca3
};

#endif<|MERGE_RESOLUTION|>--- conflicted
+++ resolved
@@ -182,11 +182,8 @@
     void onDelPressed();
     void onBaudrateMenuTriggered(QAction* action);
 
-<<<<<<< HEAD
-=======
     void onToggleSwitchStateChanged(int state);
 
->>>>>>> f5b89ca3
 private:
     Ui::Camera *ui;
     AudioManager *m_audioManager;
@@ -230,10 +227,7 @@
 
     void updateBaudrateMenu(int baudrate);
 
-<<<<<<< HEAD
-=======
     ToggleSwitch *toggleSwitch;
->>>>>>> f5b89ca3
 };
 
 #endif