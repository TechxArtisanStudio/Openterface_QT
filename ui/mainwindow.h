/*
* ========================================================================== *
*                                                                            *
*    This file is part of the Openterface Mini KVM App QT version            *
*                                                                            *
*    Copyright (C) 2024   <info@openterface.com>                             *
*                                                                            *
*    This program is free software: you can redistribute it and/or modify    *
*    it under the terms of the GNU General Public License as published by    *
*    the Free Software Foundation version 3.                                 *
*                                                                            *
*    This program is distributed in the hope that it will be useful, but     *
*    WITHOUT ANY WARRANTY; without even the implied warranty of              *
*    MERCHANTABILITY or FITNESS FOR A PARTICULAR PURPOSE. See the GNU        *
*    General Public License for more details.                                *
*                                                                            *
*    You should have received a copy of the GNU General Public License       *
*    along with this program. If not, see <http://www.gnu.org/licenses/>.    *
*                                                                            *
* ========================================================================== *
*/

#ifndef MAINWINDOW_H
#define MAINWINDOW_H

// Include Qt headers first
#include <QtWidgets>
#include <QtMultimedia>
#include <QtMultimediaWidgets>

// Then include your custom headers
#include "../host/audiomanager.h"
#include "ui/statuswidget.h"
#include "ui/statusevents.h"
#include "ui/videopane.h"
#include "ui/toggleswitch.h"
#include "toolbarmanager.h"
#include "ui/serialportdebugdialog.h"
#include "ui/settingdialog.h"
#include "host/cameramanager.h"
#include "ui/versioninfomanager.h"
#include "statusbarmanager.h"

#include <QAudioInput>
#include <QAudioOutput>
#include <QAudioSource>
#include <QAudioSink>
#include <QAudioDecoder>
#include <QCamera>
#include <QImageCapture>
#include <QMediaCaptureSession>
#include <QMediaDevices>
#include <QMediaMetaData>
#include <QMediaRecorder>
#include <QScopedPointer>
#include <QVideoWidget>
#include <QMainWindow>
#include <QStackedLayout>
#include <QMediaDevices>
#include <QLoggingCategory>
#include <QAudioBuffer>
#include <QLabel>
#include <QLineEdit>
#include <QPushButton>
#include <QComboBox>
#include <QApplication>
#include <QPalette>
#include <QStyle>
#include <QEvent>
#include <QScrollArea>

Q_DECLARE_LOGGING_CATEGORY(log_ui_mainwindow)

QT_BEGIN_NAMESPACE
namespace Ui {
class MainWindow;
}
class QActionGroup;
QT_END_NAMESPACE

class MetaDataDialog;

QPixmap recolorSvg(const QString &svgPath, const QColor &color, const QSize &size);

class MainWindow : public QMainWindow, public StatusEventCallback
{
    Q_OBJECT

public:
    MainWindow();
    void calculate_video_position();
    void stop();
    // Add this line to declare the destructor
    ~MainWindow() override;

private slots:
    void initCamera();

    void record();
    void pause();
    void setMuted(bool);

    void takeImage();
    void displayCaptureError(int, QImageCapture::Error, const QString &errorString);

    void versionInfo();

    void purchaseLink();
    void feedbackLink();
    void aboutLink();

    void configureSettings();
    void debugSerialPort();

    void displayCameraError();

    void updateCameraActive(bool active);
    void setExposureCompensation(int index);

    void updateRecordTime();

    void processCapturedImage(int requestId, const QImage &img);

    void displayViewfinder();
    void displayCapturedImage();

    void imageSaved(int id, const QString &fileName);

    void updateCameras();

    void popupMessage(QString message);

    void onPortConnected(const QString& port, const int& baudrate) override;

    void onLastKeyPressed(const QString& key) override;

    void onLastMouseLocation(const QPoint& location, const QString& mouseEvent) override;

    void onStatusUpdate(const QString& port) override;

    void onSwitchableUsbToggle(const bool isToHost) override;

    void onResolutionChange(const int& width, const int& height, const float& fps) override;

    void onTargetUsbConnected(const bool isConnected) override;
    
protected:
    void closeEvent(QCloseEvent *event) override;
    void resizeEvent(QResizeEvent* event) override;
    void moveEvent(QMoveEvent *event) override;
   
    void onActionRelativeTriggered();
    void onActionAbsoluteTriggered();

    void onActionResetHIDTriggered();
    void onActionResetSerialPortTriggered();
    void onActionFactoryResetHIDTriggered();

    void onActionSwitchToHostTriggered();
    void onActionSwitchToTargetTriggered();
    void onActionPasteToTarget();
    void onActionScreensaver();
    void onToggleVirtualKeyboard();

    void queryResolutions();

    void updateResolutions(int input_width, int input_height, float input_fps, int capture_width, int capture_height, int capture_fps);

    void onButtonClicked();


private slots:
    void onRepeatingKeystrokeChanged(int index);

    void onFunctionKeyPressed(int key);
    void onCtrlAltDelPressed();
    
    void onBaudrateMenuTriggered(QAction* action);

    void onToggleSwitchStateChanged(int state);

    void onZoomIn();
    void onZoomOut();
    void onZoomReduction();
    
private slots:
    void checkMousePosition();

<<<<<<< HEAD
=======
private slots:
    void onVideoSettingsChanged(int width, int height);
    void onResolutionsUpdated(int input_width, int input_height, float input_fps, int capture_width, int capture_height, int capture_fps);

protected:
    bool eventFilter(QObject *watched, QEvent *event) override;

>>>>>>> 2f67d0a9
private:
    Ui::MainWindow *ui;
    AudioManager *m_audioManager;
    VideoPane *videoPane;
    QColor iconColor;
    QScrollArea *scrollArea;

    QStackedLayout *stackedLayout;
    QLabel *mouseLocationLabel;
    QLabel *mouseLabel;
    QLabel *keyPressedLabel;
    QLabel *keyLabel;
    QToolBar *toolbar;
    ToolbarManager *toolbarManager; // Moved up in the declaration orde r

    QMediaDevices m_source;
    QScopedPointer<QImageCapture> m_imageCapture;
    QMediaCaptureSession m_captureSession;
    QScopedPointer<QCamera> m_camera;
    QScopedPointer<QMediaRecorder> m_mediaRecorder;

    bool videoReady = false;
    bool m_isCapturingImage = false;
    bool m_applicationExiting = false;
    bool m_doImageCapture = true;
    int video_width = 1920;
    int video_height = 1080;
    QList<QCameraDevice> m_lastCameraList;

    MetaDataDialog *m_metaDataDialog = nullptr;
    SettingDialog *settingDialog = nullptr;
    SerialPortDebugDialog *serialPortDebugDialog = nullptr;

    QWidget *keyboardPanel = nullptr;

    QPushButton* createFunctionButton(const QString &text);

    void onRepeatingKeystrokeToggled(bool checked);
    QComboBox *repeatingKeystrokeComboBox;
    
    void updateBaudrateMenu(int baudrate);
    ToggleSwitch *toggleSwitch;

    CameraManager *m_cameraManager;
    InputHandler *m_inputHandler;
<<<<<<< HEAD

    void updateScrollbars();
    QPoint lastMousePos;

    double factorScale = 1;
    QTimer *mouseEdgeTimer; // Add this line
    const int edgeThreshold = 50; // Adjust this value as needed
    const int edgeDuration = 125; // Reduced duration for more frequent checks
    const int maxScrollSpeed = 50; // Maximum scroll speed
};
=======
>>>>>>> 2f67d0a9

    void updateScrollbars();
    QPoint lastMousePos;

    double factorScale = 1;
    QTimer *mouseEdgeTimer; // Add this line
    const int edgeThreshold = 50; // Adjust this value as needed
    const int edgeDuration = 125; // Reduced duration for more frequent checks
    const int maxScrollSpeed = 50; // Maximum scroll speed
    VersionInfoManager *m_versionInfoManager;

    StatusBarManager *m_statusBarManager;
};
#endif // MAINWINDOW_H<|MERGE_RESOLUTION|>--- conflicted
+++ resolved
@@ -186,8 +186,6 @@
 private slots:
     void checkMousePosition();
 
-<<<<<<< HEAD
-=======
 private slots:
     void onVideoSettingsChanged(int width, int height);
     void onResolutionsUpdated(int input_width, int input_height, float input_fps, int capture_width, int capture_height, int capture_fps);
@@ -195,7 +193,6 @@
 protected:
     bool eventFilter(QObject *watched, QEvent *event) override;
 
->>>>>>> 2f67d0a9
 private:
     Ui::MainWindow *ui;
     AudioManager *m_audioManager;
@@ -241,19 +238,6 @@
 
     CameraManager *m_cameraManager;
     InputHandler *m_inputHandler;
-<<<<<<< HEAD
-
-    void updateScrollbars();
-    QPoint lastMousePos;
-
-    double factorScale = 1;
-    QTimer *mouseEdgeTimer; // Add this line
-    const int edgeThreshold = 50; // Adjust this value as needed
-    const int edgeDuration = 125; // Reduced duration for more frequent checks
-    const int maxScrollSpeed = 50; // Maximum scroll speed
-};
-=======
->>>>>>> 2f67d0a9
 
     void updateScrollbars();
     QPoint lastMousePos;
