/*
* ========================================================================== *
*                                                                            *
*    This file is part of the Openterface Mini KVM App QT version            *
*                                                                            *
*    Copyright (C) 2024   <info@openterface.com>                             *
*                                                                            *
*    This program is free software: you can redistribute it and/or modify    *
*    it under the terms of the GNU General Public License as published by    *
*    the Free Software Foundation version 3.                                 *
*                                                                            *
*    This program is distributed in the hope that it will be useful, but     *
*    WITHOUT ANY WARRANTY; without even the implied warranty of              *
*    MERCHANTABILITY or FITNESS FOR A PARTICULAR PURPOSE. See the GNU        *
*    General Public License for more details.                                *
*                                                                            *
*    You should have received a copy of the GNU General Public License       *
*    along with this program. If not, see <http://www.gnu.org/licenses/>.    *
*                                                                            *
* ========================================================================== *
*/

#ifndef CAMERA_H
#define CAMERA_H

#include "../host/audiomanager.h"
#include "ui/statuswidget.h"
#include "ui/statusevents.h"
#include "ui/videopane.h"
#include "ui/toggleswitch.h"
#include "toolbarmanager.h"
#include "ui/serialportdebugdialog.h"
#include "ui/settingdialog.h"

#include <QAudioInput>
#include <QAudioOutput>
#include <QAudioSource>
#include <QAudioSink>
#include <QAudioDecoder>
#include <QCamera>
#include <QImageCapture>
#include <QMediaCaptureSession>
#include <QMediaDevices>
#include <QMediaMetaData>
#include <QMediaRecorder>
#include <QScopedPointer>
#include <QVideoWidget>
#include <QMainWindow>
#include <QStackedLayout>
#include <QMediaDevices>
#include <QLoggingCategory>
#include <QAudioBuffer>
#include <QLabel>
#include <QLineEdit>
#include <QPushButton>
#include <QComboBox>
#include <QApplication>
#include <QPalette>
#include <QStyle>
#include <QEvent>

Q_DECLARE_LOGGING_CATEGORY(log_ui_mainwindow)

QT_BEGIN_NAMESPACE
namespace Ui {
class Camera;
}
class QActionGroup;
QT_END_NAMESPACE

class MetaDataDialog;

QPixmap recolorSvg(const QString &svgPath, const QColor &color, const QSize &size);

class Camera : public QMainWindow, public StatusEventCallback
{
    Q_OBJECT

public:
    Camera();
    void calculate_video_position();
    void stop();

private slots:
    void init();

    void initStatusBar();

    void setCamera(const QCameraDevice &cameraDevice);
    void loadCameraSettingAndSetCamera();

    void record();
    void pause();
    void setMuted(bool);

    void takeImage();
    void displayCaptureError(int, QImageCapture::Error, const QString &errorString);

    void versionInfo();
    void copyToClipboard();
    void purchaseLink();
    void feedbackLink();
    void aboutLink();

    // void configureCaptureSettings();
    // void configureVideoSettings();
    // void configureImageSettings();

    void configureSettings();
    void debugSerialPort();

    void displayCameraError();

    void updateCameraDevice(QAction *action);

    void updateCameraActive(bool active);
    void setExposureCompensation(int index);

    void updateRecordTime();

    void processCapturedImage(int requestId, const QImage &img);

    void displayViewfinder();
    void displayCapturedImage();
    void imageSaved(int id, const QString &fileName);

    void updateCameras();

    void popupMessage(QString message);

    void onPortConnected(const QString& port, const int& baudrate) override;

    void onLastKeyPressed(const QString& key) override;

    void onLastMouseLocation(const QPoint& location, const QString& mouseEvent) override;

    void onStatusUpdate(const QString& port) override;

    void onSwitchableUsbToggle(const bool isToHost) override;

    void onResolutionChange(const int& width, const int& height, const float& fps) override;

    void onTargetUsbConnected(const bool isConnected) override;
    
    // void toggleToolbar();

    // void toggleToolbar();

protected:
    void keyPressEvent(QKeyEvent *event) override;
    void closeEvent(QCloseEvent *event) override;
    void resizeEvent(QResizeEvent* event) override;
    void moveEvent(QMoveEvent *event) override;

    void checkCameraConnection();
    
    void onActionRelativeTriggered();
    void onActionAbsoluteTriggered();

    void onActionResetHIDTriggered();
    void onActionResetSerialPortTriggered();
    void onActionFactoryResetHIDTriggered();

    void onActionSwitchToHostTriggered();
    void onActionSwitchToTargetTriggered();
    void onActionPasteToTarget();
    void onActionScreensaver();
    void onToggleVirtualKeyboard();

    void queryResolutions();

    void updateResolutions(int input_width, int input_height, float input_fps, int capture_width, int capture_height, int capture_fps);

    void onButtonClicked();


private slots:
    void onRepeatingKeystrokeChanged(int index);

    void onFunctionKeyPressed(int key);
    void onCtrlAltDelPressed();
    void onDelPressed();
    void onBaudrateMenuTriggered(QAction* action);

<<<<<<< HEAD
=======
    void onToggleSwitchStateChanged(int state);

>>>>>>> b8da7c0d
private:
    Ui::Camera *ui;
    AudioManager *m_audioManager;
    VideoPane *videoPane;
    QStackedLayout *stackedLayout;
    QLabel *mouseLocationLabel;
    QLabel *mouseLabel;
    QLabel *keyPressedLabel;
    QLabel *keyLabel;
    QToolBar *toolbar;

    //QActionGroup *videoDevicesGroup = nullptr;

    QMediaDevices m_source;
    QScopedPointer<QImageCapture> m_imageCapture;
    QMediaCaptureSession m_captureSession;
    QScopedPointer<QCamera> m_camera;
    QScopedPointer<QMediaRecorder> m_mediaRecorder;

    bool videoReady = false;
    bool m_isCapturingImage = false;
    bool m_applicationExiting = false;
    bool m_doImageCapture = true;
    int video_width = 1920;
    int video_height = 1080;
    QList<QCameraDevice> m_lastCameraList;

    MetaDataDialog *m_metaDataDialog = nullptr;
    StatusWidget *statusWidget;
    SettingDialog *settingsDialog = nullptr;
    SerialPortDebugDialog *serialPortDebugDialog = nullptr;

    QWidget *keyboardPanel = nullptr;

    QPushButton* createFunctionButton(const QString &text);

    void onRepeatingKeystrokeToggled(bool checked);
    QComboBox *repeatingKeystrokeComboBox;

    ToolbarManager *toolbarManager;

    void updateBaudrateMenu(int baudrate);

<<<<<<< HEAD
=======
    ToggleSwitch *toggleSwitch;
>>>>>>> b8da7c0d
};

#endif<|MERGE_RESOLUTION|>--- conflicted
+++ resolved
@@ -182,11 +182,8 @@
     void onDelPressed();
     void onBaudrateMenuTriggered(QAction* action);
 
-<<<<<<< HEAD
-=======
     void onToggleSwitchStateChanged(int state);
 
->>>>>>> b8da7c0d
 private:
     Ui::Camera *ui;
     AudioManager *m_audioManager;
@@ -230,10 +227,7 @@
 
     void updateBaudrateMenu(int baudrate);
 
-<<<<<<< HEAD
-=======
     ToggleSwitch *toggleSwitch;
->>>>>>> b8da7c0d
 };
 
 #endif