--- conflicted
+++ resolved
@@ -145,11 +145,7 @@
     QList<QCameraDevice> m_lastCameraList;
 
     MetaDataDialog *m_metaDataDialog = nullptr;
-<<<<<<< HEAD
-    QLabel *resolutionLabel; 
-=======
     StatusWidget *statusWidget;
->>>>>>> c4140731
 };
 
 #endif