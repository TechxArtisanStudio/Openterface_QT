--- conflicted
+++ resolved
@@ -53,11 +53,8 @@
 #include <QLineEdit>
 #include <QByteArray>
 #include <QThread>
-<<<<<<< HEAD
-=======
 #include <QLineEdit>
 #include <QByteArray>
->>>>>>> 5e91064f
 
 SettingDialog::SettingDialog(QCamera *_camera, QWidget *parent)
     : QDialog(parent)
@@ -494,38 +491,6 @@
     uvcCamLabel->setStyleSheet(smallLabelFontSize);
     QComboBox *uvcCamBox = new QComboBox();
     uvcCamBox->setObjectName("uvcCamBox");
-    
-<<<<<<< HEAD
-    QLabel *VIDPIDLabel = new QLabel(
-        "Change serial VID&PID: ");
-    QLabel *VIDLabel = new QLabel("VID :");
-    QLabel *PIDLabel = new QLabel("PID :");
-    VIDLabel->setStyleSheet(smallLabelFontSize);
-    PIDLabel->setStyleSheet(smallLabelFontSize);
-    QLineEdit *VIDLineEdit = new QLineEdit(hardwarePage);
-    QLineEdit *PIDLineEdit = new QLineEdit(hardwarePage);
-    VIDLineEdit->setMaximumWidth(100);
-    PIDLineEdit->setMaximumWidth(100);
-    VIDLineEdit->setObjectName("VIDLineEdit");
-    PIDLineEdit->setObjectName("PIDLineEdit");
-    QHBoxLayout *PIDLayout = new QHBoxLayout();
-    QHBoxLayout *VIDLayout = new QHBoxLayout();
-    VIDLayout->addWidget(VIDLabel);
-    VIDLayout->addWidget(VIDLineEdit);
-    VIDLayout->addStretch();
-    PIDLayout->addWidget(PIDLabel);
-    PIDLayout->addWidget(PIDLineEdit);
-    PIDLayout->addStretch();
-    QHBoxLayout *USBFlagLayout = new QHBoxLayout();
-    QLabel *USBFlagLabel = new QLabel("USB enable flag: ");
-    USBFlagLabel->setStyleSheet(smallLabelFontSize);
-    QLineEdit *USBFlag = new QLineEdit(hardwarePage);
-    USBFlag->setObjectName("USBFlagEdit");
-    USBFlag->setMaximumWidth(100);
-    USBFlagLayout->addWidget(USBFlagLabel);
-    USBFlagLayout->addWidget(USBFlag);
-    USBFlagLayout->addStretch();
-=======
 
     QLabel *VIDPIDLabel = new QLabel(
         "Change serial VID&PID: ");
@@ -560,23 +525,13 @@
     gridLayout->addWidget(serialNumberLineEdit, 2,1, Qt::AlignLeft);
     gridLayout->addWidget(USBCustomStringDescriptorCheckBox, 3,0, Qt::AlignLeft);
     gridLayout->addWidget(customStringDescriptorLineEdit, 3,1, Qt::AlignLeft);
-    
->>>>>>> 5e91064f
 
     QVBoxLayout *hardwareLayout = new QVBoxLayout(hardwarePage);
     hardwareLayout->addWidget(hardwareLabel);
     hardwareLayout->addWidget(uvcCamLabel);
     hardwareLayout->addWidget(uvcCamBox);
     hardwareLayout->addWidget(VIDPIDLabel);
-<<<<<<< HEAD
-    hardwareLayout->addLayout(VIDLayout);
-    hardwareLayout->addLayout(PIDLayout);
-    hardwareLayout->addLayout(USBFlagLayout);
-
-    hardwareLayout->addStretch();
-    findUvcCameraDevices();
-
-=======
+
     hardwareLayout->addLayout(gridLayout);
     hardwareLayout->addStretch();
     findUvcCameraDevices();
@@ -596,9 +551,6 @@
             lineEdit->setReadOnly(state != Qt::Checked);
         }
     }
-
-
->>>>>>> 5e91064f
 }
 
 void SettingDialog::findUvcCameraDevices(){
@@ -651,22 +603,17 @@
     QComboBox *uvcCamBox = hardwarePage->findChild<QComboBox*>("uvcCamBox");
     QLineEdit *VIDLineEdit = hardwarePage->findChild<QLineEdit*>("VIDLineEdit");
     QLineEdit *PIDLineEdit = hardwarePage->findChild<QLineEdit*>("PIDLineEdit");
-<<<<<<< HEAD
-    QLineEdit *USBFlagEdit = hardwarePage->findChild<QLineEdit*>("USBFlagEdit");
-    QString usbflag = USBFlagEdit->text();
-=======
+
     QLineEdit *serialNumberLineEdit = hardwarePage->findChild<QLineEdit*>("serialNumberLineEdit");
     QString usbflag = serialNumberLineEdit->text();
->>>>>>> 5e91064f
+
     QString vidstring = VIDLineEdit->text();
     QString pidstring = PIDLineEdit->text();
     qDebug() << "init ";
     QByteArray VID_byte = GlobalSetting::instance().convertStringToByteArray(vidstring);
     QByteArray PID_byte = GlobalSetting::instance().convertStringToByteArray(pidstring);
-<<<<<<< HEAD
-=======
+
     QByteArray EnableFlag = convertCheckBoxValueToBytes();
->>>>>>> 5e91064f
 
     if (cameraDescription != uvcCamBox->currentText()){
         GlobalSetting::instance().setCameraDeviceSetting(uvcCamBox->currentText());
@@ -674,26 +621,8 @@
     }
 
     GlobalSetting::instance().setVIDPID(VIDLineEdit->text(), PIDLineEdit->text());
-<<<<<<< HEAD
-
-    if (USBFlag != usbflag){
-        GlobalSetting::instance().setUSBFlag(usbflag);
-    }
-    
-    
-    SerialPortManager::getInstance().setVIDAndPID(VID_byte, PID_byte);
-    QThread::sleep(1);
-    SerialPortManager::getInstance().enableUSBFlag(USBFlagEdit->text());
-=======
+
     qDebug() << "enable flag: " << EnableFlag;
-    // if (USBFlag != usbflag){
-    //     GlobalSetting::instance().setUSBFlag(usbflag);
-    // }
-    
-    // SerialPortManager::getInstance().setVIDAndPID(VID_byte, PID_byte);
-    // QThread::sleep(1);
-    // SerialPortManager::getInstance().enableUSBFlag(serialNumberLineEdit->text());
->>>>>>> 5e91064f
 }
 
 void SettingDialog::initHardwareSetting(){
@@ -701,20 +630,13 @@
     QComboBox *uvcCamBox = hardwarePage->findChild<QComboBox*>("uvcCamBox");
     QLineEdit *VIDLineEdit = hardwarePage->findChild<QLineEdit*>("VIDLineEdit");
     QLineEdit *PIDLineEdit = hardwarePage->findChild<QLineEdit*>("PIDLineEdit");
-<<<<<<< HEAD
-    QLineEdit *USBFlagEdit = hardwarePage->findChild<QLineEdit*>("USBFlagEdit");
-=======
     QLineEdit *serialNumberLineEdit = hardwarePage->findChild<QLineEdit*>("serialNumberLineEdit");
->>>>>>> 5e91064f
 
     uvcCamBox->setCurrentText(settings.value("camera/device", "Openterface").toString());
     VIDLineEdit->setText(settings.value("serial/vid", "861A").toString());
     PIDLineEdit->setText(settings.value("serial/pid", "29E1").toString());
-<<<<<<< HEAD
-    USBFlagEdit->setText(settings.value("serial/usbflag" , "87").toString());
-=======
+
     serialNumberLineEdit->setText(settings.value("serial/usbflag" , "87").toString());
->>>>>>> 5e91064f
 }
 
 void SettingDialog::createPages() {
