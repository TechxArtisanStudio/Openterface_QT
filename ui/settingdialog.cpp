/*
* ========================================================================== *
*                                                                            *
*    This file is part of the Openterface Mini KVM App QT version            *
*                                                                            *
*    Copyright (C) 2024   <info@openterface.com>                             *
*                                                                            *
*    This program is free software: you can redistribute it and/or modify    *
*    it under the terms of the GNU General Public License as published by    *
*    the Free Software Foundation version 3.                                 *
*                                                                            *
*    This program is distributed in the hope that it will be useful, but     *
*    WITHOUT ANY WARRANTY; without even the implied warranty of              *
*    MERCHANTABILITY or FITNESS FOR A PARTICULAR PURPOSE. See the GNU        *
*    General Public License for more details.                                *
*                                                                            *
*    You should have received a copy of the GNU General Public License       *
*    along with this program. If not, see <http://www.gnu.org/licenses/>.    *
*                                                                            *
* ========================================================================== *
*/

#include "settingdialog.h"
#include "ui_settingdialog.h"
#include "ui/fpsspinbox.h"
#include "global.h"
#include "globalsetting.h"
#include "serial/SerialPortManager.h"

#include <QCamera>
#include <QCameraDevice>
#include <QCameraFormat>
#include <QComboBox>
#include <QDialogButtonBox>
#include <QDir>
#include <QFileDialog>
#include <QHBoxLayout>
#include <QLabel>
#include <QPushButton>
#include <QCheckBox>
#include <QRegularExpression>
#include <QToolButton>
#include <QTreeWidget>
#include <QTreeWidgetItem>
#include <QStackedWidget>
#include <QDebug>
#include <QLoggingCategory>
#include <QSettings>
#include <QElapsedTimer>
#include <qtimer.h>
#include <QList>
#include <QSerialPortInfo>
#include <QLineEdit>
#include <QByteArray>
#include <QThread>
#include <QLineEdit>
#include <QByteArray>
<<<<<<< HEAD
#include <array>
=======
>>>>>>> aa9f4870

SettingDialog::SettingDialog(QCamera *_camera, QWidget *parent)
    : QDialog(parent)
    , ui(new Ui::SettingDialog)
    , settingTree(new QTreeWidget(this))
    , stackedWidget(new QStackedWidget(this))
    , buttonWidget(new QWidget(this))
    , logPage(nullptr)
    , videoPage(nullptr)
    , audioPage(nullptr)
    , hardwarePage(nullptr)
    , camera(_camera)
    
{


    ui->setupUi(this);
    createSettingTree();
    createPages();
    createButtons();
    createLayout();
    setWindowTitle(tr("Preferences"));
    // loadLogSettings();
    initLogSettings();
    initVideoSettings();
    initHardwareSetting();
    // Connect the tree widget's currentItemChanged signal to a slot
    connect(settingTree, &QTreeWidget::currentItemChanged, this, &SettingDialog::changePage);
}

SettingDialog::~SettingDialog()
{
    delete ui;
    // Ensure all dynamically allocated memory is freed
    qDeleteAll(settingTree->invisibleRootItem()->takeChildren());
}

void SettingDialog::createSettingTree() {
    // qDebug() << "creating setting Tree";
    settingTree->setColumnCount(1);
    // settingTree->setHeaderLabels(QStringList(tr("general")));
    settingTree->setHeaderHidden(true);
    settingTree->setSelectionMode(QAbstractItemView::SingleSelection);
    
    settingTree->setMaximumSize(QSize(120, 1000));
    settingTree->setRootIsDecorated(false);
    
    // QStringList names = {"Log"};
    QStringList names = {"General", "Video", "Audio", "Hardware"};
    for (const QString &name : names) {     // add item to setting tree
        QTreeWidgetItem *item = new QTreeWidgetItem(settingTree);
        item->setText(0, name);
    }
}

void SettingDialog::createLogPage() {
    logPage = new QWidget();

    // Create checkbox for log
    QCheckBox *coreCheckBox = new QCheckBox("Core");
    QCheckBox *serialCheckBox = new QCheckBox("Serial");
    QCheckBox *uiCheckBox = new QCheckBox("User Interface");
    QCheckBox *hostCheckBox = new QCheckBox("Host");
    coreCheckBox->setObjectName("core");
    serialCheckBox->setObjectName("serial");
    uiCheckBox->setObjectName("ui");
    hostCheckBox->setObjectName("host");

    QHBoxLayout *logCheckboxLayout = new QHBoxLayout();
    logCheckboxLayout->addWidget(coreCheckBox);
    logCheckboxLayout->addWidget(serialCheckBox);
    logCheckboxLayout->addWidget(uiCheckBox);
    logCheckboxLayout->addWidget(hostCheckBox);

    QLabel *logLabel = new QLabel(
        "<span style=' color: black; font-weight: bold;'>General log setting</span>");
    logLabel->setTextFormat(Qt::RichText);
    logLabel->setStyleSheet(bigLabelFontSize);
    QLabel *logDescription = new QLabel(
        "Check the check box to see the corresponding log in the QT console.");
    logDescription->setStyleSheet(commentsFontSize);

    QVBoxLayout *logLayout = new QVBoxLayout(logPage);
    logLayout->addWidget(logLabel);
    logLayout->addWidget(logDescription);
    logLayout->addLayout(logCheckboxLayout);
    logLayout->addStretch();
}

void SettingDialog::createVideoPage() {
    videoPage = new QWidget();

    QLabel *videoLabel = new QLabel(
        "<span style=' color: black; font-weight: bold;'>General video setting</span>");
    videoLabel->setStyleSheet(bigLabelFontSize);
    videoLabel->setTextFormat(Qt::RichText);

    QLabel *resolutionsLabel = new QLabel("Capture resolutions: ");
    resolutionsLabel->setStyleSheet(smallLabelFontSize);
     
    QComboBox *videoFormatBox = new QComboBox();
    videoFormatBox->setObjectName("videoFormatBox");

    QLabel *framerateLabel = new QLabel("Framerate: ");
    framerateLabel->setStyleSheet(smallLabelFontSize);

    FpsSpinBox *fpsSpinBox = new FpsSpinBox();
    fpsSpinBox->setObjectName("fpsSpinBox");
    QSlider *fpsSlider = new QSlider();
    fpsSlider->setObjectName("fpsSlider");
    fpsSlider->setOrientation(Qt::Horizontal);

    QHBoxLayout *hBoxLayout = new QHBoxLayout();
    hBoxLayout->addWidget(fpsSpinBox);
    hBoxLayout->addWidget(fpsSlider);

    QLabel *formatLabel = new QLabel("Pixel format: ");
    formatLabel->setStyleSheet(smallLabelFontSize);
    QComboBox *pixelFormatBox = new QComboBox();
    pixelFormatBox->setObjectName("pixelFormatBox");

    QVBoxLayout *videoLayout = new QVBoxLayout(videoPage);
    videoLayout->addWidget(videoLabel);
    videoLayout->addWidget(resolutionsLabel);
    videoLayout->addWidget(videoFormatBox);
    videoLayout->addWidget(framerateLabel);
    videoLayout->addLayout(hBoxLayout);
    videoLayout->addWidget(formatLabel);
    videoLayout->addWidget(pixelFormatBox);
    videoLayout->addStretch();
   
    if (camera  != nullptr && !camera->cameraDevice().isNull() ){
        const QList<QCameraFormat> videoFormats = camera->cameraDevice().videoFormats();
        populateResolutionBox(videoFormats);
        connect(videoFormatBox, &QComboBox::currentIndexChanged, [this, videoFormatBox](int /*index*/){
            this->setFpsRange(boxValue(videoFormatBox).value<std::set<int>>());

            QString resolutionText = videoFormatBox->currentText();
            QStringList resolutionParts = resolutionText.split(' ').first().split('x');
            m_currentResolution = QSize(resolutionParts[0].toInt(), resolutionParts[1].toInt());
        });
        connect(fpsSlider, &QSlider::valueChanged, fpsSpinBox, &QSpinBox::setValue);
        connect(fpsSpinBox, &QSpinBox::valueChanged, fpsSlider, &QSlider::setValue);
        const std::set<int> fpsValues = boxValue(videoFormatBox).value<std::set<int>>();

        setFpsRange(fpsValues);
        QString resolutionText = videoFormatBox->currentText();
        QStringList resolutionParts = resolutionText.split(' ').first().split('x');
        m_currentResolution = QSize(resolutionParts[0].toInt(), resolutionParts[1].toInt());

        updatePixelFormats();
        connect(pixelFormatBox, &QComboBox::currentIndexChanged, this,
                &SettingDialog::updatePixelFormats);
    }else {
        qWarning() << "Camera or CameraDevice is not valid.";
    }
}

QVariant SettingDialog::boxValue(const QComboBox *box) const
{
    const int idx = box->currentIndex();
    return idx != -1 ? box->itemData(idx) : QVariant{};
}

void SettingDialog::updatePixelFormats()
{   
    qDebug() << "update pixel formats";
    if (m_updatingFormats)
        return;
    m_updatingFormats = true;
    
    QMediaFormat format;
    QComboBox *pixelFormatBox = videoPage->findChild<QComboBox*>("pixelFormatBox");
    if (pixelFormatBox->count())
        format.setVideoCodec(boxValue(pixelFormatBox).value<QMediaFormat::VideoCodec>());

    int currentIndex = 0;
    pixelFormatBox->clear();
    pixelFormatBox->addItem(tr("Default pixel format"),
                               QVariant::fromValue(QMediaFormat::VideoCodec::Unspecified));
    for (auto codec : format.supportedVideoCodecs(QMediaFormat::Encode)) {
        if (codec == format.videoCodec())
            currentIndex = pixelFormatBox->count();
        pixelFormatBox->addItem(QMediaFormat::videoCodecDescription(codec),
                                   QVariant::fromValue(codec));
    }
    pixelFormatBox->setCurrentIndex(currentIndex);

    m_updatingFormats = false;
}



void SettingDialog::applyVideoSettings(){
    QSlider *fpsSlider = videoPage->findChild<QSlider*>("fpsSlider");
    qDebug() << "Apply video setting";
    QCameraFormat format = getVideoFormat(m_currentResolution, fpsSlider->value(), QVideoFrameFormat::PixelFormat::Format_Jpeg);
    qDebug() << "After video format get";
    if(!format.isNull()){
        qDebug() << "Set Camera Format, resolution:"<< format.resolution() << ",FPS:"<< format.minFrameRate() << format.pixelFormat();
    } else {
        qWarning() << "Invalid camera format!" << m_currentResolution << fpsSlider->value();
        return;
    }

    // Check the current status of the camera
    qDebug() << "Current camera status:" << camera;

    // Stop the camera if it is in an active status
    if (camera->isActive()) {
        camera->stop();
    }

    camera->setCameraFormat(format);

    GlobalVar::instance().setCaptureWidth(format.resolution().width());
    GlobalVar::instance().setCaptureHeight(format.resolution().height());
    GlobalVar::instance().setCaptureFps(format.minFrameRate());
    // Start the camera with the new settings
    camera->start();

    // Debug output to confirm settings
    QCameraFormat appliedFormat = camera->cameraFormat();
    qDebug() << "Applied Camera Format, resolution:" << appliedFormat.resolution()
             << ", FPS:" << appliedFormat.minFrameRate()
             << appliedFormat.pixelFormat();

    updatePixelFormats();
    
    GlobalSetting::instance().setVideoSettings(format.resolution().width(), format.resolution().height(),format.minFrameRate());
}

void SettingDialog::initVideoSettings() {
    QSettings settings("Techxartisan", "Openterface");
    int width = settings.value("video/width", 1920).toInt();
    int height = settings.value("video/height", 1080).toInt();
    int fps = settings.value("video/fps", 30).toInt();

    m_currentResolution = QSize(width, height);

    QComboBox *videoFormatBox = videoPage->findChild<QComboBox*>("videoFormatBox");
    QSlider *fpsSlider = videoPage->findChild<QSlider*>("fpsSlider");

    // Set the resolution in the combo box
    for (int i = 0; i < videoFormatBox->count(); ++i) {
        QString resolutionText = videoFormatBox->itemText(i).split(' ').first();
        QStringList resolutionParts = resolutionText.split('x');
        qDebug() << "resolution text: "<< resolutionText;
        qDebug() << resolutionParts[0].toInt()<< width << resolutionParts[1].toInt() << height;
        if (resolutionParts[0].toInt() == width && resolutionParts[1].toInt() == height) {
            videoFormatBox->setCurrentIndex(i);
            break;
        }
    }

    // Set the FPS in the slider
    fpsSlider->setValue(fps);
}

QCameraFormat SettingDialog::getVideoFormat(const QSize &resolution, int frameRate, QVideoFrameFormat::PixelFormat pixelFormat) const{
    qDebug() << "getVideoFormat";
    VideoFormatKey key = {resolution, frameRate, pixelFormat};
    auto it = videoFormatMap.find(key);
    if (it != videoFormatMap.end()) {
        return it->second;
    }
    // Handle the case where the format is not found
    return QCameraFormat();
}

void SettingDialog::setFpsRange(const std::set<int> &fpsValues){
    if (!fpsValues.empty()) {
        int minFps = *fpsValues.begin(); // First element is the minimum
        int maxFps = *fpsValues.rbegin(); // Last element is the maximum

        // Set the range for the slider and spin box
        QSlider *fpsSlider = videoPage->findChild<QSlider*>("fpsSlider");
        FpsSpinBox *fpsSpinBox = videoPage->findChild<FpsSpinBox*>("fpsSpinBox");
        fpsSlider->setRange(minFps, maxFps);
        fpsSlider->setValue(maxFps);
        fpsSpinBox->setRange(minFps, maxFps);
        fpsSpinBox->setValidValues(fpsValues);

         // Adjust the current value of the slider if it's out of the new range
        int currentSliderValue = fpsSlider->value();
        qDebug() << "Set fps current value" << currentSliderValue;
        if (fpsValues.find(currentSliderValue) == fpsValues.end()) {
            // If current value is not in set, set to the maximum value
            int maxFps = *fpsValues.rbegin(); // Get the maximum value from the set
            fpsSlider->setValue(maxFps);
        }
        connect(fpsSlider, &QSlider::valueChanged, this, &SettingDialog::onFpsSliderValueChanged);
    }
}

void SettingDialog::onFpsSliderValueChanged(int value) {
    static bool isUpdating = false; // prevent recursion when the slider have long pressed

    if (isUpdating) return;

    isUpdating = true;

    QComboBox *videoFormatBox = videoPage->findChild<QComboBox*>("videoFormatBox");
    QSlider *fpsSlider = videoPage->findChild<QSlider*>("fpsSpinBox");

    if (!videoFormatBox || !fpsSlider) {
        qWarning() << "Failed to find videoFormatBox or fpsSlider";
        isUpdating = false;
        return;
    }

    const std::set<int> fpsValues = boxValue(videoFormatBox).value<std::set<int>>();

    if (fpsValues.find(value) == fpsValues.end()) {
        auto lower = fpsValues.lower_bound(value);
        auto upper = fpsValues.upper_bound(value);
        int nearestValue = value;

        if (lower != fpsValues.end() && upper != fpsValues.begin()) {
            upper--; // Move one step back to get the closest lesser value
            nearestValue = (value - *upper <= *lower - value) ? *upper : *lower;
        } else if (lower != fpsValues.end()) {
            nearestValue = *lower;
        } else if (upper != fpsValues.begin()) {
            nearestValue = *(--upper);
        }

        fpsSlider->setValue(nearestValue);
    }

    isUpdating = false;
}

void SettingDialog::populateResolutionBox(const QList<QCameraFormat> &videoFormats){
    std::map<QSize, std::set<int>, QSizeComparator> resolutionSampleRates;

    // Process videoFormats to fill resolutionSampleRates and videoFormatMap
    for (const QCameraFormat &format : videoFormats) {
        QSize resolution = format.resolution();
        int frameRate = format.minFrameRate();
        QVideoFrameFormat::PixelFormat pixelFormat = format.pixelFormat();

        VideoFormatKey key = {resolution, frameRate, pixelFormat};
        videoFormatMap[key] = format;

        resolutionSampleRates[resolution].insert(frameRate);
    }

    // Populate videoFormatBox with consolidated information
    for (const auto &entry : resolutionSampleRates) {
        const QSize &resolution = entry.first;
        const std::set<int> &sampleRates = entry.second;

        // Convert sampleRates to QStringList for printing
        QStringList sampleRatesList;
        for (int rate : sampleRates) {
            sampleRatesList << QString::number(rate);
        }

        // Print all sampleRates
        qDebug() << "Resolution:" << resolution << "Sample Rates:" << sampleRatesList.join(", ");

        if (!sampleRates.empty()) {
            int minSampleRate = *std::begin(sampleRates); // First element is the smallest
            int maxSampleRate = *std::rbegin(sampleRates); // Last element is the largest
            QString itemText = QString("%1x%2 [%3 - %4 Hz]").arg(resolution.width()).arg(resolution.height()).arg(minSampleRate).arg(maxSampleRate);

            // Convert the entire set to QVariant
            QVariant sampleRatesVariant = QVariant::fromValue<std::set<int>>(sampleRates);

            
            QComboBox *videoFormatBox = videoPage->findChild<QComboBox*>("videoFormatBox");
            videoFormatBox->addItem(itemText, sampleRatesVariant);
        }
    }
}


void SettingDialog::createAudioPage() {
    audioPage = new QWidget();

    QLabel *audioLabel = new QLabel(
        "<span style=' color: black; font-weight: bold;'>General audio setting</span>");
    audioLabel->setStyleSheet(bigLabelFontSize);

    QLabel *audioCodecLabel = new QLabel("Audio Codec: ");
    audioCodecLabel->setStyleSheet(smallLabelFontSize);
    QComboBox *audioCodecBox = new QComboBox();
    audioCodecBox->setObjectName("audioCodecBox");

    QLabel *audioSampleRateLabel = new QLabel("Sample Rate: ");
    audioSampleRateLabel->setStyleSheet(smallLabelFontSize);
    QSpinBox *audioSampleRateBox = new QSpinBox();
    audioSampleRateBox->setObjectName("audioSampleRateBox");
    audioSampleRateBox->setEnabled(false);

    QLabel *qualityLabel = new QLabel("Quality: ");
    qualityLabel->setStyleSheet(smallLabelFontSize);

    QSlider *qualitySlider = new QSlider();
    qualitySlider->setObjectName("qualitySlider");
    qualitySlider->setOrientation(Qt::Horizontal);

    QLabel *fileFormatLabel = new QLabel("File Format: ");
    fileFormatLabel->setStyleSheet(smallLabelFontSize);

    QComboBox *containerFormatBox = new QComboBox();
    containerFormatBox->setObjectName("containerFormatBox");

    

    QVBoxLayout *audioLayout = new QVBoxLayout(audioPage);
    audioLayout->addWidget(audioLabel);
    audioLayout->addWidget(audioCodecLabel);
    audioLayout->addWidget(audioCodecBox);
    audioLayout->addWidget(audioSampleRateLabel);
    audioLayout->addWidget(audioSampleRateBox);
    audioLayout->addWidget(qualityLabel);
    audioLayout->addWidget(qualitySlider);
    audioLayout->addWidget(fileFormatLabel);
    audioLayout->addWidget(containerFormatBox);
    audioLayout->addStretch();
}



void SettingDialog::createHardwarePage(){
    hardwarePage = new QWidget();
    QLabel *hardwareLabel = new QLabel(
        "<span style=' color: black; font-weight: bold;'>General hardware setting</span>");
    hardwareLabel->setStyleSheet(bigLabelFontSize);

    QLabel *uvcCamLabel = new QLabel("UVC Camera resource: ");
    uvcCamLabel->setStyleSheet(smallLabelFontSize);
    QComboBox *uvcCamBox = new QComboBox();
    uvcCamBox->setObjectName("uvcCamBox");
<<<<<<< HEAD
    

    QLabel *VIDPIDLabel = new QLabel(
        "Change serial VID&PID: ");
    QLabel *USBDescriptor = new QLabel("Change USB descriptor: ");
    QLabel *VID = new QLabel("VID: ");
    QLabel *PID = new QLabel("PID: ");
    QCheckBox *VIDCheckBox = new QCheckBox("Custom vender descriptor:");
    QCheckBox *PIDCheckBox = new QCheckBox("Custom product descriptor:");
=======

    QLabel *VIDPIDLabel = new QLabel(
        "Change serial VID&PID: ");
    QCheckBox *VIDCheckBox = new QCheckBox("Custom vender ID:");
    QCheckBox *PIDCheckBox = new QCheckBox("Custom product  ID:");
>>>>>>> aa9f4870
    QCheckBox *USBSerialNumberCheckBox = new QCheckBox("USB serial number:");
    QCheckBox *USBCustomStringDescriptorCheckBox = new QCheckBox("USB Custom string descriptor:");
    VIDCheckBox->setObjectName("VIDCheckBox");
    PIDCheckBox->setObjectName("PIDCheckBox");
    USBSerialNumberCheckBox->setObjectName("USBSerialNumberCheckBox");
    USBCustomStringDescriptorCheckBox->setObjectName("USBCustomStringDescriptorCheckBox");

<<<<<<< HEAD

    QLineEdit *VIDLineEdit = new QLineEdit(hardwarePage);
    QLineEdit *PIDLineEdit = new QLineEdit(hardwarePage);
    QLineEdit *VIDDescriptorLineEdit = new QLineEdit(hardwarePage);
    QLineEdit *PIDDescriptorLineEdit = new QLineEdit(hardwarePage);
    QLineEdit *serialNumberLineEdit = new QLineEdit(hardwarePage);
    QLineEdit *customStringDescriptorLineEdit = new QLineEdit(hardwarePage);
    VIDDescriptorLineEdit->setMaximumWidth(120);
    PIDDescriptorLineEdit->setMaximumWidth(120);
    serialNumberLineEdit->setMaximumWidth(120);
    VIDLineEdit->setMaximumWidth(120);
    PIDLineEdit->setMaximumWidth(120);
    customStringDescriptorLineEdit->setMaximumWidth(120);
    VIDLineEdit->setObjectName("VIDLineEdit");
    PIDLineEdit->setObjectName("PIDLineEdit");
    VIDDescriptorLineEdit->setObjectName("VIDDescriptorLineEdit");
    PIDDescriptorLineEdit->setObjectName("PIDDescriptorLineEdit");    
=======
    QLineEdit *VIDLineEdit = new QLineEdit(hardwarePage);
    QLineEdit *PIDLineEdit = new QLineEdit(hardwarePage);
    QLineEdit *serialNumberLineEdit = new QLineEdit(hardwarePage);
    QLineEdit *customStringDescriptorLineEdit = new QLineEdit(hardwarePage);
    VIDLineEdit->setMaximumWidth(120);
    PIDLineEdit->setMaximumWidth(120);
    serialNumberLineEdit->setMaximumWidth(120);
    customStringDescriptorLineEdit->setMaximumWidth(120);
    VIDLineEdit->setObjectName("VIDLineEdit");
    PIDLineEdit->setObjectName("PIDLineEdit");    
>>>>>>> aa9f4870
    serialNumberLineEdit->setObjectName("serialNumberLineEdit");
    customStringDescriptorLineEdit->setObjectName("customStringDescriptorLineEdit");

    QGridLayout *gridLayout = new QGridLayout();
<<<<<<< HEAD
    gridLayout->addWidget(VID, 0,0, Qt::AlignLeft);
    gridLayout->addWidget(VIDLineEdit, 0,1, Qt::AlignLeft);
    gridLayout->addWidget(PID, 1,0, Qt::AlignLeft);
    gridLayout->addWidget(PIDLineEdit, 1,1, Qt::AlignLeft);
    gridLayout->addWidget(USBDescriptor, 2,0, Qt::AlignLeft);
    gridLayout->addWidget(VIDCheckBox, 3,0, Qt::AlignLeft);
    gridLayout->addWidget(VIDDescriptorLineEdit, 3,1, Qt::AlignLeft);
    gridLayout->addWidget(PIDCheckBox, 4,0, Qt::AlignLeft);
    gridLayout->addWidget(PIDDescriptorLineEdit, 4,1, Qt::AlignLeft);
    gridLayout->addWidget(USBSerialNumberCheckBox, 5,0, Qt::AlignLeft);
    gridLayout->addWidget(serialNumberLineEdit, 5,1, Qt::AlignLeft);
    gridLayout->addWidget(USBCustomStringDescriptorCheckBox, 6,0, Qt::AlignLeft);
    gridLayout->addWidget(customStringDescriptorLineEdit, 6,1, Qt::AlignLeft);
    
=======
    gridLayout->addWidget(VIDCheckBox, 0,0, Qt::AlignLeft);
    gridLayout->addWidget(VIDLineEdit, 0,1, Qt::AlignLeft);
    gridLayout->addWidget(PIDCheckBox, 1,0, Qt::AlignLeft);
    gridLayout->addWidget(PIDLineEdit, 1,1, Qt::AlignLeft);
    gridLayout->addWidget(USBSerialNumberCheckBox, 2,0, Qt::AlignLeft);
    gridLayout->addWidget(serialNumberLineEdit, 2,1, Qt::AlignLeft);
    gridLayout->addWidget(USBCustomStringDescriptorCheckBox, 3,0, Qt::AlignLeft);
    gridLayout->addWidget(customStringDescriptorLineEdit, 3,1, Qt::AlignLeft);
>>>>>>> aa9f4870

    QVBoxLayout *hardwareLayout = new QVBoxLayout(hardwarePage);
    hardwareLayout->addWidget(hardwareLabel);
    hardwareLayout->addWidget(uvcCamLabel);
    hardwareLayout->addWidget(uvcCamBox);
    hardwareLayout->addWidget(VIDPIDLabel);
<<<<<<< HEAD
=======

>>>>>>> aa9f4870
    hardwareLayout->addLayout(gridLayout);
    hardwareLayout->addStretch();
    // add the 
    addCheckBoxLineEditPair(VIDCheckBox, VIDDescriptorLineEdit);
    addCheckBoxLineEditPair(PIDCheckBox, PIDDescriptorLineEdit);
    addCheckBoxLineEditPair(USBSerialNumberCheckBox, serialNumberLineEdit);
    addCheckBoxLineEditPair(USBCustomStringDescriptorCheckBox, customStringDescriptorLineEdit);


    findUvcCameraDevices();

}

void SettingDialog::addCheckBoxLineEditPair(QCheckBox *checkBox, QLineEdit *lineEdit){
    USBCheckBoxEditMap.insert(checkBox,lineEdit);
    connect(checkBox, &QCheckBox::stateChanged, this, &SettingDialog::onCheckBoxStateChanged);
}

void SettingDialog::onCheckBoxStateChanged(int state) {
    QCheckBox *checkBox = qobject_cast<QCheckBox*>(sender());
<<<<<<< HEAD
    QLineEdit *lineEdit = USBCheckBoxEditMap.value(checkBox);
    if (state == Qt::Checked) {
        lineEdit->setEnabled(true);
    }
    else {
        lineEdit->setEnabled(false);
    }
    // if (checkBox){
    //     QLineEdit *lineEdit = USBCheckBoxEditMap.value(checkBox);
    //     qDebug() << "test box state change" ;
    //     if (lineEdit){
    //         qDebug() << "read only ";
    //         lineEdit->setReadOnly(state != Qt::Checked);
    //     }
    // }

}

std::array<bool, 4> SettingDialog::extractBits(QString hexString) {
    // convert hex string to bool array
    bool ok;    
    int hexValue = hexString.toInt(&ok, 16);

    qDebug() << "extractBits: " << hexValue;

    if (!ok) {
        qDebug() << "Convert failed";
        return {}; // return empty array
    }

    // get the bit
    std::array<bool, 4> bits = {
        (hexValue >> 0) & 1,
        (hexValue >> 1) & 1,
        (hexValue >> 2) & 1,
        (hexValue >> 7) & 1
    };

    return bits;
=======
    if (checkBox){
        QLineEdit *lineEdit = USBCheckBoxEditMap.value(checkBox);
        if (lineEdit){
            lineEdit->setReadOnly(state != Qt::Checked);
        }
    }
>>>>>>> aa9f4870
}

void SettingDialog::findUvcCameraDevices(){
    
    const QList<QCameraDevice> devices = QMediaDevices::videoInputs();
    QComboBox *uvcCamBox = hardwarePage->findChild<QComboBox *>("uvcCamBox");

    if (devices.isEmpty()) {
        qDebug() << "No video input devices found.";
    } else {
        for (const QCameraDevice &cameraDevice : devices) {
            uvcCamBox->addItem(cameraDevice.description());
        }
    }
    // set default "Openterface"
    int index = uvcCamBox->findText("Openterface");
    if (index != -1) {
        uvcCamBox->setCurrentIndex(index);
    } else {
        qDebug() << "Openterface device not found.";
    }

}

QByteArray SettingDialog::convertCheckBoxValueToBytes(){
    QCheckBox *VIDCheckBox = hardwarePage->findChild<QCheckBox *>("VIDCheckBox");
    QCheckBox *PIDCheckBox = hardwarePage->findChild<QCheckBox *>("PIDCheckBox");
    QCheckBox *USBSerialNumberCheckBox = hardwarePage->findChild<QCheckBox *>("USBSerialNumberCheckBox");
    QCheckBox *USBCustomStringDescriptorCheckBox = hardwarePage->findChild<QCheckBox *>("USBCustomStringDescriptorCheckBox");

<<<<<<< HEAD
    bool bit0 = USBSerialNumberCheckBox->isChecked();
    bool bit1 = PIDCheckBox->isChecked();
    bool bit2 = VIDCheckBox->isChecked();
=======
    bool bit0 = VIDCheckBox->isChecked();
    bool bit1 = PIDCheckBox->isChecked();
    bool bit2 = USBSerialNumberCheckBox->isChecked();
>>>>>>> aa9f4870
    bool bit7 = USBCustomStringDescriptorCheckBox->isChecked();

    quint8 byteValue = (bit7 << 7) | (bit2 << 2) | (bit1 << 1) | bit0;
    QByteArray hexValue;
    hexValue.append(byteValue);

    return hexValue;
}


void SettingDialog::applyHardwareSetting(){
    QSettings settings("Techxartisan", "Openterface");
    QString cameraDescription = settings.value("camera/device", "Openterface").toString();
    QString VID = settings.value("serial/vid", "86 1A").toString();
    QString PID = settings.value("serial/pid", "29 E1").toString();
<<<<<<< HEAD
    QString USBFlag = settings.value("serial/serialnumber", "87").toString();

    QComboBox *uvcCamBox = hardwarePage->findChild<QComboBox*>("uvcCamBox");
    QLineEdit *VIDDescriptorLineEdit = hardwarePage->findChild<QLineEdit*>("VIDDescriptorLineEdit");
    QLineEdit *PIDDescriptorLineEdit = hardwarePage->findChild<QLineEdit*>("PIDDescriptorLineEdit");
    QLineEdit *serialNumberLineEdit = hardwarePage->findChild<QLineEdit*>("serialNumberLineEdit");
    QString serialnumber = serialNumberLineEdit->text();
    QString vidstring = VIDDescriptorLineEdit->text();
    QString pidstring = PIDDescriptorLineEdit->text();
    QByteArray VID_byte = GlobalSetting::instance().convertStringToByteArray(vidstring);
    QByteArray PID_byte = GlobalSetting::instance().convertStringToByteArray(pidstring);
=======
    QString USBFlag = settings.value("serial/usbflag", "87").toString();

    QComboBox *uvcCamBox = hardwarePage->findChild<QComboBox*>("uvcCamBox");
    QLineEdit *VIDLineEdit = hardwarePage->findChild<QLineEdit*>("VIDLineEdit");
    QLineEdit *PIDLineEdit = hardwarePage->findChild<QLineEdit*>("PIDLineEdit");

    QLineEdit *serialNumberLineEdit = hardwarePage->findChild<QLineEdit*>("serialNumberLineEdit");
    QString usbflag = serialNumberLineEdit->text();

    QString vidstring = VIDLineEdit->text();
    QString pidstring = PIDLineEdit->text();
    qDebug() << "init ";
    QByteArray VID_byte = GlobalSetting::instance().convertStringToByteArray(vidstring);
    QByteArray PID_byte = GlobalSetting::instance().convertStringToByteArray(pidstring);

>>>>>>> aa9f4870
    QByteArray EnableFlag = convertCheckBoxValueToBytes();

    if (cameraDescription != uvcCamBox->currentText()){
        GlobalSetting::instance().setCameraDeviceSetting(uvcCamBox->currentText());
        emit cameraSettingsApplied();  // emit the hardware setting signal to change the camera device
    }

<<<<<<< HEAD
    GlobalSetting::instance().setVID(VIDDescriptorLineEdit->text());
    GlobalSetting::instance().setPID(PIDDescriptorLineEdit->text());
    GlobalSetting::instance().setUSBEnabelFlag(QString(EnableFlag.toHex()));
    qDebug() << "enable flag: " << QString(EnableFlag.toHex());
    

    // if (USBFlag != serialnumber){
    //     GlobalSetting::instance().setUSBFlag(serialnumber);
    // }
    
    // SerialPortManager::getInstance().setVIDAndPID(VID_byte, PID_byte);
    // QThread::sleep(1);
    // SerialPortManager::getInstance().enableUSBFlag(serialNumberLineEdit->text());
=======
    GlobalSetting::instance().setVIDPID(VIDLineEdit->text(), PIDLineEdit->text());

    qDebug() << "enable flag: " << EnableFlag;
>>>>>>> aa9f4870
}



void SettingDialog::initHardwareSetting(){
    QSettings settings("Techxartisan", "Openterface");

    QCheckBox *VIDCheckBox = hardwarePage->findChild<QCheckBox*>("VIDCheckBox");
    QCheckBox *PIDCheckBox = hardwarePage->findChild<QCheckBox*>("PIDCheckBox");
    QCheckBox *USBSerialNumberCheckBox = hardwarePage->findChild<QCheckBox*>("USBSerialNumberCheckBox");
    QCheckBox *USBCustomStringDescriptorCheckBox = hardwarePage->findChild<QCheckBox*>("USBCustomStringDescriptorCheckBox");

    QComboBox *uvcCamBox = hardwarePage->findChild<QComboBox*>("uvcCamBox");
<<<<<<< HEAD

    QLineEdit *VIDDescriptorLineEdit = USBCheckBoxEditMap.value(VIDCheckBox);
    QLineEdit *PIDDescriptorLineEdit = USBCheckBoxEditMap.value(PIDCheckBox);
    QLineEdit *serialNumberLineEdit = USBCheckBoxEditMap.value(USBSerialNumberCheckBox);
    QLineEdit *customStringDescriptorLineEdit = USBCheckBoxEditMap.value(USBCustomStringDescriptorCheckBox);

    QString USBFlag = settings.value("serial/enableflag", "87").toString();
    std::array<bool, 4> enableFlagArray = extractBits(USBFlag);

    qDebug() << "enable flag array: ";
    for(int i = 0; i < enableFlagArray.size(); i++){
        qDebug() << "enable flag array: " <<enableFlagArray[i];
    }

    VIDCheckBox->setChecked(enableFlagArray[2]);
    PIDCheckBox->setChecked(enableFlagArray[1]);
    USBSerialNumberCheckBox->setChecked(enableFlagArray[0]);
    USBCustomStringDescriptorCheckBox->setChecked(enableFlagArray[3]);
=======
    QLineEdit *VIDLineEdit = hardwarePage->findChild<QLineEdit*>("VIDLineEdit");
    QLineEdit *PIDLineEdit = hardwarePage->findChild<QLineEdit*>("PIDLineEdit");
    QLineEdit *serialNumberLineEdit = hardwarePage->findChild<QLineEdit*>("serialNumberLineEdit");
>>>>>>> aa9f4870

    uvcCamBox->setCurrentText(settings.value("camera/device", "Openterface").toString());
    VIDDescriptorLineEdit->setText(settings.value("serial/vid", "861A").toString());
    PIDDescriptorLineEdit->setText(settings.value("serial/pid", "29E1").toString());

    serialNumberLineEdit->setText(settings.value("serial/serialnumber" , "comming soon").toString());
    customStringDescriptorLineEdit->setText(settings.value("serial/customstringdescriptor", "custom string").toString());
    

    VIDDescriptorLineEdit->setEnabled(enableFlagArray[2]);
    PIDDescriptorLineEdit->setEnabled(enableFlagArray[1]);
    serialNumberLineEdit->setEnabled(enableFlagArray[0]);
    customStringDescriptorLineEdit->setEnabled(enableFlagArray[3]);

    serialNumberLineEdit->setText(settings.value("serial/usbflag" , "87").toString());
}

void SettingDialog::createPages() {
    createLogPage();
    createVideoPage();
    createAudioPage();
    createHardwarePage();
    
    // Add pages to the stacked widget
    stackedWidget->addWidget(logPage);
    stackedWidget->addWidget(videoPage);
    stackedWidget->addWidget(audioPage);
    stackedWidget->addWidget(hardwarePage);
}

void SettingDialog::createButtons(){
    QPushButton *okButton = new QPushButton("OK");
    QPushButton *applyButton = new QPushButton("Apply");
    QPushButton *cancelButton = new QPushButton("Cancel");

    okButton->setFixedSize(80, 30);
    applyButton->setFixedSize(80, 30);
    cancelButton->setFixedSize(80, 30);

    QHBoxLayout *buttonLayout = new QHBoxLayout(buttonWidget);
    buttonLayout->addStretch();
    buttonLayout->addWidget(okButton);
    buttonLayout->addWidget(applyButton);
    buttonLayout->addWidget(cancelButton);

    connect(okButton, &QPushButton::clicked, this, &SettingDialog::handleOkButton);
    connect(cancelButton, &QPushButton::clicked, this, &QDialog::reject);
    connect(applyButton, &QPushButton::clicked, this, &SettingDialog::applyAccrodingPage);
}

void SettingDialog::createLayout() {

    QHBoxLayout *selectLayout = new QHBoxLayout;
    selectLayout->addWidget(settingTree);
    selectLayout->addWidget(stackedWidget);

    QVBoxLayout *mainLayout = new QVBoxLayout;
    mainLayout->addLayout(selectLayout);
    mainLayout->addWidget(buttonWidget);
    
    setLayout(mainLayout);
}



void SettingDialog::changePage(QTreeWidgetItem *current, QTreeWidgetItem *previous) {
    static QElapsedTimer timer;
    static bool isChanging = false;

    if (isChanging)
        return;

    isChanging = true;
    if (!current)
        current = previous;

    QString itemText = current->text(0);
    qDebug() << "Selected item:" << itemText;

    if (itemText == "General") {
        stackedWidget->setCurrentIndex(0);
    } else if (itemText == "Video") {
        stackedWidget->setCurrentIndex(1);
    } else if (itemText == "Audio") {
        stackedWidget->setCurrentIndex(2);
    } else if (itemText == "Hardware") {
        stackedWidget->setCurrentIndex(3);
    }

    QTimer::singleShot(100, this, [this]() {
        isChanging = false;
    });
}

void SettingDialog::setLogCheckBox(){
    QCheckBox *coreCheckBox = findChild<QCheckBox*>("core");
    QCheckBox *serialCheckBox = findChild<QCheckBox*>("serial");
    QCheckBox *uiCheckBox = findChild<QCheckBox*>("ui");
    QCheckBox *hostCheckBox = findChild<QCheckBox*>("host");
    
    coreCheckBox->setChecked(true);
    serialCheckBox->setChecked(true);
    uiCheckBox->setChecked(true);
    hostCheckBox->setChecked(true);
}

void SettingDialog::applyLogsettings() {

    // QSettings settings("Techxartisan", "Openterface");
    
    QCheckBox *coreCheckBox = findChild<QCheckBox*>("core");
    QCheckBox *serialCheckBox = findChild<QCheckBox*>("serial");
    QCheckBox *uiCheckBox = findChild<QCheckBox*>("ui");
    QCheckBox *hostCheckBox = findChild<QCheckBox*>("host");
    bool core =  coreCheckBox->isChecked();
    bool host = hostCheckBox->isChecked();
    bool serial = serialCheckBox->isChecked();
    bool ui = uiCheckBox->isChecked();
    // set the log filter value by check box
    QString logFilter = "";

    logFilter += core ? "opf.core.*=true\n" : "opf.core.*=false\n";
    logFilter += ui ? "opf.ui.*=true\n" : "opf.ui.*=false\n";
    logFilter += host ? "opf.host.*=true\n" : "opf.host.*=false\n";
    logFilter += serial ? "opf.core.serial=true\n" : "opf.core.serial=false\n";

    QLoggingCategory::setFilterRules(logFilter);
    // save the filter settings
    GlobalSetting::instance().setLogSettings(core, serial, ui, host);
}

void SettingDialog::initLogSettings(){

    QSettings settings("Techxartisan", "Openterface");
    QCheckBox *coreCheckBox = findChild<QCheckBox*>("core");
    QCheckBox *serialCheckBox = findChild<QCheckBox*>("serial");
    QCheckBox *uiCheckBox = findChild<QCheckBox*>("ui");
    QCheckBox *hostCheckBox = findChild<QCheckBox*>("host");

    coreCheckBox->setChecked(settings.value("log/core", true).toBool());
    serialCheckBox->setChecked(settings.value("log/serial", true).toBool());
    uiCheckBox->setChecked(settings.value("log/ui", true).toBool());
    hostCheckBox->setChecked(settings.value("log/host", true).toBool());
}

void SettingDialog::applyAccrodingPage(){
    int currentPageIndex = stackedWidget->currentIndex();
    switch (currentPageIndex)
    {
        // sequence Log Video Audio
        case 0:
            applyLogsettings();
            break;
        case 1:
            applyVideoSettings();
            break;
        case 2:

            break;
        case 3:
            applyHardwareSetting();
            break;
        default:
            break;
    }
}

void SettingDialog::handleOkButton() {
    applyLogsettings();
    applyVideoSettings();
    applyHardwareSetting();
    accept();
}<|MERGE_RESOLUTION|>--- conflicted
+++ resolved
@@ -55,10 +55,10 @@
 #include <QThread>
 #include <QLineEdit>
 #include <QByteArray>
-<<<<<<< HEAD
+#include <QThread>
+#include <QLineEdit>
+#include <QByteArray>
 #include <array>
-=======
->>>>>>> aa9f4870
 
 SettingDialog::SettingDialog(QCamera *_camera, QWidget *parent)
     : QDialog(parent)
@@ -495,7 +495,6 @@
     uvcCamLabel->setStyleSheet(smallLabelFontSize);
     QComboBox *uvcCamBox = new QComboBox();
     uvcCamBox->setObjectName("uvcCamBox");
-<<<<<<< HEAD
     
 
     QLabel *VIDPIDLabel = new QLabel(
@@ -505,13 +504,6 @@
     QLabel *PID = new QLabel("PID: ");
     QCheckBox *VIDCheckBox = new QCheckBox("Custom vender descriptor:");
     QCheckBox *PIDCheckBox = new QCheckBox("Custom product descriptor:");
-=======
-
-    QLabel *VIDPIDLabel = new QLabel(
-        "Change serial VID&PID: ");
-    QCheckBox *VIDCheckBox = new QCheckBox("Custom vender ID:");
-    QCheckBox *PIDCheckBox = new QCheckBox("Custom product  ID:");
->>>>>>> aa9f4870
     QCheckBox *USBSerialNumberCheckBox = new QCheckBox("USB serial number:");
     QCheckBox *USBCustomStringDescriptorCheckBox = new QCheckBox("USB Custom string descriptor:");
     VIDCheckBox->setObjectName("VIDCheckBox");
@@ -519,7 +511,6 @@
     USBSerialNumberCheckBox->setObjectName("USBSerialNumberCheckBox");
     USBCustomStringDescriptorCheckBox->setObjectName("USBCustomStringDescriptorCheckBox");
 
-<<<<<<< HEAD
 
     QLineEdit *VIDLineEdit = new QLineEdit(hardwarePage);
     QLineEdit *PIDLineEdit = new QLineEdit(hardwarePage);
@@ -537,23 +528,10 @@
     PIDLineEdit->setObjectName("PIDLineEdit");
     VIDDescriptorLineEdit->setObjectName("VIDDescriptorLineEdit");
     PIDDescriptorLineEdit->setObjectName("PIDDescriptorLineEdit");    
-=======
-    QLineEdit *VIDLineEdit = new QLineEdit(hardwarePage);
-    QLineEdit *PIDLineEdit = new QLineEdit(hardwarePage);
-    QLineEdit *serialNumberLineEdit = new QLineEdit(hardwarePage);
-    QLineEdit *customStringDescriptorLineEdit = new QLineEdit(hardwarePage);
-    VIDLineEdit->setMaximumWidth(120);
-    PIDLineEdit->setMaximumWidth(120);
-    serialNumberLineEdit->setMaximumWidth(120);
-    customStringDescriptorLineEdit->setMaximumWidth(120);
-    VIDLineEdit->setObjectName("VIDLineEdit");
-    PIDLineEdit->setObjectName("PIDLineEdit");    
->>>>>>> aa9f4870
     serialNumberLineEdit->setObjectName("serialNumberLineEdit");
     customStringDescriptorLineEdit->setObjectName("customStringDescriptorLineEdit");
 
     QGridLayout *gridLayout = new QGridLayout();
-<<<<<<< HEAD
     gridLayout->addWidget(VID, 0,0, Qt::AlignLeft);
     gridLayout->addWidget(VIDLineEdit, 0,1, Qt::AlignLeft);
     gridLayout->addWidget(PID, 1,0, Qt::AlignLeft);
@@ -568,26 +546,12 @@
     gridLayout->addWidget(USBCustomStringDescriptorCheckBox, 6,0, Qt::AlignLeft);
     gridLayout->addWidget(customStringDescriptorLineEdit, 6,1, Qt::AlignLeft);
     
-=======
-    gridLayout->addWidget(VIDCheckBox, 0,0, Qt::AlignLeft);
-    gridLayout->addWidget(VIDLineEdit, 0,1, Qt::AlignLeft);
-    gridLayout->addWidget(PIDCheckBox, 1,0, Qt::AlignLeft);
-    gridLayout->addWidget(PIDLineEdit, 1,1, Qt::AlignLeft);
-    gridLayout->addWidget(USBSerialNumberCheckBox, 2,0, Qt::AlignLeft);
-    gridLayout->addWidget(serialNumberLineEdit, 2,1, Qt::AlignLeft);
-    gridLayout->addWidget(USBCustomStringDescriptorCheckBox, 3,0, Qt::AlignLeft);
-    gridLayout->addWidget(customStringDescriptorLineEdit, 3,1, Qt::AlignLeft);
->>>>>>> aa9f4870
 
     QVBoxLayout *hardwareLayout = new QVBoxLayout(hardwarePage);
     hardwareLayout->addWidget(hardwareLabel);
     hardwareLayout->addWidget(uvcCamLabel);
     hardwareLayout->addWidget(uvcCamBox);
     hardwareLayout->addWidget(VIDPIDLabel);
-<<<<<<< HEAD
-=======
-
->>>>>>> aa9f4870
     hardwareLayout->addLayout(gridLayout);
     hardwareLayout->addStretch();
     // add the 
@@ -608,7 +572,6 @@
 
 void SettingDialog::onCheckBoxStateChanged(int state) {
     QCheckBox *checkBox = qobject_cast<QCheckBox*>(sender());
-<<<<<<< HEAD
     QLineEdit *lineEdit = USBCheckBoxEditMap.value(checkBox);
     if (state == Qt::Checked) {
         lineEdit->setEnabled(true);
@@ -648,14 +611,6 @@
     };
 
     return bits;
-=======
-    if (checkBox){
-        QLineEdit *lineEdit = USBCheckBoxEditMap.value(checkBox);
-        if (lineEdit){
-            lineEdit->setReadOnly(state != Qt::Checked);
-        }
-    }
->>>>>>> aa9f4870
 }
 
 void SettingDialog::findUvcCameraDevices(){
@@ -686,15 +641,9 @@
     QCheckBox *USBSerialNumberCheckBox = hardwarePage->findChild<QCheckBox *>("USBSerialNumberCheckBox");
     QCheckBox *USBCustomStringDescriptorCheckBox = hardwarePage->findChild<QCheckBox *>("USBCustomStringDescriptorCheckBox");
 
-<<<<<<< HEAD
     bool bit0 = USBSerialNumberCheckBox->isChecked();
     bool bit1 = PIDCheckBox->isChecked();
     bool bit2 = VIDCheckBox->isChecked();
-=======
-    bool bit0 = VIDCheckBox->isChecked();
-    bool bit1 = PIDCheckBox->isChecked();
-    bool bit2 = USBSerialNumberCheckBox->isChecked();
->>>>>>> aa9f4870
     bool bit7 = USBCustomStringDescriptorCheckBox->isChecked();
 
     quint8 byteValue = (bit7 << 7) | (bit2 << 2) | (bit1 << 1) | bit0;
@@ -710,7 +659,6 @@
     QString cameraDescription = settings.value("camera/device", "Openterface").toString();
     QString VID = settings.value("serial/vid", "86 1A").toString();
     QString PID = settings.value("serial/pid", "29 E1").toString();
-<<<<<<< HEAD
     QString USBFlag = settings.value("serial/serialnumber", "87").toString();
 
     QComboBox *uvcCamBox = hardwarePage->findChild<QComboBox*>("uvcCamBox");
@@ -722,23 +670,6 @@
     QString pidstring = PIDDescriptorLineEdit->text();
     QByteArray VID_byte = GlobalSetting::instance().convertStringToByteArray(vidstring);
     QByteArray PID_byte = GlobalSetting::instance().convertStringToByteArray(pidstring);
-=======
-    QString USBFlag = settings.value("serial/usbflag", "87").toString();
-
-    QComboBox *uvcCamBox = hardwarePage->findChild<QComboBox*>("uvcCamBox");
-    QLineEdit *VIDLineEdit = hardwarePage->findChild<QLineEdit*>("VIDLineEdit");
-    QLineEdit *PIDLineEdit = hardwarePage->findChild<QLineEdit*>("PIDLineEdit");
-
-    QLineEdit *serialNumberLineEdit = hardwarePage->findChild<QLineEdit*>("serialNumberLineEdit");
-    QString usbflag = serialNumberLineEdit->text();
-
-    QString vidstring = VIDLineEdit->text();
-    QString pidstring = PIDLineEdit->text();
-    qDebug() << "init ";
-    QByteArray VID_byte = GlobalSetting::instance().convertStringToByteArray(vidstring);
-    QByteArray PID_byte = GlobalSetting::instance().convertStringToByteArray(pidstring);
-
->>>>>>> aa9f4870
     QByteArray EnableFlag = convertCheckBoxValueToBytes();
 
     if (cameraDescription != uvcCamBox->currentText()){
@@ -746,7 +677,6 @@
         emit cameraSettingsApplied();  // emit the hardware setting signal to change the camera device
     }
 
-<<<<<<< HEAD
     GlobalSetting::instance().setVID(VIDDescriptorLineEdit->text());
     GlobalSetting::instance().setPID(PIDDescriptorLineEdit->text());
     GlobalSetting::instance().setUSBEnabelFlag(QString(EnableFlag.toHex()));
@@ -760,11 +690,6 @@
     // SerialPortManager::getInstance().setVIDAndPID(VID_byte, PID_byte);
     // QThread::sleep(1);
     // SerialPortManager::getInstance().enableUSBFlag(serialNumberLineEdit->text());
-=======
-    GlobalSetting::instance().setVIDPID(VIDLineEdit->text(), PIDLineEdit->text());
-
-    qDebug() << "enable flag: " << EnableFlag;
->>>>>>> aa9f4870
 }
 
 
@@ -778,7 +703,6 @@
     QCheckBox *USBCustomStringDescriptorCheckBox = hardwarePage->findChild<QCheckBox*>("USBCustomStringDescriptorCheckBox");
 
     QComboBox *uvcCamBox = hardwarePage->findChild<QComboBox*>("uvcCamBox");
-<<<<<<< HEAD
 
     QLineEdit *VIDDescriptorLineEdit = USBCheckBoxEditMap.value(VIDCheckBox);
     QLineEdit *PIDDescriptorLineEdit = USBCheckBoxEditMap.value(PIDCheckBox);
@@ -797,11 +721,6 @@
     PIDCheckBox->setChecked(enableFlagArray[1]);
     USBSerialNumberCheckBox->setChecked(enableFlagArray[0]);
     USBCustomStringDescriptorCheckBox->setChecked(enableFlagArray[3]);
-=======
-    QLineEdit *VIDLineEdit = hardwarePage->findChild<QLineEdit*>("VIDLineEdit");
-    QLineEdit *PIDLineEdit = hardwarePage->findChild<QLineEdit*>("PIDLineEdit");
-    QLineEdit *serialNumberLineEdit = hardwarePage->findChild<QLineEdit*>("serialNumberLineEdit");
->>>>>>> aa9f4870
 
     uvcCamBox->setCurrentText(settings.value("camera/device", "Openterface").toString());
     VIDDescriptorLineEdit->setText(settings.value("serial/vid", "861A").toString());
