
/*
* ========================================================================== *
*                                                                            *
*    This file is part of the Openterface Mini KVM App QT version            *
*                                                                            *
*    Copyright (C) 2024   <info@openterface.com>                             *
*                                                                            *
*    This program is free software: you can redistribute it and/or modify    *
*    it under the terms of the GNU General Public License as published by    *
*    the Free Software Foundation version 3.                                 *
*                                                                            *
*    This program is distributed in the hope that it will be useful, but     *
*    WITHOUT ANY WARRANTY; without even the implied warranty of              *
*    MERCHANTABILITY or FITNESS FOR A PARTICULAR PURPOSE. See the GNU        *
*    General Public License for more details.                                *
*                                                                            *
*    You should have received a copy of the GNU General Public License       *
*    along with this program. If not, see <http://www.gnu.org/licenses/>.    *
*                                                                            *
* ========================================================================== *
*/

#include "settingdialog.h"
#include "ui_settingdialog.h"
#include "ui/fpsspinbox.h"
#include "global.h"
#include "globalsetting.h"
#include "loghandler.h"
#include "serial/SerialPortManager.h"

#include <QCamera>
#include <QCameraDevice>
#include <QCameraFormat>
#include <QComboBox>
#include <QDialogButtonBox>
#include <QDir>
#include <QFileDialog>
#include <QHBoxLayout>
#include <QLabel>
#include <QPushButton>
#include <QCheckBox>
#include <QRegularExpression>
#include <QToolButton>
#include <QTreeWidget>
#include <QTreeWidgetItem>
#include <QStackedWidget>
#include <QDebug>
#include <QLoggingCategory>
#include <QSettings>
#include <QElapsedTimer>
#include <qtimer.h>
#include <QList>
#include <QSerialPortInfo>
#include <QLineEdit>
#include <QByteArray>
#include <array>

SettingDialog::SettingDialog(QCamera *_camera, QWidget *parent)
    : QDialog(parent)
    , ui(new Ui::SettingDialog)
    , settingTree(new QTreeWidget(this))
    , stackedWidget(new QStackedWidget(this))
    , logPage(nullptr)
    , videoPage(nullptr)
    , audioPage(nullptr)
    , hardwarePage(nullptr)
    , buttonWidget(new QWidget(this))
    , camera(_camera)

{

    ui->setupUi(this);
    createSettingTree();
    createPages();
    createButtons();
    createLayout();
    setWindowTitle(tr("Preferences"));
    // loadLogSettings();
    initLogSettings();
    initVideoSettings();
    initHardwareSetting();
    // Connect the tree widget's currentItemChanged signal to a slot
    connect(settingTree, &QTreeWidget::currentItemChanged, this, &SettingDialog::changePage);
}

SettingDialog::~SettingDialog()
{
    delete ui;
    // Ensure all dynamically allocated memory is freed
    qDeleteAll(settingTree->invisibleRootItem()->takeChildren());
    delete this;
}

void SettingDialog::createSettingTree() {
    // qDebug() << "creating setting Tree";
    settingTree->setColumnCount(1);
    // settingTree->setHeaderLabels(QStringList(tr("general")));
    settingTree->setHeaderHidden(true);
    settingTree->setSelectionMode(QAbstractItemView::SingleSelection);

    settingTree->setMaximumSize(QSize(120, 1000));
    settingTree->setRootIsDecorated(false);

    // QStringList names = {"Log"};
    QStringList names = {"General", "Video", "Audio", "Hardware"};
    for (const QString &name : names) {     // add item to setting tree
        QTreeWidgetItem *item = new QTreeWidgetItem(settingTree);
        item->setText(0, name);
    }
}

void SettingDialog::createLogPage() {
    logPage = new QWidget();

    // Create checkbox for log
    QCheckBox *coreCheckBox = new QCheckBox("Core");
    QCheckBox *serialCheckBox = new QCheckBox("Serial");
    QCheckBox *uiCheckBox = new QCheckBox("User Interface");
    QCheckBox *hostCheckBox = new QCheckBox("Host");
    QCheckBox *storeLogCheckBox = new QCheckBox("Enable file logging");
    QLineEdit *logFilePathLineEdit = new QLineEdit(logPage);

    QPushButton *browseButton = new QPushButton("Browse");

    coreCheckBox->setObjectName("core");
    serialCheckBox->setObjectName("serial");
    uiCheckBox->setObjectName("ui");
    hostCheckBox->setObjectName("host");
    logFilePathLineEdit->setObjectName("logFilePathLineEdit");
    browseButton->setObjectName("browseButton");
    storeLogCheckBox->setObjectName("storeLogCheckBox");

    // QFileDialog *fileDialog = new QFileDialog
    QHBoxLayout *logCheckboxLayout = new QHBoxLayout();
    logCheckboxLayout->addWidget(coreCheckBox);
    logCheckboxLayout->addWidget(serialCheckBox);
    logCheckboxLayout->addWidget(uiCheckBox);
    logCheckboxLayout->addWidget(hostCheckBox);

    QHBoxLayout *logFilePathLayout = new QHBoxLayout();
    logFilePathLayout->addWidget(logFilePathLineEdit);
    logFilePathLayout->addWidget(browseButton);

    QLabel *logLabel = new QLabel(
        "<span style='font-weight: bold;'>General log setting</span>");
    logLabel->setTextFormat(Qt::RichText);
    logLabel->setStyleSheet(bigLabelFontSize);
    QLabel *logDescription = new QLabel(
        "Check the check box to see the corresponding log in the QT console.");
    logDescription->setStyleSheet(commentsFontSize);


    connect(browseButton, &QPushButton::clicked, this, &SettingDialog::browseLogPath);

    QVBoxLayout *logLayout = new QVBoxLayout(logPage);
    logLayout->addWidget(logLabel);
    logLayout->addWidget(logDescription);
    logLayout->addLayout(logCheckboxLayout);
    logLayout->addWidget(storeLogCheckBox);
    logLayout->addLayout(logFilePathLayout);
    logLayout->addStretch();

}

void SettingDialog::browseLogPath() {
    QLineEdit *logFilePathLineEdit = logPage->findChild<QLineEdit*>("logFilePathLineEdit");
    QString exeDir = QCoreApplication::applicationDirPath();
    QString dir = QFileDialog::getExistingDirectory(this, tr("Select Log Directory"),
                                                    exeDir,
                                                    QFileDialog::ShowDirsOnly
                                                        | QFileDialog::DontResolveSymlinks);
    if (!dir.isEmpty()) {
        QString logPath = dir + "/openterface_log.txt";
        logFilePathLineEdit->setText(dir);
        QFile file(logPath);
        if (!file.exists()) {
            if (file.open(QIODevice::WriteOnly)) {
                file.close();
                qDebug() << "Created new log file:" << logPath;
            } else {
                qWarning() << "Failed to create log file:" << logPath;
            }
        }
        logFilePathLineEdit->setText(logPath);
    }
}

void SettingDialog::createVideoPage() {
    videoPage = new QWidget();

    QLabel *videoLabel = new QLabel(
        "<span style=' font-weight: bold;'>General video setting</span>");
    videoLabel->setStyleSheet(bigLabelFontSize);
    videoLabel->setTextFormat(Qt::RichText);

    QLabel *resolutionsLabel = new QLabel("Capture resolutions: ");
    resolutionsLabel->setStyleSheet(smallLabelFontSize);

    QComboBox *videoFormatBox = new QComboBox();
    videoFormatBox->setObjectName("videoFormatBox");

    QLabel *framerateLabel = new QLabel("Framerate: ");
    framerateLabel->setStyleSheet(smallLabelFontSize);

    FpsSpinBox *fpsSpinBox = new FpsSpinBox();
    fpsSpinBox->setObjectName("fpsSpinBox");
    QSlider *fpsSlider = new QSlider();
    fpsSlider->setObjectName("fpsSlider");
    fpsSlider->setOrientation(Qt::Horizontal);

    QHBoxLayout *hBoxLayout = new QHBoxLayout();
    hBoxLayout->addWidget(fpsSpinBox);
    hBoxLayout->addWidget(fpsSlider);

    QLabel *formatLabel = new QLabel("Pixel format: ");
    formatLabel->setStyleSheet(smallLabelFontSize);
    QComboBox *pixelFormatBox = new QComboBox();
    pixelFormatBox->setObjectName("pixelFormatBox");

    QVBoxLayout *videoLayout = new QVBoxLayout(videoPage);
    videoLayout->addWidget(videoLabel);
    videoLayout->addWidget(resolutionsLabel);
    videoLayout->addWidget(videoFormatBox);
    videoLayout->addWidget(framerateLabel);
    videoLayout->addLayout(hBoxLayout);
    videoLayout->addWidget(formatLabel);
    videoLayout->addWidget(pixelFormatBox);
    videoLayout->addStretch();

    if (camera  != nullptr && !camera->cameraDevice().isNull() ){
        const QList<QCameraFormat> videoFormats = camera->cameraDevice().videoFormats();
        populateResolutionBox(videoFormats);
        connect(videoFormatBox, &QComboBox::currentIndexChanged, [this, videoFormatBox](int /*index*/){
            this->setFpsRange(boxValue(videoFormatBox).value<std::set<int>>());

            QString resolutionText = videoFormatBox->currentText();
            QStringList resolutionParts = resolutionText.split(' ').first().split('x');
            m_currentResolution = QSize(resolutionParts[0].toInt(), resolutionParts[1].toInt());
        });
        connect(fpsSlider, &QSlider::valueChanged, fpsSpinBox, &QSpinBox::setValue);
        connect(fpsSpinBox, &QSpinBox::valueChanged, fpsSlider, &QSlider::setValue);
        const std::set<int> fpsValues = boxValue(videoFormatBox).value<std::set<int>>();

        setFpsRange(fpsValues);
        QString resolutionText = videoFormatBox->currentText();
        QStringList resolutionParts = resolutionText.split(' ').first().split('x');
        m_currentResolution = QSize(resolutionParts[0].toInt(), resolutionParts[1].toInt());

        updatePixelFormats();
        connect(pixelFormatBox, &QComboBox::currentIndexChanged, this,
                &SettingDialog::updatePixelFormats);
    }else {
        qWarning() << "Camera or CameraDevice is not valid.";
    }
}

QVariant SettingDialog::boxValue(const QComboBox *box) const
{
    const int idx = box->currentIndex();
    return idx != -1 ? box->itemData(idx) : QVariant{};
}

void SettingDialog::updatePixelFormats()
{
    qDebug() << "update pixel formats";
    if (m_updatingFormats)
        return;
    m_updatingFormats = true;

    QMediaFormat format;
    QComboBox *pixelFormatBox = videoPage->findChild<QComboBox*>("pixelFormatBox");
    if (pixelFormatBox->count())
        format.setVideoCodec(boxValue(pixelFormatBox).value<QMediaFormat::VideoCodec>());

    int currentIndex = 0;
    pixelFormatBox->clear();
    pixelFormatBox->addItem(tr("Default pixel format"),
                            QVariant::fromValue(QMediaFormat::VideoCodec::Unspecified));
    for (auto codec : format.supportedVideoCodecs(QMediaFormat::Encode)) {
        if (codec == format.videoCodec())
            currentIndex = pixelFormatBox->count();
        pixelFormatBox->addItem(QMediaFormat::videoCodecDescription(codec),
                                QVariant::fromValue(codec));
    }
    pixelFormatBox->setCurrentIndex(currentIndex);

    m_updatingFormats = false;
}



void SettingDialog::applyVideoSettings(){
    QSlider *fpsSlider = videoPage->findChild<QSlider*>("fpsSlider");
    qDebug() << "Apply video setting";
    QCameraFormat format = getVideoFormat(m_currentResolution, fpsSlider->value(), QVideoFrameFormat::PixelFormat::Format_Jpeg);
    qDebug() << "After video format get";
    if(!format.isNull()){
        qDebug() << "Set Camera Format, resolution:"<< format.resolution() << ",FPS:"<< format.minFrameRate() << format.pixelFormat();
    } else {
        qWarning() << "Invalid camera format!" << m_currentResolution << fpsSlider->value();
        return;
    }

    // Check the current status of the camera
    qDebug() << "Current camera status:" << camera;

    // Stop the camera if it is in an active status
    if (camera->isActive()) {
        camera->stop();
    }

    camera->setCameraFormat(format);

    GlobalVar::instance().setCaptureWidth(format.resolution().width());
    GlobalVar::instance().setCaptureHeight(format.resolution().height());
    GlobalVar::instance().setCaptureFps(format.minFrameRate());
    // Start the camera with the new settings
    camera->start();

    // Debug output to confirm settings
    QCameraFormat appliedFormat = camera->cameraFormat();
    qDebug() << "Applied Camera Format, resolution:" << appliedFormat.resolution()
             << ", FPS:" << appliedFormat.minFrameRate()
             << appliedFormat.pixelFormat();

    updatePixelFormats();

    GlobalSetting::instance().setVideoSettings(format.resolution().width(), format.resolution().height(),format.minFrameRate());
}

void SettingDialog::initVideoSettings() {
    QSettings settings("Techxartisan", "Openterface");
    int width = settings.value("video/width", 1920).toInt();
    int height = settings.value("video/height", 1080).toInt();
    int fps = settings.value("video/fps", 30).toInt();

    m_currentResolution = QSize(width, height);

    QComboBox *videoFormatBox = videoPage->findChild<QComboBox*>("videoFormatBox");
    QSlider *fpsSlider = videoPage->findChild<QSlider*>("fpsSlider");

    // Set the resolution in the combo box
    for (int i = 0; i < videoFormatBox->count(); ++i) {
        QString resolutionText = videoFormatBox->itemText(i).split(' ').first();
        QStringList resolutionParts = resolutionText.split('x');
        qDebug() << "resolution text: "<< resolutionText;
        qDebug() << resolutionParts[0].toInt()<< width << resolutionParts[1].toInt() << height;
        if (resolutionParts[0].toInt() == width && resolutionParts[1].toInt() == height) {
            videoFormatBox->setCurrentIndex(i);
            break;
        }
    }

    // Set the FPS in the slider
    fpsSlider->setValue(fps);
}

QCameraFormat SettingDialog::getVideoFormat(const QSize &resolution, int frameRate, QVideoFrameFormat::PixelFormat pixelFormat) const{
    qDebug() << "getVideoFormat";
    VideoFormatKey key = {resolution, frameRate, pixelFormat};
    auto it = videoFormatMap.find(key);
    if (it != videoFormatMap.end()) {
        return it->second;
    }
    // Handle the case where the format is not found
    return QCameraFormat();
}

void SettingDialog::setFpsRange(const std::set<int> &fpsValues){
    if (!fpsValues.empty()) {
        int minFps = *fpsValues.begin(); // First element is the minimum
        int maxFps = *fpsValues.rbegin(); // Last element is the maximum

        // Set the range for the slider and spin box
        QSlider *fpsSlider = videoPage->findChild<QSlider*>("fpsSlider");
        FpsSpinBox *fpsSpinBox = videoPage->findChild<FpsSpinBox*>("fpsSpinBox");
        fpsSlider->setRange(minFps, maxFps);
        fpsSlider->setValue(maxFps);
        fpsSpinBox->setRange(minFps, maxFps);
        fpsSpinBox->setValidValues(fpsValues);

        // Adjust the current value of the slider if it's out of the new range
        int currentSliderValue = fpsSlider->value();
        qDebug() << "Set fps current value" << currentSliderValue;
        if (fpsValues.find(currentSliderValue) == fpsValues.end()) {
            // If current value is not in set, set to the maximum value
            int maxFps = *fpsValues.rbegin(); // Get the maximum value from the set
            fpsSlider->setValue(maxFps);
        }
        connect(fpsSlider, &QSlider::valueChanged, this, &SettingDialog::onFpsSliderValueChanged);
    }
}

void SettingDialog::onFpsSliderValueChanged(int value) {
    static bool isUpdating = false; // prevent recursion when the slider have long pressed

    if (isUpdating) return;

    isUpdating = true;

    QComboBox *videoFormatBox = videoPage->findChild<QComboBox*>("videoFormatBox");
    QSlider *fpsSlider = videoPage->findChild<QSlider*>("fpsSpinBox");

    if (!videoFormatBox || !fpsSlider) {
        qWarning() << "Failed to find videoFormatBox or fpsSlider";
        isUpdating = false;
        return;
    }

    const std::set<int> fpsValues = boxValue(videoFormatBox).value<std::set<int>>();

    if (fpsValues.find(value) == fpsValues.end()) {
        auto lower = fpsValues.lower_bound(value);
        auto upper = fpsValues.upper_bound(value);
        int nearestValue = value;

        if (lower != fpsValues.end() && upper != fpsValues.begin()) {
            upper--; // Move one step back to get the closest lesser value
            nearestValue = (value - *upper <= *lower - value) ? *upper : *lower;
        } else if (lower != fpsValues.end()) {
            nearestValue = *lower;
        } else if (upper != fpsValues.begin()) {
            nearestValue = *(--upper);
        }

        fpsSlider->setValue(nearestValue);
    }

    isUpdating = false;
}

void SettingDialog::populateResolutionBox(const QList<QCameraFormat> &videoFormats){
    std::map<QSize, std::set<int>, QSizeComparator> resolutionSampleRates;

    // Process videoFormats to fill resolutionSampleRates and videoFormatMap
    for (const QCameraFormat &format : videoFormats) {
        QSize resolution = format.resolution();
        int frameRate = format.minFrameRate();
        QVideoFrameFormat::PixelFormat pixelFormat = format.pixelFormat();

        VideoFormatKey key = {resolution, frameRate, pixelFormat};
        videoFormatMap[key] = format;

        resolutionSampleRates[resolution].insert(frameRate);
    }

    // Populate videoFormatBox with consolidated information
    for (const auto &entry : resolutionSampleRates) {
        const QSize &resolution = entry.first;
        const std::set<int> &sampleRates = entry.second;

        // Convert sampleRates to QStringList for printing
        QStringList sampleRatesList;
        for (int rate : sampleRates) {
            sampleRatesList << QString::number(rate);
        }

        // Print all sampleRates
        qDebug() << "Resolution:" << resolution << "Sample Rates:" << sampleRatesList.join(", ");

        if (!sampleRates.empty()) {
            int minSampleRate = *std::begin(sampleRates); // First element is the smallest
            int maxSampleRate = *std::rbegin(sampleRates); // Last element is the largest
            QString itemText = QString("%1x%2 [%3 - %4 Hz]").arg(resolution.width()).arg(resolution.height()).arg(minSampleRate).arg(maxSampleRate);

            // Convert the entire set to QVariant
            QVariant sampleRatesVariant = QVariant::fromValue<std::set<int>>(sampleRates);


            QComboBox *videoFormatBox = videoPage->findChild<QComboBox*>("videoFormatBox");
            videoFormatBox->addItem(itemText, sampleRatesVariant);
        }
    }
}


void SettingDialog::createAudioPage() {
    audioPage = new QWidget();

    QLabel *audioLabel = new QLabel(
        "<span style='  font-weight: bold;'>General audio setting</span>");
    audioLabel->setStyleSheet(bigLabelFontSize);

    QLabel *audioCodecLabel = new QLabel("Audio Codec: ");
    audioCodecLabel->setStyleSheet(smallLabelFontSize);
    QComboBox *audioCodecBox = new QComboBox();
    audioCodecBox->setObjectName("audioCodecBox");

    QLabel *audioSampleRateLabel = new QLabel("Sample Rate: ");
    audioSampleRateLabel->setStyleSheet(smallLabelFontSize);
    QSpinBox *audioSampleRateBox = new QSpinBox();
    audioSampleRateBox->setObjectName("audioSampleRateBox");
    audioSampleRateBox->setEnabled(false);

    QLabel *qualityLabel = new QLabel("Quality: ");
    qualityLabel->setStyleSheet(smallLabelFontSize);

    QSlider *qualitySlider = new QSlider();
    qualitySlider->setObjectName("qualitySlider");
    qualitySlider->setOrientation(Qt::Horizontal);

    QLabel *fileFormatLabel = new QLabel("File Format: ");
    fileFormatLabel->setStyleSheet(smallLabelFontSize);

    QComboBox *containerFormatBox = new QComboBox();
    containerFormatBox->setObjectName("containerFormatBox");



    QVBoxLayout *audioLayout = new QVBoxLayout(audioPage);
    audioLayout->addWidget(audioLabel);
    audioLayout->addWidget(audioCodecLabel);
    audioLayout->addWidget(audioCodecBox);
    audioLayout->addWidget(audioSampleRateLabel);
    audioLayout->addWidget(audioSampleRateBox);
    audioLayout->addWidget(qualityLabel);
    audioLayout->addWidget(qualitySlider);
    audioLayout->addWidget(fileFormatLabel);
    audioLayout->addWidget(containerFormatBox);
    audioLayout->addStretch();
}



void SettingDialog::createHardwarePage(){
    hardwarePage = new QWidget();
    QLabel *hardwareLabel = new QLabel(
        "<span style='  font-weight: bold;'>General hardware setting</span>");
    hardwareLabel->setStyleSheet(bigLabelFontSize);

    QLabel *uvcCamLabel = new QLabel("UVC Camera resource: ");
    uvcCamLabel->setStyleSheet(smallLabelFontSize);
    QComboBox *uvcCamBox = new QComboBox();
    uvcCamBox->setObjectName("uvcCamBox");


    QLabel *VIDPIDLabel = new QLabel(
        "Change target VID&PID: ");
    QLabel *USBDescriptor = new QLabel("Change USB descriptor: ");
    QLabel *VID = new QLabel("VID: ");
    QLabel *PID = new QLabel("PID: ");
    QCheckBox *VIDCheckBox = new QCheckBox("Custom vendor descriptor:");
    QCheckBox *PIDCheckBox = new QCheckBox("Custom product descriptor:");
    QCheckBox *USBSerialNumberCheckBox = new QCheckBox("USB serial number:");
    QCheckBox *USBCustomStringDescriptorCheckBox = new QCheckBox("Enable USB flag");
    VIDCheckBox->setObjectName("VIDCheckBox");
    PIDCheckBox->setObjectName("PIDCheckBox");
    USBSerialNumberCheckBox->setObjectName("USBSerialNumberCheckBox");
    USBCustomStringDescriptorCheckBox->setObjectName("USBCustomStringDescriptorCheckBox");

    QLineEdit *VIDLineEdit = new QLineEdit(hardwarePage);
    QLineEdit *PIDLineEdit = new QLineEdit(hardwarePage);
    QLineEdit *VIDDescriptorLineEdit = new QLineEdit(hardwarePage);
    QLineEdit *PIDDescriptorLineEdit = new QLineEdit(hardwarePage);
    QLineEdit *serialNumberLineEdit = new QLineEdit(hardwarePage);
    // QLineEdit *customStringDescriptorLineEdit = new QLineEdit(hardwarePage);
    VIDDescriptorLineEdit->setMaximumWidth(120);
    PIDDescriptorLineEdit->setMaximumWidth(120);
    serialNumberLineEdit->setMaximumWidth(120);
    VIDLineEdit->setMaximumWidth(120);
    PIDLineEdit->setMaximumWidth(120);
    // customStringDescriptorLineEdit->setMaximumWidth(120);
    VIDLineEdit->setObjectName("VIDLineEdit");
    PIDLineEdit->setObjectName("PIDLineEdit");
    VIDDescriptorLineEdit->setObjectName("VIDDescriptorLineEdit");
    PIDDescriptorLineEdit->setObjectName("PIDDescriptorLineEdit");
    serialNumberLineEdit->setObjectName("serialNumberLineEdit");
    // customStringDescriptorLineEdit->setObjectName("customStringDescriptorLineEdit");

    QGridLayout *gridLayout = new QGridLayout();
    gridLayout->addWidget(VID, 0,0, Qt::AlignLeft);
    gridLayout->addWidget(VIDLineEdit, 0,1, Qt::AlignLeft);
    gridLayout->addWidget(PID, 1,0, Qt::AlignLeft);
    gridLayout->addWidget(PIDLineEdit, 1,1, Qt::AlignLeft);
    gridLayout->addWidget(USBDescriptor, 2,0, Qt::AlignLeft);
    gridLayout->addWidget(USBCustomStringDescriptorCheckBox, 3,0, Qt::AlignLeft);
    gridLayout->addWidget(VIDCheckBox, 4,0, Qt::AlignLeft);
    gridLayout->addWidget(VIDDescriptorLineEdit, 4,1, Qt::AlignLeft);
    gridLayout->addWidget(PIDCheckBox, 5,0, Qt::AlignLeft);
    gridLayout->addWidget(PIDDescriptorLineEdit, 5,1, Qt::AlignLeft);
    gridLayout->addWidget(USBSerialNumberCheckBox, 6,0, Qt::AlignLeft);
    gridLayout->addWidget(serialNumberLineEdit, 6,1, Qt::AlignLeft);

    // gridLayout->addWidget(customStringDescriptorLineEdit, 6,1, Qt::AlignLeft);


    QVBoxLayout *hardwareLayout = new QVBoxLayout(hardwarePage);
    hardwareLayout->addWidget(hardwareLabel);
    hardwareLayout->addWidget(uvcCamLabel);
    hardwareLayout->addWidget(uvcCamBox);
    hardwareLayout->addWidget(VIDPIDLabel);
    hardwareLayout->addLayout(gridLayout);
    hardwareLayout->addStretch();
    // add the
    addCheckBoxLineEditPair(VIDCheckBox, VIDDescriptorLineEdit);
    addCheckBoxLineEditPair(PIDCheckBox, PIDDescriptorLineEdit);
    addCheckBoxLineEditPair(USBSerialNumberCheckBox, serialNumberLineEdit);
    // addCheckBoxLineEditPair(USBCustomStringDescriptorCheckBox, customStringDescriptorLineEdit);


    findUvcCameraDevices();

}

void SettingDialog::addCheckBoxLineEditPair(QCheckBox *checkBox, QLineEdit *lineEdit){
    USBCheckBoxEditMap.insert(checkBox,lineEdit);
    connect(checkBox, &QCheckBox::stateChanged, this, &SettingDialog::onCheckBoxStateChanged);
}

void SettingDialog::onCheckBoxStateChanged(int state) {
    QCheckBox *checkBox = qobject_cast<QCheckBox*>(sender());
    QLineEdit *lineEdit = USBCheckBoxEditMap.value(checkBox);
    if (state == Qt::Checked) {
        lineEdit->setEnabled(true);
    }
    else {
        lineEdit->setEnabled(false);
    }


}

std::array<bool, 4> SettingDialog::extractBits(QString hexString) {
    // convert hex string to bool array
    bool ok;
    int hexValue = hexString.toInt(&ok, 16);

    qDebug() << "extractBits: " << hexValue;

    if (!ok) {
        qDebug() << "Convert failed";
        return {}; // return empty array
    }

    // get the bit
    std::array<bool, 4> bits = {
        static_cast<bool>((hexValue >> 0) & 1),
        static_cast<bool>((hexValue >> 1) & 1),
        static_cast<bool>((hexValue >> 2) & 1),
        static_cast<bool>((hexValue >> 7) & 1)
    };

    return bits;
}

void SettingDialog::findUvcCameraDevices(){

    const QList<QCameraDevice> devices = QMediaDevices::videoInputs();
    QComboBox *uvcCamBox = hardwarePage->findChild<QComboBox *>("uvcCamBox");

    if (devices.isEmpty()) {
        qDebug() << "No video input devices found.";
    } else {
        for (const QCameraDevice &cameraDevice : devices) {
            uvcCamBox->addItem(cameraDevice.description());
        }
    }
    // set default "Openterface"
    int index = uvcCamBox->findText("Openterface");
    if (index != -1) {
        uvcCamBox->setCurrentIndex(index);
    } else {
        qDebug() << "Openterface device not found.";
    }

}

QByteArray SettingDialog::convertCheckBoxValueToBytes(){
    QCheckBox *VIDCheckBox = hardwarePage->findChild<QCheckBox *>("VIDCheckBox");
    QCheckBox *PIDCheckBox = hardwarePage->findChild<QCheckBox *>("PIDCheckBox");
    QCheckBox *USBSerialNumberCheckBox = hardwarePage->findChild<QCheckBox *>("USBSerialNumberCheckBox");
    QCheckBox *USBCustomStringDescriptorCheckBox = hardwarePage->findChild<QCheckBox *>("USBCustomStringDescriptorCheckBox");

    bool bit0 = USBSerialNumberCheckBox->isChecked();
    bool bit1 = PIDCheckBox->isChecked();
    bool bit2 = VIDCheckBox->isChecked();
    bool bit7 = USBCustomStringDescriptorCheckBox->isChecked();

    quint8 byteValue = (bit7 << 7) | (bit2 << 2) | (bit1 << 1) | bit0;
    QByteArray hexValue;
    hexValue.append(byteValue);

    return hexValue;
}


void SettingDialog::applyHardwareSetting(){
    QSettings settings("Techxartisan", "Openterface");
    QString cameraDescription = settings.value("camera/device", "Openterface").toString();
<<<<<<< HEAD
=======

>>>>>>> f5b89ca3

    QComboBox *uvcCamBox = hardwarePage->findChild<QComboBox*>("uvcCamBox");
    QLineEdit *VIDLineEdit = hardwarePage->findChild<QLineEdit*>("VIDLineEdit");
    QLineEdit *PIDLineEdit = hardwarePage->findChild<QLineEdit*>("PIDLineEdit");
    QLineEdit *VIDDescriptorLineEdit = hardwarePage->findChild<QLineEdit*>("VIDDescriptorLineEdit");
    QLineEdit *PIDDescriptorLineEdit = hardwarePage->findChild<QLineEdit*>("PIDDescriptorLineEdit");
    QLineEdit *serialNumberLineEdit = hardwarePage->findChild<QLineEdit*>("serialNumberLineEdit");

    QByteArray EnableFlag = convertCheckBoxValueToBytes();

    if (cameraDescription != uvcCamBox->currentText()){
        GlobalSetting::instance().setCameraDeviceSetting(uvcCamBox->currentText());
        emit cameraSettingsApplied();  // emit the hardware setting signal to change the camera device
    }

    GlobalSetting::instance().setVID(VIDLineEdit->text());
    GlobalSetting::instance().setPID(PIDLineEdit->text());
    GlobalSetting::instance().setCustomVIDDescriptor(VIDDescriptorLineEdit->text());
    GlobalSetting::instance().setCustomPIDDescriptor(PIDDescriptorLineEdit->text());
    GlobalSetting::instance().setSerialNumber(serialNumberLineEdit->text());
    GlobalSetting::instance().setUSBEnabelFlag(QString(EnableFlag.toHex()));


    SerialPortManager::getInstance().changeUSBDescriptor();
    QThread::msleep(10);
    SerialPortManager::getInstance().setUSBconfiguration();

    // QThread::msleep(10);
}



void SettingDialog::initHardwareSetting(){
    QSettings settings("Techxartisan", "Openterface");

    QCheckBox *VIDCheckBox = hardwarePage->findChild<QCheckBox*>("VIDCheckBox");
    QCheckBox *PIDCheckBox = hardwarePage->findChild<QCheckBox*>("PIDCheckBox");
    QCheckBox *USBSerialNumberCheckBox = hardwarePage->findChild<QCheckBox*>("USBSerialNumberCheckBox");
    QCheckBox *USBCustomStringDescriptorCheckBox = hardwarePage->findChild<QCheckBox*>("USBCustomStringDescriptorCheckBox");

    QComboBox *uvcCamBox = hardwarePage->findChild<QComboBox*>("uvcCamBox");

    QLineEdit *VIDLineEdit = hardwarePage->findChild<QLineEdit*>("VIDLineEdit");
    QLineEdit *PIDLineEdit = hardwarePage->findChild<QLineEdit*>("PIDLineEdit");
    QLineEdit *VIDDescriptorLineEdit = USBCheckBoxEditMap.value(VIDCheckBox);
    QLineEdit *PIDDescriptorLineEdit = USBCheckBoxEditMap.value(PIDCheckBox);
    QLineEdit *serialNumberLineEdit = USBCheckBoxEditMap.value(USBSerialNumberCheckBox);
    // QLineEdit *customStringDescriptorLineEdit = USBCheckBoxEditMap.value(USBCustomStringDescriptorCheckBox);

    QString USBFlag = settings.value("serial/enableflag", "87").toString();
    std::array<bool, 4> enableFlagArray = extractBits(USBFlag);

    for(uint i = 0; i < enableFlagArray.size(); i++){
        qDebug() << "enable flag array: " <<enableFlagArray[i];
    }

    VIDCheckBox->setChecked(enableFlagArray[2]);
    PIDCheckBox->setChecked(enableFlagArray[1]);
    USBSerialNumberCheckBox->setChecked(enableFlagArray[0]);
    USBCustomStringDescriptorCheckBox->setChecked(enableFlagArray[3]);

    uvcCamBox->setCurrentText(settings.value("camera/device", "Openterface").toString());
    VIDDescriptorLineEdit->setText(settings.value("serial/customVIDDescriptor", "product").toString());
    PIDDescriptorLineEdit->setText(settings.value("serial/customPIDDescriptor", "vendor").toString());
    VIDLineEdit->setText(settings.value("serial/vid", "861A").toString());
    PIDLineEdit->setText(settings.value("serial/pid", "29E1").toString());
    serialNumberLineEdit->setText(settings.value("serial/serialnumber" , "serial number").toString());
    // customStringDescriptorLineEdit->setText(settings.value("serial/customstringdescriptor", "custom string").toString());


    VIDDescriptorLineEdit->setEnabled(enableFlagArray[2]);
    PIDDescriptorLineEdit->setEnabled(enableFlagArray[1]);
    serialNumberLineEdit->setEnabled(enableFlagArray[0]);
    // customStringDescriptorLineEdit->setEnabled(enableFlagArray[3]);
}

void SettingDialog::createPages() {
    createLogPage();
    createVideoPage();
    createAudioPage();
    createHardwarePage();

    // Add pages to the stacked widget
    stackedWidget->addWidget(logPage);
    stackedWidget->addWidget(videoPage);
    stackedWidget->addWidget(audioPage);
    stackedWidget->addWidget(hardwarePage);
}

void SettingDialog::createButtons(){
    QPushButton *okButton = new QPushButton("OK");
    QPushButton *applyButton = new QPushButton("Apply");
    QPushButton *cancelButton = new QPushButton("Cancel");

    okButton->setFixedSize(80, 30);
    applyButton->setFixedSize(80, 30);
    cancelButton->setFixedSize(80, 30);

    QHBoxLayout *buttonLayout = new QHBoxLayout(buttonWidget);
    buttonLayout->addStretch();
    buttonLayout->addWidget(okButton);
    buttonLayout->addWidget(applyButton);
    buttonLayout->addWidget(cancelButton);

    connect(okButton, &QPushButton::clicked, this, &SettingDialog::handleOkButton);
    connect(cancelButton, &QPushButton::clicked, this, &QDialog::reject);
    connect(applyButton, &QPushButton::clicked, this, &SettingDialog::applyAccrodingPage);
}

void SettingDialog::createLayout() {

    QHBoxLayout *selectLayout = new QHBoxLayout;
    selectLayout->addWidget(settingTree);
    selectLayout->addWidget(stackedWidget);

    QVBoxLayout *mainLayout = new QVBoxLayout;
    mainLayout->addLayout(selectLayout);
    mainLayout->addWidget(buttonWidget);

    setLayout(mainLayout);
}



void SettingDialog::changePage(QTreeWidgetItem *current, QTreeWidgetItem *previous) {

    static bool isChanging = false;

    if (isChanging)
        return;

    isChanging = true;
    if (!current)
        current = previous;

    QString itemText = current->text(0);
    qDebug() << "Selected item:" << itemText;

    if (itemText == "General") {
        stackedWidget->setCurrentIndex(0);
    } else if (itemText == "Video") {
        stackedWidget->setCurrentIndex(1);
    } else if (itemText == "Audio") {
        stackedWidget->setCurrentIndex(2);
    } else if (itemText == "Hardware") {
        stackedWidget->setCurrentIndex(3);
    }

    QTimer::singleShot(100, this, [this]() {
        isChanging = false;
    });
}

void SettingDialog::setLogCheckBox(){
    QCheckBox *coreCheckBox = findChild<QCheckBox*>("core");
    QCheckBox *serialCheckBox = findChild<QCheckBox*>("serial");
    QCheckBox *uiCheckBox = findChild<QCheckBox*>("ui");
    QCheckBox *hostCheckBox = findChild<QCheckBox*>("host");

    coreCheckBox->setChecked(true);
    serialCheckBox->setChecked(true);
    uiCheckBox->setChecked(true);
    hostCheckBox->setChecked(true);
}

void SettingDialog::applyLogsettings() {

    // QSettings settings("Techxartisan", "Openterface");

    QCheckBox *coreCheckBox = findChild<QCheckBox*>("core");
    QCheckBox *serialCheckBox = findChild<QCheckBox*>("serial");
    QCheckBox *uiCheckBox = findChild<QCheckBox*>("ui");
    QCheckBox *hostCheckBox = findChild<QCheckBox*>("host");
    QCheckBox *storeLogCheckBox = findChild<QCheckBox*>("storeLogCheckBox");
    QLineEdit *logFilePathLineEdit = findChild<QLineEdit*>("logFilePathLineEdit");
    bool core =  coreCheckBox->isChecked();
    bool host = hostCheckBox->isChecked();
    bool serial = serialCheckBox->isChecked();
    bool ui = uiCheckBox->isChecked();
    bool storeLog = storeLogCheckBox->isChecked();
    QString logFilePath = logFilePathLineEdit->text();
    // set the log filter value by check box
    QString logFilter = "";

    logFilter += core ? "opf.core.*=true\n" : "opf.core.*=false\n";
    logFilter += ui ? "opf.ui.*=true\n" : "opf.ui.*=false\n";
    logFilter += host ? "opf.host.*=true\n" : "opf.host.*=false\n";
    logFilter += serial ? "opf.core.serial=true\n" : "opf.core.serial=false\n";

    QLoggingCategory::setFilterRules(logFilter);
    // save the filter settings

    GlobalSetting::instance().setLogSettings(core, serial, ui, host);
    GlobalSetting::instance().setLogStoreSettings(storeLog, logFilePath);
    LogHandler::instance().enableLogStore();


}

void SettingDialog::initLogSettings(){

    QSettings settings("Techxartisan", "Openterface");
    QCheckBox *coreCheckBox = findChild<QCheckBox*>("core");
    QCheckBox *serialCheckBox = findChild<QCheckBox*>("serial");
    QCheckBox *uiCheckBox = findChild<QCheckBox*>("ui");
    QCheckBox *hostCheckBox = findChild<QCheckBox*>("host");
    QCheckBox *storeLogCheckBox = findChild<QCheckBox*>("storeLogCheckBox");
    QLineEdit *logFilePathLineEdit = findChild<QLineEdit*>("logFilePathLineEdit");

    coreCheckBox->setChecked(settings.value("log/core", true).toBool());
    serialCheckBox->setChecked(settings.value("log/serial", true).toBool());
    uiCheckBox->setChecked(settings.value("log/ui", true).toBool());
    hostCheckBox->setChecked(settings.value("log/host", true).toBool());
    storeLogCheckBox->setChecked(settings.value("log/storeLog", false).toBool());
    logFilePathLineEdit->setText(settings.value("log/logFilePath", "").toString());
}

void SettingDialog::applyAccrodingPage(){
    int currentPageIndex = stackedWidget->currentIndex();
    switch (currentPageIndex)
    {
    // sequence Log Video Audio
    case 0:
        applyLogsettings();
        break;
    case 1:
        applyVideoSettings();
        break;
    case 2:

        break;
    case 3:
        applyHardwareSetting();
        break;
    default:
        break;
    }
}

void SettingDialog::handleOkButton() {
    applyLogsettings();
    applyVideoSettings();
    applyHardwareSetting();
    accept();
}<|MERGE_RESOLUTION|>--- conflicted
+++ resolved
@@ -688,10 +688,7 @@
 void SettingDialog::applyHardwareSetting(){
     QSettings settings("Techxartisan", "Openterface");
     QString cameraDescription = settings.value("camera/device", "Openterface").toString();
-<<<<<<< HEAD
-=======
-
->>>>>>> f5b89ca3
+    
 
     QComboBox *uvcCamBox = hardwarePage->findChild<QComboBox*>("uvcCamBox");
     QLineEdit *VIDLineEdit = hardwarePage->findChild<QLineEdit*>("VIDLineEdit");
