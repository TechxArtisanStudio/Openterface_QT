--- conflicted
+++ resolved
@@ -1,7 +1,4 @@
-<<<<<<< HEAD
-=======
 
->>>>>>> 33e98053
 /*
 * ========================================================================== *
 *                                                                            *
@@ -24,10 +21,7 @@
 * ========================================================================== *
 */
 
-<<<<<<< HEAD
-=======
 
->>>>>>> 33e98053
 #ifndef SERIALPORTDEBUGDIALOG_H
 #define SERIALPORTDEBUGDIALOG_H
 #include <QDialog>
@@ -49,10 +43,6 @@
     void getSentDataAndInsertText(const QByteArray &data);
 
 
-<<<<<<< HEAD
-
-=======
->>>>>>> 33e98053
 private:
     Ui::SerialPortDebugDialog *ui;
     QTextEdit *textEdit;
