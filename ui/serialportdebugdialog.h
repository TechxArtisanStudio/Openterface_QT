<<<<<<< HEAD
=======

>>>>>>> 3d7e27eb
/*
* ========================================================================== *
*                                                                            *
*    This file is part of the Openterface Mini KVM App QT version            *
*                                                                            *
*    Copyright (C) 2024   <info@openterface.com>                             *
*                                                                            *
*    This program is free software: you can redistribute it and/or modify    *
*    it under the terms of the GNU General Public License as published by    *
*    the Free Software Foundation version 3.                                 *
*                                                                            *
*    This program is distributed in the hope that it will be useful, but     *
*    WITHOUT ANY WARRANTY; without even the implied warranty of              *
*    MERCHANTABILITY or FITNESS FOR A PARTICULAR PURPOSE. See the GNU        *
*    General Public License for more details.                                *
*                                                                            *
*    You should have received a copy of the GNU General Public License       *
*    along with this program. If not, see <http://www.gnu.org/licenses/>.    *
*                                                                            *
* ========================================================================== *
*/

<<<<<<< HEAD
=======

>>>>>>> 3d7e27eb
#ifndef SERIALPORTDEBUGDIALOG_H
#define SERIALPORTDEBUGDIALOG_H
#include <QDialog>
#include <QTextEdit>
#include <QWidget>
#include <QByteArray>
#include <QString>
namespace Ui {
class SerialPortDebugDialog;
}
class SerialPortDebugDialog : public QDialog
{
    Q_OBJECT
public:
    explicit SerialPortDebugDialog(QWidget *parent = nullptr);
    ~SerialPortDebugDialog();
private slots:
    void getRecvDataAndInsertText(const QByteArray &data);
    void getSentDataAndInsertText(const QByteArray &data);


<<<<<<< HEAD

=======
>>>>>>> 3d7e27eb
private:
    Ui::SerialPortDebugDialog *ui;
    QTextEdit *textEdit;
    QWidget *debugButtonWidget;
    QWidget *filterCheckboxWidget;
    void createDebugButtonWidget();
    void createFilterCheckBox();
    void saveSettings();
    void loadSettings();
    void createLayout();

    QString formatHexData(QString hexString);
};
#endif // SERIALPORTDEBUGDIALOG_H<|MERGE_RESOLUTION|>--- conflicted
+++ resolved
@@ -1,7 +1,4 @@
-<<<<<<< HEAD
-=======
 
->>>>>>> 3d7e27eb
 /*
 * ========================================================================== *
 *                                                                            *
@@ -24,10 +21,7 @@
 * ========================================================================== *
 */
 
-<<<<<<< HEAD
-=======
 
->>>>>>> 3d7e27eb
 #ifndef SERIALPORTDEBUGDIALOG_H
 #define SERIALPORTDEBUGDIALOG_H
 #include <QDialog>
@@ -49,10 +43,6 @@
     void getSentDataAndInsertText(const QByteArray &data);
 
 
-<<<<<<< HEAD
-
-=======
->>>>>>> 3d7e27eb
 private:
     Ui::SerialPortDebugDialog *ui;
     QTextEdit *textEdit;
