
/*
* ========================================================================== *
*                                                                            *
*    This file is part of the Openterface Mini KVM App QT version            *
*                                                                            *
*    Copyright (C) 2024   <info@openterface.com>                             *
*                                                                            *
*    This program is free software: you can redistribute it and/or modify    *
*    it under the terms of the GNU General Public License as published by    *
*    the Free Software Foundation version 3.                                 *
*                                                                            *
*    This program is distributed in the hope that it will be useful, but     *
*    WITHOUT ANY WARRANTY; without even the implied warranty of              *
*    MERCHANTABILITY or FITNESS FOR A PARTICULAR PURPOSE. See the GNU        *
*    General Public License for more details.                                *
*                                                                            *
*    You should have received a copy of the GNU General Public License       *
*    along with this program. If not, see <http://www.gnu.org/licenses/>.    *
*                                                                            *
* ========================================================================== *
*/


#include "serialportdebugdialog.h"
#include "serial/SerialPortManager.h"
#include "ui/globalsetting.h"
#include <QPushButton>
#include <QVBoxLayout>
#include <QHBoxLayout>
#include <QByteArray>
#include <QCoreApplication>
#include <QCheckBox>
#include <QGridLayout>
#include <QCloseEvent>
SerialPortDebugDialog::SerialPortDebugDialog(QWidget *parent)
    : QDialog(parent)
    , textEdit(new QTextEdit(this))
    , debugButtonWidget(new QWidget(this))
    , filterCheckboxWidget(new QWidget(this))
{
    setWindowTitle(tr("Serial Port Debug"));
    resize(640, 480);
    createDebugButtonWidget();
    createFilterCheckBox();
    SerialPortManager* serialPortManager = &SerialPortManager::getInstance();
    if (serialPortManager){
        connect(serialPortManager, &SerialPortManager::dataSent,
                this, &SerialPortDebugDialog::getSentDataAndInsertText);
        connect(serialPortManager, &SerialPortManager::dataReceived,
                this, &SerialPortDebugDialog::getRecvDataAndInsertText);
    }

    createLayout();
    loadSettings();
}
SerialPortDebugDialog::~SerialPortDebugDialog()
{
    delete this;
}

void SerialPortDebugDialog::createFilterCheckBox(){
    QCheckBox *ChipInfoFilter = new QCheckBox("Chip info filter");  //81
    QCheckBox *keyboardPressFilter = new QCheckBox("keyboard filter");  //82
    QCheckBox *mideaKeyboardFilter = new QCheckBox("media keyboard filter");    //83
    QCheckBox *mouseMoveABSFilter = new QCheckBox("Mouse absolute filter"); //84
    QCheckBox *mouseMoveRELFilter = new QCheckBox("mouse relative filter"); //85
    QCheckBox *HIDFilter = new QCheckBox("HID filter"); //87
    ChipInfoFilter->setObjectName("ChipInfoFilter");
    keyboardPressFilter->setObjectName("keyboardPressFilter");
    mideaKeyboardFilter->setObjectName("mideaKeyboardFilter");
    mouseMoveABSFilter->setObjectName("mouseMoveABSFilter");
    mouseMoveRELFilter->setObjectName("mouseMoveRELFilter");
    HIDFilter->setObjectName("HIDFilter");
    QGridLayout *gridLayout = new QGridLayout(filterCheckboxWidget);
    gridLayout->addWidget(ChipInfoFilter, 0,0, Qt::AlignLeft);
    gridLayout->addWidget(keyboardPressFilter, 0,1, Qt::AlignLeft);
    gridLayout->addWidget(mideaKeyboardFilter, 0,2, Qt::AlignLeft);
    gridLayout->addWidget(mouseMoveABSFilter, 1,0, Qt::AlignLeft);
    gridLayout->addWidget(mouseMoveRELFilter, 1,1, Qt::AlignLeft);
    gridLayout->addWidget(HIDFilter, 1,2, Qt::AlignLeft);

}
void SerialPortDebugDialog::createDebugButtonWidget(){
    QPushButton *clearButton = new QPushButton("Clear");
    QPushButton *closeButton = new QPushButton("Close");
    closeButton->setFixedSize(90,30);
    clearButton->setFixedSize(90,30);
    QHBoxLayout *debugButtonLayout = new QHBoxLayout(debugButtonWidget);
    debugButtonLayout->addStretch();
    debugButtonLayout->addWidget(clearButton);
    debugButtonLayout->addWidget(closeButton);
    connect(closeButton, &QPushButton::clicked, this, &QDialog::reject);
    QObject::connect(clearButton, &QPushButton::clicked, textEdit, &QTextEdit::clear);
}
void SerialPortDebugDialog::createLayout(){
    QVBoxLayout *mainLayout = new QVBoxLayout;
    mainLayout->addWidget(filterCheckboxWidget);
    mainLayout->addWidget(textEdit);
    mainLayout->addWidget(debugButtonWidget);
    setLayout(mainLayout);
}
<<<<<<< HEAD

=======
>>>>>>> f5b89ca3
void SerialPortDebugDialog::saveSettings(){
    QCheckBox *ChipInfoFilter = filterCheckboxWidget->findChild<QCheckBox *>("ChipInfoFilter");
    QCheckBox *keyboardPressFilter = filterCheckboxWidget->findChild<QCheckBox *>("keyboardPressFilter");
    QCheckBox *mideaKeyboardFilter = filterCheckboxWidget->findChild<QCheckBox *>("mideaKeyboardFilter");
    QCheckBox *mouseMoveABSFilter = filterCheckboxWidget->findChild<QCheckBox *>("mouseMoveABSFilter");
    QCheckBox *mouseMoveRELFilter = filterCheckboxWidget->findChild<QCheckBox *>("mouseMoveRELFilter");
    QCheckBox *HIDFilter = filterCheckboxWidget->findChild<QCheckBox *>("HIDFilter");
    bool Chipinfo = ChipInfoFilter->isChecked();
    bool keyboardPress = keyboardPressFilter->isChecked();
    bool mideaKeyboard = mideaKeyboardFilter->isChecked();
    bool mouseMoveABS = mouseMoveABSFilter->isChecked();
    bool mouseMoveREL = mouseMoveRELFilter->isChecked();
    bool HID = HIDFilter->isChecked();
    GlobalSetting::instance().setFilterSettings(Chipinfo, keyboardPress, mideaKeyboard, mouseMoveABS, mouseMoveREL, HID);
}
<<<<<<< HEAD

=======
>>>>>>> f5b89ca3
void SerialPortDebugDialog::loadSettings(){
    QSettings settings("Techxartisan", "Openterface");
    QCheckBox *ChipInfoFilter = filterCheckboxWidget->findChild<QCheckBox *>("ChipInfoFilter");
    QCheckBox *keyboardPressFilter = filterCheckboxWidget->findChild<QCheckBox *>("keyboardPressFilter");
    QCheckBox *mideaKeyboardFilter = filterCheckboxWidget->findChild<QCheckBox *>("mideaKeyboardFilter");
    QCheckBox *mouseMoveABSFilter = filterCheckboxWidget->findChild<QCheckBox *>("mouseMoveABSFilter");
    QCheckBox *mouseMoveRELFilter = filterCheckboxWidget->findChild<QCheckBox *>("mouseMoveRELFilter");
    QCheckBox *HIDFilter = filterCheckboxWidget->findChild<QCheckBox *>("HIDFilter");
    ChipInfoFilter->setChecked(settings.value("filter/Chipinfo", true).toBool());
    keyboardPressFilter->setChecked(settings.value("filter/keyboardPress", true).toBool());
    mideaKeyboardFilter->setChecked(settings.value("filter/mideaKeyboard", true).toBool());
    mouseMoveABSFilter->setChecked(settings.value("filter/mouseMoveABS", true).toBool());
    mouseMoveRELFilter->setChecked(settings.value("filter/mouseMoveREL", true).toBool());
    HIDFilter->setChecked(settings.value("filter/HID", true).toBool());
}
<<<<<<< HEAD

=======
>>>>>>> f5b89ca3
void SerialPortDebugDialog::getRecvDataAndInsertText(const QByteArray &data){
    QString command_type = "";
    QCheckBox *ChipInfoFilter = filterCheckboxWidget->findChild<QCheckBox *>("ChipInfoFilter");
    QCheckBox *keyboardPressFilter = filterCheckboxWidget->findChild<QCheckBox *>("keyboardPressFilter");
    QCheckBox *mideaKeyboardFilter = filterCheckboxWidget->findChild<QCheckBox *>("mideaKeyboardFilter");
    QCheckBox *mouseMoveABSFilter = filterCheckboxWidget->findChild<QCheckBox *>("mouseMoveABSFilter");
    QCheckBox *mouseMoveRELFilter = filterCheckboxWidget->findChild<QCheckBox *>("mouseMoveRELFilter");
    QCheckBox *HIDFilter = filterCheckboxWidget->findChild<QCheckBox *>("HIDFilter");
    bool Chipinfo = ChipInfoFilter->isChecked();
    bool keyboardPress = keyboardPressFilter->isChecked();
    bool mideaKeyboard = mideaKeyboardFilter->isChecked();
    bool mouseMoveABS = mouseMoveABSFilter->isChecked();
    bool mouseMoveREL = mouseMoveRELFilter->isChecked();
    bool HID = HIDFilter->isChecked();
<<<<<<< HEAD

=======
>>>>>>> f5b89ca3
    if (data.size() >= 4){
        GlobalSetting::instance().setFilterSettings(Chipinfo, keyboardPress, mideaKeyboard, mouseMoveABS, mouseMoveREL, HID);
        unsigned char fourthByte = static_cast<unsigned char>(data[3]);
        qDebug() << "fourthByte: " << fourthByte;
        bool shouldShow = false;
        switch (fourthByte)
        {
        case 0x81:
            command_type = "Chip Info ";
            if (Chipinfo) shouldShow = true;
            break;
        case 0x82:
            command_type = "Keyboard press ";
            if (keyboardPress) shouldShow = true;
            break;
        case 0x83:
            command_type = "Midea keyboard ";
            if (mideaKeyboard) shouldShow = true;
            break;
        case 0x84:
            command_type = "Mouse absolutly move ";
            if (mouseMoveABS) shouldShow = true;
            break;
        case 0x85:
            command_type = "Mouse relative move ";
            if (mouseMoveREL) shouldShow = true;
            break;
        case 0x87:
            command_type = "HID MSG ";
            if (HID) shouldShow = true;
            break;
        default:
            command_type = "Unknown ";
            break;
        }
        if (shouldShow){
            QString dataString = data.toHex().toUpper();
            dataString = formatHexData(dataString);
            dataString = QDateTime::currentDateTime().toString("MM-dd hh:mm:ss.zzz") + " " + command_type + " << " + dataString + "\n";
            textEdit->insertPlainText(dataString);
        }
    }
<<<<<<< HEAD

}
void SerialPortDebugDialog::getSentDataAndInsertText(const QByteArray &data){
    // qDebug() << "send data ->> " << data;
    if (data.size() >= 4){
        QString dataString = data.toHex().toUpper();
        dataString = formatHexData(dataString);
        dataString =  QDateTime::currentDateTime().toString("MM-dd hh:mm:ss.zzz") + ">> " + dataString + "\n";
        textEdit->insertPlainText(dataString);
        QTextCursor cursor = textEdit->textCursor();
        cursor.movePosition(QTextCursor::End);
        textEdit->setTextCursor(cursor);
        textEdit->ensureCursorVisible();
    }
    
=======
}
void SerialPortDebugDialog::getSentDataAndInsertText(const QByteArray &data){
    // qDebug() << "send data ->> " << data;
    QString dataString = data.toHex().toUpper();
    dataString = formatHexData(dataString);
    dataString = ">> " + dataString + "\n";
    textEdit->insertPlainText(dataString);
    QTextCursor cursor = textEdit->textCursor();
    cursor.movePosition(QTextCursor::End);
    textEdit->setTextCursor(cursor);
    textEdit->ensureCursorVisible();
>>>>>>> f5b89ca3
}

QString SerialPortDebugDialog::formatHexData(QString hexString){
    QString spacedHexString;
    for (int i = 0; i < hexString.length(); i += 2) {
        if (!spacedHexString.isEmpty()) {
            spacedHexString += " ";
        }
        spacedHexString += hexString.mid(i, 2);
    }
    return spacedHexString;
}<|MERGE_RESOLUTION|>--- conflicted
+++ resolved
@@ -1,3 +1,27 @@
+
+/*
+* ========================================================================== *
+*                                                                            *
+*    This file is part of the Openterface Mini KVM App QT version            *
+*                                                                            *
+*    Copyright (C) 2024   <info@openterface.com>                             *
+*                                                                            *
+*    This program is free software: you can redistribute it and/or modify    *
+*    it under the terms of the GNU General Public License as published by    *
+*    the Free Software Foundation version 3.                                 *
+*                                                                            *
+*    This program is distributed in the hope that it will be useful, but     *
+*    WITHOUT ANY WARRANTY; without even the implied warranty of              *
+*    MERCHANTABILITY or FITNESS FOR A PARTICULAR PURPOSE. See the GNU        *
+*    General Public License for more details.                                *
+*                                                                            *
+*    You should have received a copy of the GNU General Public License       *
+*    along with this program. If not, see <http://www.gnu.org/licenses/>.    *
+*                                                                            *
+* ========================================================================== *
+*/
+
+
 
 /*
 * ========================================================================== *
@@ -100,10 +124,7 @@
     mainLayout->addWidget(debugButtonWidget);
     setLayout(mainLayout);
 }
-<<<<<<< HEAD
-
-=======
->>>>>>> f5b89ca3
+
 void SerialPortDebugDialog::saveSettings(){
     QCheckBox *ChipInfoFilter = filterCheckboxWidget->findChild<QCheckBox *>("ChipInfoFilter");
     QCheckBox *keyboardPressFilter = filterCheckboxWidget->findChild<QCheckBox *>("keyboardPressFilter");
@@ -119,10 +140,7 @@
     bool HID = HIDFilter->isChecked();
     GlobalSetting::instance().setFilterSettings(Chipinfo, keyboardPress, mideaKeyboard, mouseMoveABS, mouseMoveREL, HID);
 }
-<<<<<<< HEAD
-
-=======
->>>>>>> f5b89ca3
+
 void SerialPortDebugDialog::loadSettings(){
     QSettings settings("Techxartisan", "Openterface");
     QCheckBox *ChipInfoFilter = filterCheckboxWidget->findChild<QCheckBox *>("ChipInfoFilter");
@@ -138,10 +156,7 @@
     mouseMoveRELFilter->setChecked(settings.value("filter/mouseMoveREL", true).toBool());
     HIDFilter->setChecked(settings.value("filter/HID", true).toBool());
 }
-<<<<<<< HEAD
-
-=======
->>>>>>> f5b89ca3
+
 void SerialPortDebugDialog::getRecvDataAndInsertText(const QByteArray &data){
     QString command_type = "";
     QCheckBox *ChipInfoFilter = filterCheckboxWidget->findChild<QCheckBox *>("ChipInfoFilter");
@@ -156,10 +171,7 @@
     bool mouseMoveABS = mouseMoveABSFilter->isChecked();
     bool mouseMoveREL = mouseMoveRELFilter->isChecked();
     bool HID = HIDFilter->isChecked();
-<<<<<<< HEAD
-
-=======
->>>>>>> f5b89ca3
+
     if (data.size() >= 4){
         GlobalSetting::instance().setFilterSettings(Chipinfo, keyboardPress, mideaKeyboard, mouseMoveABS, mouseMoveREL, HID);
         unsigned char fourthByte = static_cast<unsigned char>(data[3]);
@@ -202,7 +214,6 @@
             textEdit->insertPlainText(dataString);
         }
     }
-<<<<<<< HEAD
 
 }
 void SerialPortDebugDialog::getSentDataAndInsertText(const QByteArray &data){
@@ -218,19 +229,6 @@
         textEdit->ensureCursorVisible();
     }
     
-=======
-}
-void SerialPortDebugDialog::getSentDataAndInsertText(const QByteArray &data){
-    // qDebug() << "send data ->> " << data;
-    QString dataString = data.toHex().toUpper();
-    dataString = formatHexData(dataString);
-    dataString = ">> " + dataString + "\n";
-    textEdit->insertPlainText(dataString);
-    QTextCursor cursor = textEdit->textCursor();
-    cursor.movePosition(QTextCursor::End);
-    textEdit->setTextCursor(cursor);
-    textEdit->ensureCursorVisible();
->>>>>>> f5b89ca3
 }
 
 QString SerialPortDebugDialog::formatHexData(QString hexString){
