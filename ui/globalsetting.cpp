--- conflicted
+++ resolved
@@ -74,7 +74,6 @@
     settings.setValue("serial/vid", vid);
     settings.setValue("serial/pid", pid);
     
-<<<<<<< HEAD
 }
 
 void GlobalSetting::setUSBFlag(QString flag){
@@ -175,6 +174,4 @@
             break;
     }
     return result;
-=======
->>>>>>> dcf82e94
 }