--- conflicted
+++ resolved
@@ -619,6 +619,11 @@
     if (m_inputHandler) {
         m_inputHandler->updateEventFilterTarget();
     }
+    
+    // Update the InputHandler's event filter target
+    if (m_inputHandler) {
+        m_inputHandler->updateEventFilterTarget();
+    }
 }
 
 WId VideoPane::getVideoOverlayWindowId() const
@@ -649,21 +654,20 @@
         m_overlayWidget->setMouseTracking(true);
         m_overlayWidget->setFocusPolicy(Qt::StrongFocus);
         
+        // Enable mouse tracking and focus for event handling
+        m_overlayWidget->setMouseTracking(true);
+        m_overlayWidget->setFocusPolicy(Qt::StrongFocus);
+        
         // Position the overlay widget to fill the viewport
         m_overlayWidget->resize(size());
         m_overlayWidget->show();
         
-<<<<<<< HEAD
         // qDebug() << "VideoPane: Created GStreamer overlay widget with window ID:" << m_overlayWidget->winId();
-=======
-        qDebug() << "VideoPane: Created GStreamer overlay widget with window ID:" << m_overlayWidget->winId();
->>>>>>> 3f213ce5
         
         // Update the InputHandler to use the overlay widget for events
         if (m_inputHandler) {
             m_inputHandler->updateEventFilterTarget();
         }
-<<<<<<< HEAD
     }
 }
 
@@ -673,8 +677,6 @@
     // PERFORMANCE: Eliminate per-frame logging completely
     if (!m_directFFmpegMode || frame.isNull()) {
         return;
-=======
->>>>>>> 3f213ce5
     }
     
     // Frame dropping logic to prevent queue buildup and maintain smooth playback
