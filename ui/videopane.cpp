/*
* ========================================================================== *
*                                                                            *
*    This file is part of the Openterface Mini KVM App QT version            *
*                                                                            *
*    Copyright (C) 2024   <info@openterface.com>                             *
*                                                                            *
*    This program is free software: you can redistribute it and/or modify    *
*    it under the terms of the GNU General Public License as published by    *
*    the Free Software Foundation version 3.                                 *
*                                                                            *
*    This program is distributed in the hope that it will be useful, but     *
*    WITHOUT ANY WARRANTY; without even the implied warranty of              *
*    MERCHANTABILITY or FITNESS FOR A PARTICULAR PURPOSE. See the GNU        *
*    General Public License for more details.                                *
*                                                                            *
*    You should have received a copy of the GNU General Public License       *
*    along with this program. If not, see <http://www.gnu.org/licenses/>.    *
*                                                                            *
* ========================================================================== *
*/

#include "videopane.h"
#include "host/HostManager.h"
#include "inputhandler.h"
#include "../global.h"

#include <QtWidgets>
#include <QtMultimedia>
#include <QtMultimediaWidgets>
#include <QDebug>
#include <QTimer>

Q_LOGGING_CATEGORY(log_ui_video, "opf.ui.video")

VideoPane::VideoPane(QWidget *parent) : QGraphicsView(parent), 
    escTimer(new QTimer(this)), 
    m_inputHandler(new InputHandler(this, this)), 
    m_isCameraSwitching(false),
    m_scene(new QGraphicsScene(this)),
    m_videoItem(nullptr),
    m_pixmapItem(nullptr),
    m_aspectRatioMode(Qt::KeepAspectRatio),
    m_scaleFactor(1.0),
    m_maintainAspectRatio(true),
    m_directGStreamerMode(false),
    m_overlayWidget(nullptr),
    m_directFFmpegMode(false)
{
    qDebug(log_ui_video) << "VideoPane init...";
    
    // Set up the graphics scene
    setupScene();
    
    // Create and initialize the video item
    m_videoItem = new QGraphicsVideoItem();
    m_scene->addItem(m_videoItem);
    m_videoItem->setZValue(0); // Below pixmap item
    
    // Configure the graphics view
    setScene(m_scene);
    setDragMode(QGraphicsView::NoDrag);
    setVerticalScrollBarPolicy(Qt::ScrollBarAlwaysOff);
    setHorizontalScrollBarPolicy(Qt::ScrollBarAlwaysOff);
    setRenderHint(QPainter::Antialiasing, true);
    setRenderHint(QPainter::SmoothPixmapTransform, true);
    setOptimizationFlag(QGraphicsView::DontAdjustForAntialiasing, true);
    setViewportUpdateMode(QGraphicsView::SmartViewportUpdate);

    this->setMouseTracking(true);
    this->installEventFilter(m_inputHandler);
    this->setFocusPolicy(Qt::StrongFocus);
    relativeModeEnable = false;
    // Set up the timer
    connect(escTimer, &QTimer::timeout, this, &VideoPane::showHostMouse);
}

VideoPane::~VideoPane()
{
    qDebug() << "VideoPane destructor started";
    
    // 1. FIRST: Remove event filter and stop input handler to prevent event processing
    if (m_inputHandler) {
        removeEventFilter(m_inputHandler);
        m_inputHandler->deleteLater(); // Use deleteLater for safer cleanup
        m_inputHandler = nullptr;
    }
    
    // 2. Stop timers
    if (escTimer) {
        escTimer->stop();
        escTimer->deleteLater();
        escTimer = nullptr;
    }
    
    // 3. Disconnect all signals to prevent callbacks during destruction
    disconnect();
    
    // 4. Clean up graphics items in correct order
    if (m_scene) {
        // Remove items from scene before deleting them
        if (m_videoItem) {
            m_scene->removeItem(m_videoItem);
            m_videoItem->deleteLater(); // Use deleteLater for graphics items
            m_videoItem = nullptr;
        }
        if (m_pixmapItem) {
            m_scene->removeItem(m_pixmapItem);
            m_pixmapItem = nullptr;
        }
        
        // Clear and delete scene
        m_scene->clear();
        m_scene->deleteLater();
        m_scene = nullptr;
    }

    qDebug() << "VideoPane destructor completed";
}

/*
    * This function is called when the focus is on the video pane and the user presses the Tab key.
    * This function is overridden to prevent the focus from moving to the next widget.
*/
bool VideoPane::focusNextPrevChild(bool next) {
    return false;
}

void VideoPane::moveMouseToCenter()
{
    // Temporarily disable the mouse event handling
    this->relativeModeEnable = false;

    // Move the mouse to the center of the window
    QCursor::setPos(this->mapToGlobal(QPoint(this->width() / 2, this->height() / 2)));
    lastX= this->width() / 2;
    lastY= this->height() / 2;

    this->relativeModeEnable = true;
}

void VideoPane::showHostMouse() {
    QCursor arrowCursor(Qt::ArrowCursor);
    this->setCursor(arrowCursor);
    this->relativeModeEnable = false;
}

void VideoPane::hideHostMouse() {
    // Hide the cursor
    QCursor blankCursor(Qt::BlankCursor);
    this->setCursor(blankCursor);
    this->relativeModeEnable = true;
}

void VideoPane::startEscTimer()
{
    escTimer->start(500); // 0.5 seconds
}

void VideoPane::stopEscTimer()
{
    escTimer->stop();
}

void VideoPane::onCameraDeviceSwitching(const QString& fromDevice, const QString& toDevice)
{
    qCDebug(log_ui_video) << "VideoPane: Camera switching from" << fromDevice << "to" << toDevice;
    
    // Capture the current frame before switching
    captureCurrentFrame();
    
    // Set switching mode to display the last frame
    m_isCameraSwitching = true;
    
    // Force a repaint to show the captured frame
    update();
}

void VideoPane::onCameraDeviceSwitchComplete(const QString& device)
{
    qCDebug(log_ui_video) << "VideoPane: Camera switch complete to" << device;
    
    // Clear switching mode to resume normal video display
    m_isCameraSwitching = false;
    
    // Clear the captured frame
    m_lastFrame = QPixmap();
    
    // Handle visibility based on current mode
    if (m_directFFmpegMode) {
        // In FFmpeg mode, keep pixmap item visible and hide Qt video item
        if (m_videoItem) {
            m_videoItem->setVisible(false);
            qDebug() << "VideoPane: Video item hidden - FFmpeg mode active";
        }
        
        if (m_pixmapItem) {
            m_pixmapItem->setVisible(true);
            qDebug() << "VideoPane: Pixmap item kept visible for FFmpeg frames";
        }
    } else {
        // In normal Qt mode, show video item and hide pixmap item
        if (m_videoItem) {
            m_videoItem->setVisible(true);
            qDebug() << "VideoPane: Video item made visible for new camera feed";
        }
        
        if (m_pixmapItem) {
            m_pixmapItem->setVisible(false);
            qDebug() << "VideoPane: Pixmap item hidden to show live video";
        }
    }
    
    // Force a repaint to resume normal video display
    update();
    
    qDebug() << "VideoPane: Ready to display new camera feed";
}

void VideoPane::captureCurrentFrame()
{
    // Try multiple methods to capture the current frame
    if (this->isVisible() && this->size().isValid()) {
        // Method 1: Grab the graphics view content
        m_lastFrame = this->grab();
        
        // Method 2: If grab() failed or returned null, try to render the scene
        if (m_lastFrame.isNull() || m_lastFrame.size().isEmpty()) {
            m_lastFrame = QPixmap(this->size());
            m_lastFrame.fill(Qt::black); // Fill with black as fallback
            QPainter painter(&m_lastFrame);
            if (m_scene) {
                m_scene->render(&painter, this->rect(), this->rect());
            } else {
                this->render(&painter);
            }
        }
        
        qCDebug(log_ui_video) << "VideoPane: Captured frame" << m_lastFrame.size() << "for preservation during camera switch";
    } else {
        // Create a black fallback frame
        m_lastFrame = QPixmap(this->size().isEmpty() ? QSize(640, 480) : this->size());
        m_lastFrame.fill(Qt::black);
        qCDebug(log_ui_video) << "VideoPane: Created fallback black frame for camera switch";
    }
}

void VideoPane::paintEvent(QPaintEvent *event)
{
    // PERFORMANCE: Reduce redundant visibility checks and updates
    if (m_isCameraSwitching && !m_lastFrame.isNull()) {
        // During camera switching, show preserved frame using pixmap item
        if (!m_pixmapItem) {
            m_pixmapItem = m_scene->addPixmap(m_lastFrame);
            m_pixmapItem->setZValue(1); // Above video item
        } else {
            m_pixmapItem->setPixmap(m_lastFrame);
            m_pixmapItem->setVisible(true);
        }
        
        if (m_videoItem) {
            m_videoItem->setVisible(false);
        }
        
        qCDebug(log_ui_video) << "VideoPane: Displaying preserved frame during camera switch";
    } else if (m_directFFmpegMode) {
        // In FFmpeg mode, ensure pixmap item is visible and video item is hidden
        // PERFORMANCE: Only change visibility if actually needed
        if (m_pixmapItem && !m_pixmapItem->isVisible()) {
            m_pixmapItem->setVisible(true);
        }
        if (m_videoItem && m_videoItem->isVisible()) {
            m_videoItem->setVisible(false);
        }
        // PERFORMANCE: Remove excessive debug logging from paintEvent
        // qCDebug(log_ui_video) << "VideoPane: paintEvent - FFmpeg mode, pixmap visible:" 
        //                       << (m_pixmapItem ? m_pixmapItem->isVisible() : false);
    } else {
        // Normal video display mode
        // PERFORMANCE: Only change visibility if actually needed
        if (m_pixmapItem && m_pixmapItem->isVisible()) {
            m_pixmapItem->setVisible(false);
        }
        if (m_videoItem && !m_videoItem->isVisible()) {
            m_videoItem->setVisible(true);
        }
    }
    
    // Call the base class paintEvent
    QGraphicsView::paintEvent(event);
}

// QVideoWidget compatibility methods
void VideoPane::setAspectRatioMode(Qt::AspectRatioMode mode)
{
    m_aspectRatioMode = mode;
    m_maintainAspectRatio = (mode != Qt::IgnoreAspectRatio);
    updateVideoItemTransform();
}

Qt::AspectRatioMode VideoPane::aspectRatioMode() const
{
    return m_aspectRatioMode;
}

// QGraphicsView enhancement methods
void VideoPane::setVideoItem(QGraphicsVideoItem* videoItem)
{
    if (m_videoItem) {
        m_scene->removeItem(m_videoItem);
    }
    
    m_videoItem = videoItem;
    if (m_videoItem) {
        m_scene->addItem(m_videoItem);
        m_videoItem->setZValue(0); // Below pixmap item
        updateVideoItemTransform();
    }
}

QGraphicsVideoItem* VideoPane::videoItem() const
{
    return m_videoItem;
}

void VideoPane::resetZoom()
{
    m_scaleFactor = 1.0;
    resetTransform();
    updateVideoItemTransform();
}

void VideoPane::zoomIn(double factor)
{
    m_scaleFactor *= factor;
    scale(factor, factor);
}

void VideoPane::zoomOut(double factor)
{
    m_scaleFactor *= factor;
    scale(factor, factor);
}

void VideoPane::fitToWindow()
{
    if (m_videoItem) {
        // Reset any existing transformations
        resetTransform();
        m_scaleFactor = 1.0;
        
        // Update the video item transform to fit the current view
        updateVideoItemTransform();
    }
}

void VideoPane::actualSize()
{
    resetZoom();
    if (m_videoItem) {
        centerVideoItem();
    }
}


void VideoPane::resizeEvent(QResizeEvent *event)
{
    QGraphicsView::resizeEvent(event);
    
    // Update the scene rect to match the viewport size
    if (m_scene) {
        m_scene->setSceneRect(viewport()->rect());
    }
    
    updateVideoItemTransform();
    
    // Update overlay widget size for direct GStreamer mode
    if (m_directGStreamerMode && m_overlayWidget) {
        m_overlayWidget->resize(size());
        qDebug() << "VideoPane: Resized GStreamer overlay widget to:" << size();
    }
}

// Helper methods
void VideoPane::updateVideoItemTransform()
{
    // Handle both Qt video item and FFmpeg pixmap item
    QGraphicsItem* targetItem = nullptr;
    QRectF itemRect;
    
    if (m_directFFmpegMode && m_pixmapItem) {
        targetItem = m_pixmapItem;
        itemRect = m_pixmapItem->boundingRect();
        // qDebug(log_ui_video) << "VideoPane: Updating FFmpeg pixmap transform";
    } else if (m_videoItem) {
        targetItem = m_videoItem;
        itemRect = m_videoItem->boundingRect();
        // qDebug() << "VideoPane: Updating Qt video item transform";
    }
    
    if (!targetItem) return;
    
    QRectF viewRect = viewport()->rect();
    
    if (itemRect.isEmpty() || viewRect.isEmpty()) return;
    // qDebug() << "Updating item transform with itemRect:" << itemRect << "viewRect:" << viewRect;
    
    // Reset transform and position first
    targetItem->setTransform(QTransform());
    targetItem->setPos(0, 0);
    
    // Normalize the item rectangle to start from (0,0) to handle any offset in boundingRect
    QRectF normalizedRect(0, 0, itemRect.width(), itemRect.height());
    QPointF itemOffset = itemRect.topLeft(); // Store the original offset
    
    if (m_maintainAspectRatio) {
        // Calculate scale to fit while maintaining aspect ratio
        double scaleX = viewRect.width() / normalizedRect.width();
        double scaleY = viewRect.height() / normalizedRect.height();
        double scale = qMin(scaleX, scaleY);
        
        // Apply transformation
        QTransform transform;
        transform.scale(scale, scale);
        targetItem->setTransform(transform);
        
        // Center the item after scaling, accounting for the original offset
        QRectF scaledRect = QRectF(0, 0, normalizedRect.width() * scale, normalizedRect.height() * scale);
        double x = (viewRect.width() - scaledRect.width()) / 2.0 - (itemOffset.x() * scale);
        double y = (viewRect.height() - scaledRect.height()) / 2.0 - (itemOffset.y() * scale);
        targetItem->setPos(x, y);
        // qDebug() << "Item transformed with scale:" << scale << "at position:" << QPointF(x, y) << "offset:" << itemOffset;
    } else {
        // Stretch to fill (ignore aspect ratio)
        QTransform transform;
        transform.scale(viewRect.width() / normalizedRect.width(), 
                    viewRect.height() / normalizedRect.height());
        targetItem->setTransform(transform);
        // Account for the original offset when stretching
        targetItem->setPos(-itemOffset.x(), -itemOffset.y());
    }
}

void VideoPane::centerVideoItem()
{
    // Handle both Qt video item and FFmpeg pixmap item
    QGraphicsItem* targetItem = nullptr;
    QRectF itemRect;
    
    if (m_directFFmpegMode && m_pixmapItem) {
        targetItem = m_pixmapItem;
        itemRect = m_pixmapItem->boundingRect();
        qDebug(log_ui_video) << "VideoPane: Centering FFmpeg pixmap item";
    } else if (m_videoItem) {
        targetItem = m_videoItem;
        itemRect = m_videoItem->boundingRect();
        qDebug() << "VideoPane: Centering Qt video item";
    }
    
    if (!targetItem) return;
    
    QRectF viewRect = viewport()->rect();
    
    // Normalize the item rectangle and get the original offset
    QRectF normalizedRect(0, 0, itemRect.width(), itemRect.height());
    QPointF itemOffset = itemRect.topLeft();
    
    // Get the current transform to calculate the scaled size
    QTransform transform = targetItem->transform();
    QRectF scaledRect = transform.mapRect(normalizedRect);
    
    // Center the item accounting for the original offset
    double x = (viewRect.width() - scaledRect.width()) / 2.0 - (itemOffset.x() * transform.m11());
    double y = (viewRect.height() - scaledRect.height()) / 2.0 - (itemOffset.y() * transform.m22());
    
    targetItem->setPos(x, y);
}

void VideoPane::setupScene()
{
    if (!m_scene) {
        m_scene = new QGraphicsScene(this);
    }
    
    m_scene->setBackgroundBrush(QBrush(Qt::black));
    
    // Set initial scene size to match viewport
    m_scene->setSceneRect(viewport()->rect());
}

QPoint VideoPane::getTransformedMousePosition(const QPoint& viewportPos)
{
    // Handle different video display modes appropriately
    QGraphicsItem* targetItem = nullptr;
    QRectF itemRect;
    
    if (m_directFFmpegMode && m_pixmapItem && m_pixmapItem->isVisible()) {
        targetItem = m_pixmapItem;
        itemRect = m_pixmapItem->boundingRect();
    } else if (m_videoItem && m_videoItem->isVisible()) {
        targetItem = m_videoItem;
        itemRect = m_videoItem->boundingRect();
    }
    
    // If no valid target item, return the original position
    if (!targetItem || itemRect.isEmpty()) {
        return viewportPos;
    }
    
    // Convert viewport coordinates to scene coordinates
    QPointF scenePos = mapToScene(viewportPos);
    
    // Map scene coordinates to item coordinates
    QPointF itemPos = targetItem->mapFromScene(scenePos);
    
    // Account for the item's transform to get the actual video content coordinates
    QTransform itemTransform = targetItem->transform();
    QRectF transformedRect = itemTransform.mapRect(QRectF(0, 0, itemRect.width(), itemRect.height()));
    
    // Normalize coordinates to 0-1 range based on the video content area
    double normalizedX = 0.0;
    double normalizedY = 0.0;
    
    if (transformedRect.width() > 0 && transformedRect.height() > 0) {
        // Calculate position relative to the transformed content
        QPointF itemOffset = itemRect.topLeft();
        double relativeX = (itemPos.x() - itemOffset.x()) / itemRect.width();
        double relativeY = (itemPos.y() - itemOffset.y()) / itemRect.height();
        
        // Clamp to 0-1 range to ensure we stay within video bounds
        normalizedX = qBound(0.0, relativeX, 1.0);
        normalizedY = qBound(0.0, relativeY, 1.0);
    }
    
    // Convert normalized coordinates back to viewport coordinates for the logical video area
    QRectF viewRect = viewport()->rect();
    int transformedX = static_cast<int>(normalizedX * viewRect.width());
    int transformedY = static_cast<int>(normalizedY * viewRect.height());
    
    // Debug output only when coordinates are significantly different
    QPoint result(transformedX, transformedY);
    if ((result - viewportPos).manhattanLength() > 5) {
        qDebug() << "VideoPane: Transformed mouse pos from" << viewportPos 
                 << "to" << result
                 << "via scene:" << scenePos << "item:" << itemPos 
                 << "normalized:" << normalizedX << normalizedY
                 << "mode: FFmpeg=" << m_directFFmpegMode << "pixmap visible=" << (m_pixmapItem ? m_pixmapItem->isVisible() : false);
    }
    
    return result;
}

void VideoPane::validateMouseCoordinates(const QPoint& original, const QString& eventType)
{
    // This method helps debug coordinate transformation consistency
    QPoint transformed = getTransformedMousePosition(original);
    
    static QPoint lastOriginal, lastTransformed;
    static QString lastEventType;
    
    if (!lastOriginal.isNull() && eventType != lastEventType) {
        int originalDiff = (original - lastOriginal).manhattanLength();
        int transformedDiff = (transformed - lastTransformed).manhattanLength();
        
        // Log if there's a significant difference in coordinate transformation behavior
        if (abs(originalDiff - transformedDiff) > 2) {
            qCDebug(log_ui_video) << "VideoPane coordinate validation:"
                                  << "Event transition:" << lastEventType << "->" << eventType
                                  << "Original diff:" << originalDiff
                                  << "Transformed diff:" << transformedDiff
                                  << "Delta:" << abs(originalDiff - transformedDiff);
        }
    }
    
    lastOriginal = original;
    lastTransformed = transformed;
    lastEventType = eventType;
}

// Event handlers
void VideoPane::wheelEvent(QWheelEvent *event)
{
    qDebug() << "VideoPane::wheelEvent - angleDelta:" << event->angleDelta();
    
    // Call InputHandler's public method to process the event
    if (m_inputHandler) {
        m_inputHandler->handleWheelEvent(event);
    }
    event->accept();
}

void VideoPane::mousePressEvent(QMouseEvent *event)
{
    // qDebug() << "VideoPane::mousePressEvent - pos:" << event->pos();
    
<<<<<<< HEAD
=======
    // Validate coordinate transformation consistency (debug helper)
    validateMouseCoordinates(event->pos(), "Press");
    
>>>>>>> 62c674b3
    // Transform the mouse position for status bar display only
    QPoint transformedPos = getTransformedMousePosition(event->pos());
    
    // Emit signal for status bar update
    emit mouseMoved(transformedPos, "Press");
    
    // Call InputHandler's public method to process the original event
    // Let InputHandler handle its own coordinate transformations
    if (m_inputHandler) {
        m_inputHandler->handleMousePress(event);
    }
    
    // Let the base class handle the event
    QGraphicsView::mousePressEvent(event);
}

void VideoPane::mouseMoveEvent(QMouseEvent *event)
{
    // qDebug() << "VideoPane::mouseMoveEvent - pos:" << event->pos() << "mouse tracking:" << hasMouseTracking();
    
<<<<<<< HEAD
=======
    // Validate coordinate transformation consistency (debug helper) - but reduce frequency
    static int moveValidationCounter = 0;
    if (++moveValidationCounter % 10 == 1) { // Only validate every 10th move for performance
        validateMouseCoordinates(event->pos(), "Move");
    }
    
>>>>>>> 62c674b3
    // Transform the mouse position for status bar display only
    QPoint transformedPos = getTransformedMousePosition(event->pos());
    
    // Emit signal for status bar update
    emit mouseMoved(transformedPos, "Move");
    
    // Call InputHandler's public method to process the original event
    // Let InputHandler handle its own coordinate transformations
    if (m_inputHandler) {
        m_inputHandler->handleMouseMove(event);
    }
    
    // Let the base class handle the event
    QGraphicsView::mouseMoveEvent(event);
}

void VideoPane::mouseReleaseEvent(QMouseEvent *event)
{
    // qDebug() << "VideoPane::mouseReleaseEvent - pos:" << event->pos();
    
<<<<<<< HEAD
=======
    // Validate coordinate transformation consistency (debug helper)
    validateMouseCoordinates(event->pos(), "Release");
    
>>>>>>> 62c674b3
    // Transform the mouse position for status bar display only
    QPoint transformedPos = getTransformedMousePosition(event->pos());
    
    // Emit signal for status bar update
    emit mouseMoved(transformedPos, "Release");
    
    // Call InputHandler's public method to process the original event
    // Let InputHandler handle its own coordinate transformations
    if (m_inputHandler) {
        m_inputHandler->handleMouseRelease(event);
    }
    
    // Let the base class handle the event
    QGraphicsView::mouseReleaseEvent(event);
}

// Direct GStreamer support methods (based on widgets_main.cpp approach)
void VideoPane::enableDirectGStreamerMode(bool enable)
{
    qDebug() << "VideoPane: Setting direct GStreamer mode to:" << enable;
    m_directGStreamerMode = enable;
    
    if (enable) {
        setupForGStreamerOverlay();
    } else {
        // Clean up overlay widget if it exists
        if (m_overlayWidget) {
            m_overlayWidget->deleteLater();
            m_overlayWidget = nullptr;
        }
    }
    
    // Update the InputHandler's event filter target
    if (m_inputHandler) {
        m_inputHandler->updateEventFilterTarget();
    }
    
    // Update the InputHandler's event filter target
    if (m_inputHandler) {
        m_inputHandler->updateEventFilterTarget();
    }
}

WId VideoPane::getVideoOverlayWindowId() const
{
    if (m_directGStreamerMode && m_overlayWidget) {
        return m_overlayWidget->winId();
    }
    // Fall back to the main widget's window ID
    return winId();
}

void VideoPane::setupForGStreamerOverlay()
{
    // qDebug() << "VideoPane: Setting up for GStreamer video overlay";
    
    // Create overlay widget if it doesn't exist
    if (!m_overlayWidget) {
        m_overlayWidget = new QWidget(this);
        m_overlayWidget->setObjectName("gstreamerOverlayWidget");
        m_overlayWidget->setStyleSheet("background-color: black; border: 2px solid white;");
        m_overlayWidget->setMinimumSize(640, 480);
        
        // Enable native window for video overlay (from widgets_main.cpp approach)
        m_overlayWidget->setAttribute(Qt::WA_NativeWindow, true);
        m_overlayWidget->setAttribute(Qt::WA_PaintOnScreen, true);
        
        // Enable mouse tracking and focus for event handling
        m_overlayWidget->setMouseTracking(true);
        m_overlayWidget->setFocusPolicy(Qt::StrongFocus);
        
        // Enable mouse tracking and focus for event handling
        m_overlayWidget->setMouseTracking(true);
        m_overlayWidget->setFocusPolicy(Qt::StrongFocus);
        
        // Position the overlay widget to fill the viewport
        m_overlayWidget->resize(size());
        m_overlayWidget->show();
        
        // qDebug() << "VideoPane: Created GStreamer overlay widget with window ID:" << m_overlayWidget->winId();
        
        // Update the InputHandler to use the overlay widget for events
        if (m_inputHandler) {
            m_inputHandler->updateEventFilterTarget();
        }
    }
}

// FFmpeg direct video frame support
void VideoPane::updateVideoFrame(const QPixmap& frame)
{
    // PERFORMANCE: Eliminate per-frame logging completely
    if (!m_directFFmpegMode || frame.isNull()) {
        return;
    }
    
    // RESPONSIVENESS OPTIMIZATION: Reduce frame rate limiting for better mouse response
    // More aggressive frame dropping to prioritize mouse responsiveness
    static qint64 lastFrameTime = 0;
    qint64 currentTime = QDateTime::currentMSecsSinceEpoch();
    
    // Reduce UI update interval for more responsive mouse handling
    // 12ms = ~83 FPS max (was 16ms = ~60 FPS)
    if (currentTime - lastFrameTime < 12) {
        return; // Drop frame silently for performance
    }
    lastFrameTime = currentTime;
    
    // PERFORMANCE: Log only the very first frame
    static bool firstFrameProcessed = false;
    static int frameCounter = 0;
    frameCounter++;
    
    if (!firstFrameProcessed && !frame.isNull()) {
        firstFrameProcessed = true;
        qCDebug(log_ui_video) << "VideoPane: First FFmpeg frame received, size:" << frame.size();
        // Skip all expensive analysis for performance
    }
    
    // PERFORMANCE OPTIMIZATION: Track frame size changes to only update transform when needed
    static QSize lastFrameSize;
    static QSize lastViewportSize;
    QSize currentFrameSize = frame.size();
    QSize currentViewportSize = viewport()->rect().size();
    
    bool frameSizeChanged = (currentFrameSize != lastFrameSize);
    bool viewportSizeChanged = (currentViewportSize != lastViewportSize);
    bool needsTransformUpdate = frameSizeChanged || viewportSizeChanged;
    
    // Create or update pixmap item for displaying the decoded frame
    if (!m_pixmapItem) {
        m_pixmapItem = m_scene->addPixmap(frame);
        m_pixmapItem->setZValue(2); // Above video item and GStreamer overlay
        m_pixmapItem->setVisible(true);
        
        // CRITICAL: Hide Qt video item to prevent interference
        if (m_videoItem) {
            m_videoItem->setVisible(false);
        }
        
        // Always update transform for the first frame
        updateVideoItemTransform();
        centerVideoItem();
        needsTransformUpdate = false; // Already handled
        
    } else {
        // For subsequent frames, just update the pixmap - much faster!
        m_pixmapItem->setPixmap(frame);
        
        // Ensure pixmap item is visible (only if needed)
        if (!m_pixmapItem->isVisible()) {
            m_pixmapItem->setVisible(true);
        }
        
        // Ensure item is properly added to scene if it somehow got removed
        if (m_pixmapItem->scene() != m_scene) {
            m_scene->addItem(m_pixmapItem);
            m_pixmapItem->setZValue(2);
        }
    }
    
    // SMART OPTIMIZATION: Only update transform when frame size or viewport size changes
    if (needsTransformUpdate) {
        updateVideoItemTransform();
        centerVideoItem();
        
        // Update cached sizes
        lastFrameSize = currentFrameSize;
        lastViewportSize = currentViewportSize;
        
        qCDebug(log_ui_video) << "VideoPane: Updated transform due to size change - frame:" 
                              << currentFrameSize << "viewport:" << currentViewportSize;
    }
    
    // PERFORMANCE: Minimize update calls - only update the pixmap item region
    if (m_pixmapItem) {
        // Force immediate scene invalidation for just the pixmap area - more efficient
        m_scene->invalidate(m_pixmapItem->boundingRect());
    }
    
    // CRITICAL: Hide Qt video item to prevent interference
    if (m_videoItem) {
        m_videoItem->setVisible(false);
    }
    
    // Update video item transform to handle scaling and aspect ratio
    updateVideoItemTransform();
    
    // Center the display
    centerVideoItem();
    
    // PERFORMANCE: Minimize updates for better performance
    if (m_scene) {
        m_scene->update(); // Update scene
    }
    this->update(); // Update view
    
    // REMOVED: QCoreApplication::processEvents() - causes excessive CPU usage
    // Let Qt's natural event loop handle updates
}

void VideoPane::enableDirectFFmpegMode(bool enable)
{
    qCDebug(log_ui_video) << "VideoPane: enableDirectFFmpegMode called with:" << enable << "current mode:" << m_directFFmpegMode;
    
    m_directFFmpegMode = enable;
    
    if (enable) {
        qCDebug(log_ui_video) << "VideoPane: Enabling FFmpeg mode";
        
        // Hide the Qt video item when using direct FFmpeg mode
        if (m_videoItem) {
            m_videoItem->setVisible(false);
            qCDebug(log_ui_video) << "VideoPane: Hidden Qt video item for FFmpeg mode";
        }
        
        // Ensure we have a pixmap item ready for frame display
        if (!m_pixmapItem) {
            QPixmap placeholder(640, 480);
            placeholder.fill(Qt::black);
            m_pixmapItem = m_scene->addPixmap(placeholder);
            m_pixmapItem->setZValue(2); // Above video item
            qCDebug(log_ui_video) << "VideoPane: Created pixmap item for FFmpeg frames";
        }
        
        // CRITICAL: Force pixmap item to be visible
        if (m_pixmapItem) {
            m_pixmapItem->setVisible(true);
            qCDebug(log_ui_video) << "VideoPane: Forced pixmap item visibility to true";
        }
        
        // Disable GStreamer mode if it was enabled
        if (m_directGStreamerMode) {
            qCDebug(log_ui_video) << "VideoPane: Disabling GStreamer mode for FFmpeg";
            enableDirectGStreamerMode(false);
        }
        
    } else {
        qCDebug(log_ui_video) << "VideoPane: Disabling FFmpeg mode";
        
        // Restore Qt video item when disabling FFmpeg mode
        if (m_videoItem) {
            m_videoItem->setVisible(true);
            qCDebug(log_ui_video) << "VideoPane: Restored Qt video item";
        }
        
        // Hide the pixmap item
        if (m_pixmapItem) {
            m_pixmapItem->setVisible(false);
            qCDebug(log_ui_video) << "VideoPane: Hidden pixmap item";
        }
    }
    
    // Force a scene update and repaint
    if (m_scene) {
        m_scene->update();
    }
    update(); // Force view repaint
    
    qCDebug(log_ui_video) << "VideoPane: FFmpeg mode" << (enable ? "enabled" : "disabled") 
                          << "- pixmap visible:" << (m_pixmapItem ? m_pixmapItem->isVisible() : false)
                          << "video visible:" << (m_videoItem ? m_videoItem->isVisible() : false);
}
<|MERGE_RESOLUTION|>--- conflicted
+++ resolved
@@ -31,8 +31,6 @@
 #include <QDebug>
 #include <QTimer>
 
-Q_LOGGING_CATEGORY(log_ui_video, "opf.ui.video")
-
 VideoPane::VideoPane(QWidget *parent) : QGraphicsView(parent), 
     escTimer(new QTimer(this)), 
     m_inputHandler(new InputHandler(this, this)), 
@@ -593,12 +591,9 @@
 {
     // qDebug() << "VideoPane::mousePressEvent - pos:" << event->pos();
     
-<<<<<<< HEAD
-=======
     // Validate coordinate transformation consistency (debug helper)
     validateMouseCoordinates(event->pos(), "Press");
     
->>>>>>> 62c674b3
     // Transform the mouse position for status bar display only
     QPoint transformedPos = getTransformedMousePosition(event->pos());
     
@@ -619,15 +614,12 @@
 {
     // qDebug() << "VideoPane::mouseMoveEvent - pos:" << event->pos() << "mouse tracking:" << hasMouseTracking();
     
-<<<<<<< HEAD
-=======
     // Validate coordinate transformation consistency (debug helper) - but reduce frequency
     static int moveValidationCounter = 0;
     if (++moveValidationCounter % 10 == 1) { // Only validate every 10th move for performance
         validateMouseCoordinates(event->pos(), "Move");
     }
     
->>>>>>> 62c674b3
     // Transform the mouse position for status bar display only
     QPoint transformedPos = getTransformedMousePosition(event->pos());
     
@@ -648,12 +640,9 @@
 {
     // qDebug() << "VideoPane::mouseReleaseEvent - pos:" << event->pos();
     
-<<<<<<< HEAD
-=======
     // Validate coordinate transformation consistency (debug helper)
     validateMouseCoordinates(event->pos(), "Release");
     
->>>>>>> 62c674b3
     // Transform the mouse position for status bar display only
     QPoint transformedPos = getTransformedMousePosition(event->pos());
     
