/*
* ========================================================================== *
*                                                                            *
*    This file is part of the Openterface Mini KVM App QT version            *
*                                                                            *
*    Copyright (C) 2024   <info@openterface.com>                             *
*                                                                            *
*    This program is free software: you can redistribute it and/or modify    *
*    it under the terms of the GNU General Public License as published by    *
*    the Free Software Foundation version 3.                                 *
*                                                                            *
*    This program is distributed in the hope that it will be useful, but     *
*    WITHOUT ANY WARRANTY; without even the implied warranty of              *
*    MERCHANTABILITY or FITNESS FOR A PARTICULAR PURPOSE. See the GNU        *
*    General Public License for more details.                                *
*                                                                            *
*    You should have received a copy of the GNU General Public License       *
*    along with this program. If not, see <http://www.gnu.org/licenses/>.    *
*                                                                            *
* ========================================================================== *
*/

#ifndef VIDEOPANE_H
#define VIDEOPANE_H

#include "target/mouseeventdto.h"
#include "inputhandler.h"

#include <QtWidgets>
#include <QtMultimedia>
#include <QtMultimediaWidgets>


class VideoPane : public QGraphicsView
{
    Q_OBJECT

public:
    explicit VideoPane(QWidget *parent = nullptr);
    ~VideoPane();

    void showHostMouse();
    void hideHostMouse();
    void moveMouseToCenter();
    void startEscTimer();
    void stopEscTimer();

    bool focusNextPrevChild(bool next) override;

    bool isRelativeModeEnabled() const { return relativeModeEnable; }
    void setRelativeModeEnabled(bool enable) { relativeModeEnable = enable; }

    // QVideoWidget compatibility methods
    void setAspectRatioMode(Qt::AspectRatioMode mode);
    Qt::AspectRatioMode aspectRatioMode() const;
    
    // QGraphicsView enhancement methods
    void setVideoItem(QGraphicsVideoItem* videoItem);
    QGraphicsVideoItem* videoItem() const;
    QGraphicsVideoItem* getVideoItem() const { return m_videoItem; } // Convenience method for external access
    void resetZoom();
    void zoomIn(double factor = 1.25);
    void zoomOut(double factor = 0.8);
    void fitToWindow();
    void actualSize();
    
    // Direct GStreamer support methods (based on widgets_main.cpp approach)
    void enableDirectGStreamerMode(bool enable = true);
    bool isDirectGStreamerModeEnabled() const { return m_directGStreamerMode; }
    WId getVideoOverlayWindowId() const;
    void setupForGStreamerOverlay();
    QWidget* getOverlayWidget() const { return m_overlayWidget; }
        
    // FFmpeg direct video frame support
    void updateVideoFrame(const QPixmap& frame);
    void enableDirectFFmpegMode(bool enable = true);
    bool isDirectFFmpegModeEnabled() const { return m_directFFmpegMode; }

    // Mouse position transformation for InputHandler
    QPoint getTransformedMousePosition(const QPoint& viewportPos);
<<<<<<< HEAD
=======
    
    // Debug helper to validate coordinate transformation consistency
    void validateMouseCoordinates(const QPoint& original, const QString& eventType);
>>>>>>> 62c674b3

signals:
    void mouseMoved(const QPoint& position, const QString& event);

public slots:
    void onCameraDeviceSwitching(const QString& fromDevice, const QString& toDevice);
    void onCameraDeviceSwitchComplete(const QString& device);

protected:
    void paintEvent(QPaintEvent *event) override;
    void wheelEvent(QWheelEvent *event) override;
    void mousePressEvent(QMouseEvent *event) override;
    void mouseMoveEvent(QMouseEvent *event) override;
    void mouseReleaseEvent(QMouseEvent *event) override;
    void resizeEvent(QResizeEvent *event) override;

private:
    int lastX=0;
    int lastY=0;
    bool relativeModeEnable;
    
    InputHandler *m_inputHandler;

    QTimer *escTimer;
    bool holdingEsc=false;
    
    // Frame preservation during camera switching
    QPixmap m_lastFrame;
    bool m_isCameraSwitching;
    
    // Graphics framework components
    QGraphicsScene *m_scene;
    QGraphicsVideoItem *m_videoItem;
    QGraphicsPixmapItem *m_pixmapItem;  // For displaying static frames
    
    // Aspect ratio and zoom control
    Qt::AspectRatioMode m_aspectRatioMode;
    double m_scaleFactor;
    QSize m_originalVideoSize;
    bool m_maintainAspectRatio;
    
    // Direct GStreamer mode support
    bool m_directGStreamerMode;
    QWidget* m_overlayWidget; // Widget for direct video overlay
    
    // Direct FFmpeg mode support
    bool m_directFFmpegMode;
    
    MouseEventDTO* calculateRelativePosition(QMouseEvent *event);
    MouseEventDTO* calculateAbsolutePosition(QMouseEvent *event);
    MouseEventDTO* calculateMouseEventDto(QMouseEvent *event);
    
    void captureCurrentFrame();
    void updateVideoItemTransform();
    void centerVideoItem();
    void setupScene();
};

#endif<|MERGE_RESOLUTION|>--- conflicted
+++ resolved
@@ -78,12 +78,9 @@
 
     // Mouse position transformation for InputHandler
     QPoint getTransformedMousePosition(const QPoint& viewportPos);
-<<<<<<< HEAD
-=======
     
     // Debug helper to validate coordinate transformation consistency
     void validateMouseCoordinates(const QPoint& original, const QString& eventType);
->>>>>>> 62c674b3
 
 signals:
     void mouseMoved(const QPoint& position, const QString& event);
