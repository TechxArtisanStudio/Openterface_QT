--- conflicted
+++ resolved
@@ -70,16 +70,14 @@
     WId getVideoOverlayWindowId() const;
     void setupForGStreamerOverlay();
     QWidget* getOverlayWidget() const { return m_overlayWidget; }
-    
-<<<<<<< HEAD
-    // Mouse position transformation for InputHandler
-    QPoint getTransformedMousePosition(const QPoint& viewportPos);
-=======
+        
     // FFmpeg direct video frame support
     void updateVideoFrame(const QPixmap& frame);
     void enableDirectFFmpegMode(bool enable = true);
     bool isDirectFFmpegModeEnabled() const { return m_directFFmpegMode; }
->>>>>>> 402b11ce
+
+    // Mouse position transformation for InputHandler
+    QPoint getTransformedMousePosition(const QPoint& viewportPos);
 
 signals:
     void mouseMoved(const QPoint& position, const QString& event);
