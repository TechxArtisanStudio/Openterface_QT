#include "inputhandler.h"
#include "videopane.h"
#include "host/HostManager.h"
#include "../global.h"
#include <QGuiApplication>
#include <QScreen>


Q_LOGGING_CATEGORY(log_ui_input, "opf.ui.input")

InputHandler::InputHandler(VideoPane *videoPane, QObject *parent)
    : QObject(parent), m_videoPane(videoPane), m_currentEventTarget(nullptr)
{
    if (m_videoPane) {
        m_videoPane->installEventFilter(this);
        m_currentEventTarget = m_videoPane;
    }
}

MouseEventDTO* InputHandler::calculateMouseEventDto(QMouseEvent *event)
{
    MouseEventDTO* dto = GlobalVar::instance().isAbsoluteMouseMode() ? calculateAbsolutePosition(event) : calculateRelativePosition(event);
    dto->setMouseButton(m_isDragging ? lastMouseButton : 0);
    return dto;
}

MouseEventDTO* InputHandler::calculateRelativePosition(QMouseEvent *event) {
    qreal relativeX = static_cast<qreal>(event->pos().x() - lastX);
    qreal relativeY = static_cast<qreal>(event->pos().y() - lastY);

    QSize screenSize = getScreenResolution();

    qreal widthRatio = static_cast<qreal>(GlobalVar::instance().getWinWidth()) / screenSize.width();
    qreal heightRatio = static_cast<qreal>(GlobalVar::instance().getWinHeight()) / screenSize.height();

    int relX = static_cast<int>(relativeX * widthRatio);
    int relY = static_cast<int>(relativeY * heightRatio);

    lastX = event->position().x();
    lastY = event->position().y();
    
    return new MouseEventDTO(relX, relY, false);
}

MouseEventDTO* InputHandler::calculateAbsolutePosition(QMouseEvent *event) {
    // Get the effective video widget (overlay or main VideoPane)
    QWidget* effectiveWidget = getEffectiveVideoWidget();
    
    // Transform mouse position if needed
    QPoint transformedPos = transformMousePosition(event, effectiveWidget);
    
    qreal absoluteX = static_cast<qreal>(transformedPos.x()) / effectiveWidget->width() * 4096;
    qreal absoluteY = static_cast<qreal>(transformedPos.y()) / effectiveWidget->height() * 4096;
    lastX = static_cast<int>(absoluteX);
    lastY = static_cast<int>(absoluteY);
    return new MouseEventDTO(lastX, lastY, true);
}

int InputHandler::getMouseButton(QMouseEvent *event) {
    if (event->button() == Qt::LeftButton) {
        return 1;
    } else if (event->button() == Qt::RightButton) {
        return 2;
    } else if (event->button() == Qt::MiddleButton) {
        return 4;
    } else {
        return 0;
    }
}

QSize InputHandler::getScreenResolution() {
    QScreen *screen = QGuiApplication::primaryScreen();
    if (screen) {
        return screen->size();
    } else {
        return QSize(0, 0);
    }
}

bool InputHandler::eventFilter(QObject *watched, QEvent *event)
{
    // Debug: Log all events to see what we're receiving
    if (watched == m_videoPane || watched == m_currentEventTarget) {
        qCDebug(log_ui_input) << "InputHandler::eventFilter - Event type:" << event->type() 
                 << "watched object:" << watched 
                 << "current target:" << m_currentEventTarget
                 << "GStreamer mode:" << (m_videoPane ? m_videoPane->isDirectGStreamerModeEnabled() : false);
    }
    
    if (event->type() == QEvent::MouseMove) {
        QMouseEvent *mouseEvent = static_cast<QMouseEvent*>(event);
        qCDebug(log_ui_input) << "InputHandler::eventFilter - MouseMove detected, calling handleMouseMoveEvent";
        handleMouseMoveEvent(mouseEvent);
        return true;
    }
    if (event->type() == QEvent::MouseButtonPress || event->type() == QEvent::MouseButtonDblClick) {
        QMouseEvent *mouseEvent = static_cast<QMouseEvent*>(event);
        handleMousePressEvent(mouseEvent);
        return true;
    }
    if (event->type() == QEvent::MouseButtonRelease) {
        QMouseEvent *mouseEvent = static_cast<QMouseEvent*>(event);
        handleMouseReleaseEvent(mouseEvent);
        return true;
    }
    if (event->type() == QEvent::Wheel) {
        QWheelEvent *wheelEvent = static_cast<QWheelEvent*>(event);
        handleWheelEvent(wheelEvent);
        return true;
    }
    if (event->type() == QEvent::Enter) {
        if (GlobalVar::instance().isMouseAutoHideEnabled() && m_videoPane) {
            m_videoPane->setCursor(Qt::BlankCursor);
            qCDebug(log_ui_input) << "Mouse entered VideoPane - hiding cursor";
        }
    }
    if (event->type() == QEvent::Leave) {
        if (GlobalVar::instance().isMouseAutoHideEnabled() && m_videoPane) {
            m_videoPane->setCursor(Qt::ArrowCursor);
            qCDebug(log_ui_input) << "Mouse left VideoPane - showing cursor";
        }
    }
    if ((watched == m_videoPane || watched == m_currentEventTarget) && event->type() == QEvent::KeyPress) {
        QKeyEvent *keyEvent = static_cast<QKeyEvent*>(event);
        if (!keyEvent->isAutoRepeat()){
            handleKeyPressEvent(keyEvent);
            return true;
        }
    }
    if ((watched == m_videoPane || watched == m_currentEventTarget) && event->type() == QEvent::KeyRelease) {
        QKeyEvent *keyEvent = static_cast<QKeyEvent*>(event);
        if (!keyEvent->isAutoRepeat()){
            handleKeyReleaseEvent(keyEvent);
            return true;
        }
    }
    if ((watched == m_videoPane || watched == m_currentEventTarget) && event->type() == QEvent::Leave) {
        if (!GlobalVar::instance().isAbsoluteMouseMode() && m_videoPane && m_videoPane->isRelativeModeEnabled()) {
            m_videoPane->moveMouseToCenter();
            return true;
        }
    }
    return QObject::eventFilter(watched, event);
}

void InputHandler::handleMouseMoveEvent(QMouseEvent *event)
{
    QScopedPointer<MouseEventDTO> eventDto(calculateMouseEventDto(event));
    eventDto->setMouseButton(isDragging() ? lastMouseButton : 0);

<<<<<<< HEAD
    qCDebug(log_ui_input) << "InputHandler::handleMouseMoveEvent - pos:" << event->pos() 
             << "absolute mode:" << eventDto->isAbsoluteMode() 
             << "relative mode enabled:" << m_videoPane->isRelativeModeEnabled()
             << "x:" << eventDto->getX() << "y:" << eventDto->getY();
=======
    // qDebug() << "InputHandler::handleMouseMoveEvent - pos:" << event->pos() 
    //          << "absolute mode:" << eventDto->isAbsoluteMode() 
    //          << "relative mode enabled:" << m_videoPane->isRelativeModeEnabled()
    //          << "x:" << eventDto->getX() << "y:" << eventDto->getY();
>>>>>>> 15c02d35

    //Only handle the event if it's under absolute mouse control or relative mode is enabled
    if(!eventDto->isAbsoluteMode() && !m_videoPane->isRelativeModeEnabled()) {
        qCDebug(log_ui_input) << "InputHandler: Mouse move event rejected - not in correct mode";
        return;
    }

    HostManager::getInstance().handleMouseMove(eventDto.get());
}

void InputHandler::handleMousePressEvent(QMouseEvent* event)
{
    QScopedPointer<MouseEventDTO> eventDto(calculateMouseEventDto(event));
    eventDto->setMouseButton(lastMouseButton = getMouseButton(event));
    setDragging(true);

    if(!eventDto->isAbsoluteMode()) m_videoPane->setRelativeModeEnabled(true);

    HostManager::getInstance().handleMousePress(eventDto.get());

    if(eventDto->isAbsoluteMode()){
        m_videoPane->showHostMouse();
    }else{
        m_videoPane->hideHostMouse();
    }
}

void InputHandler::handleMouseReleaseEvent(QMouseEvent* event)
{
    QScopedPointer<MouseEventDTO> eventDto(calculateMouseEventDto(event));
    setDragging(false);
    HostManager::getInstance().handleMouseRelease(eventDto.get());
    if(eventDto->isAbsoluteMode()){
        m_videoPane->showHostMouse();
    }else{
        m_videoPane->hideHostMouse();
    }
}

void InputHandler::handleWheelEvent(QWheelEvent *event)
{
    QScopedPointer<MouseEventDTO> eventDto(new MouseEventDTO(lastX, lastY, GlobalVar::instance().isAbsoluteMouseMode()));

    eventDto->setWheelDelta(event->angleDelta().y());

    HostManager::getInstance().handleMouseScroll(eventDto.get());
}

void InputHandler::setDragging(bool dragging)
{
    m_isDragging = dragging;
}

void InputHandler::handleKeyPressEvent(QKeyEvent *event)
{
    HostManager::getInstance().handleKeyPress(event);

    if(!m_holdingEsc && event->key() == Qt::Key_Escape && !GlobalVar::instance().isAbsoluteMouseMode()) {
        qCDebug(log_ui_input) << "Esc Pressed, timer started";
        m_holdingEsc = true;
        m_videoPane->startEscTimer();
    }
}

void InputHandler::handleKeyReleaseEvent(QKeyEvent *event)
{
    HostManager::getInstance().handleKeyRelease(event);

    if(m_holdingEsc && event->key() == Qt::Key_Escape && !GlobalVar::instance().isAbsoluteMouseMode()) {
        qCDebug(log_ui_input) << "Esc Released, timer stop";
        m_videoPane->stopEscTimer();
        m_holdingEsc = false;
    }
}

// Public methods that delegate to private event handlers
void InputHandler::handleKeyPress(QKeyEvent *event)
{
    handleKeyPressEvent(event);
}

void InputHandler::handleKeyRelease(QKeyEvent *event)
{
    handleKeyReleaseEvent(event);
}

void InputHandler::handleMousePress(QMouseEvent *event)
{
    handleMousePressEvent(event);
}

void InputHandler::handleMouseMove(QMouseEvent *event)
{
    handleMouseMoveEvent(event);
}

void InputHandler::handleMouseRelease(QMouseEvent *event)
{
    handleMouseReleaseEvent(event);
}

// Methods to handle GStreamer overlay widget events
void InputHandler::updateEventFilterTarget()
{
    if (!m_videoPane) return;
    
    QWidget* overlayWidget = m_videoPane->getOverlayWidget();
    
    if (m_videoPane->isDirectGStreamerModeEnabled() && overlayWidget) {
        // Switch to overlay widget if GStreamer mode is enabled
        if (m_currentEventTarget != overlayWidget) {
            removeOverlayEventFilter();
            installOverlayEventFilter(overlayWidget);
            qCDebug(log_ui_input) << "InputHandler: Switched event filter to GStreamer overlay widget";
        }
    } else {
        // Switch back to main VideoPane
        if (m_currentEventTarget != m_videoPane) {
            removeOverlayEventFilter();
            m_videoPane->installEventFilter(this);
            m_currentEventTarget = m_videoPane;
            qCDebug(log_ui_input) << "InputHandler: Switched event filter back to VideoPane";
        }
    }
}

void InputHandler::installOverlayEventFilter(QWidget* overlayWidget)
{
    if (overlayWidget && overlayWidget != m_currentEventTarget) {
        // Remove from previous target
        if (m_currentEventTarget) {
            m_currentEventTarget->removeEventFilter(this);
        }
        
        // Install on overlay widget
        overlayWidget->installEventFilter(this);
        overlayWidget->setMouseTracking(true);
        overlayWidget->setFocusPolicy(Qt::StrongFocus);
        m_currentEventTarget = overlayWidget;
        
        qCDebug(log_ui_input) << "InputHandler: Installed event filter on overlay widget";
    }
}

void InputHandler::removeOverlayEventFilter()
{
    if (m_currentEventTarget) {
        m_currentEventTarget->removeEventFilter(this);
        m_currentEventTarget = nullptr;
    }
}

// Helper methods for coordinate transformation
QPoint InputHandler::transformMousePosition(QMouseEvent *event, QWidget* sourceWidget)
{
    if (!sourceWidget || !m_videoPane) {
        return event->pos();
    }
    
    // If the event is from the overlay widget and we need coordinates relative to VideoPane
    if (sourceWidget != m_videoPane && m_videoPane->isDirectGStreamerModeEnabled()) {
        // The overlay widget should have the same coordinate system as the VideoPane
        // since it's positioned to fill the VideoPane
        return event->pos();
    }
    
    return event->pos();
}

QWidget* InputHandler::getEffectiveVideoWidget() const
{
    if (!m_videoPane) {
        return nullptr;
    }
    
    // Return overlay widget if in GStreamer mode, otherwise return VideoPane
    if (m_videoPane->isDirectGStreamerModeEnabled()) {
        QWidget* overlayWidget = m_videoPane->getOverlayWidget();
        if (overlayWidget) {
            return overlayWidget;
        }
    }
    
    return m_videoPane;
}<|MERGE_RESOLUTION|>--- conflicted
+++ resolved
@@ -148,17 +148,10 @@
     QScopedPointer<MouseEventDTO> eventDto(calculateMouseEventDto(event));
     eventDto->setMouseButton(isDragging() ? lastMouseButton : 0);
 
-<<<<<<< HEAD
-    qCDebug(log_ui_input) << "InputHandler::handleMouseMoveEvent - pos:" << event->pos() 
-             << "absolute mode:" << eventDto->isAbsoluteMode() 
-             << "relative mode enabled:" << m_videoPane->isRelativeModeEnabled()
-             << "x:" << eventDto->getX() << "y:" << eventDto->getY();
-=======
     // qDebug() << "InputHandler::handleMouseMoveEvent - pos:" << event->pos() 
     //          << "absolute mode:" << eventDto->isAbsoluteMode() 
     //          << "relative mode enabled:" << m_videoPane->isRelativeModeEnabled()
     //          << "x:" << eventDto->getX() << "y:" << eventDto->getY();
->>>>>>> 15c02d35
 
     //Only handle the event if it's under absolute mouse control or relative mode is enabled
     if(!eventDto->isAbsoluteMode() && !m_videoPane->isRelativeModeEnabled()) {
