#include "inputhandler.h"
#include "videopane.h"
#include "host/HostManager.h"
#include "../global.h"
#include <QGuiApplication>
#include <QScreen>
#include <QDateTime>


Q_LOGGING_CATEGORY(log_ui_input, "opf.ui.input")

InputHandler::InputHandler(VideoPane *videoPane, QObject *parent)
    : QObject(parent), m_videoPane(videoPane), m_currentEventTarget(nullptr),
      m_lastMouseMoveTime(0), m_mouseMoveInterval(16), m_droppedMouseEvents(0)
{
    if (m_videoPane) {
        m_videoPane->installEventFilter(this);
        m_currentEventTarget = m_videoPane;
    }
}

MouseEventDTO* InputHandler::calculateMouseEventDto(QMouseEvent *event)
{
    MouseEventDTO* dto = GlobalVar::instance().isAbsoluteMouseMode() ? calculateAbsolutePosition(event) : calculateRelativePosition(event);
    dto->setMouseButton(m_isDragging ? lastMouseButton : 0);
    return dto;
}

MouseEventDTO* InputHandler::calculateRelativePosition(QMouseEvent *event) {
    qreal relativeX = static_cast<qreal>(event->pos().x() - lastX);
    qreal relativeY = static_cast<qreal>(event->pos().y() - lastY);

    QSize screenSize = getScreenResolution();

    qreal widthRatio = static_cast<qreal>(GlobalVar::instance().getWinWidth()) / screenSize.width();
    qreal heightRatio = static_cast<qreal>(GlobalVar::instance().getWinHeight()) / screenSize.height();

    int relX = static_cast<int>(relativeX * widthRatio);
    int relY = static_cast<int>(relativeY * heightRatio);

    // Use consistent position access - use pos() instead of position()
    lastX = event->pos().x();
    lastY = event->pos().y();
    
    return new MouseEventDTO(relX, relY, false);
}

MouseEventDTO* InputHandler::calculateAbsolutePosition(QMouseEvent *event) {
    // Get the effective video widget (overlay or main VideoPane)
    QWidget* effectiveWidget = getEffectiveVideoWidget();
    
    // Transform mouse position if needed
    QPoint transformedPos = transformMousePosition(event, effectiveWidget);
    
<<<<<<< HEAD
    qreal absoluteX = static_cast<qreal>(transformedPos.x()) / effectiveWidget->width() * 4096;
    qreal absoluteY = static_cast<qreal>(transformedPos.y()) / effectiveWidget->height() * 4096;
=======
    // Use VideoPane's coordinate transformation for consistency
    QPoint videoPos = transformedPos;
    if (m_videoPane && effectiveWidget == m_videoPane) {
        // Use VideoPane's transformation logic for accurate video area mapping
        videoPos = m_videoPane->getTransformedMousePosition(transformedPos);
        
        // Debug: Log coordinate transformation details
        static int logCounter = 0;
        if (++logCounter % 20 == 1) { // Log every 20th event to reduce spam
            // qCDebug(log_ui_input) << "InputHandler::calculateAbsolutePosition:"
            //                       << "original=" << event->pos()
            //                       << "transformed=" << transformedPos
            //                       << "video-transformed=" << videoPos
            //                       << "widget size=" << effectiveWidget->size();
        }
    }
    
    qreal absoluteX = static_cast<qreal>(videoPos.x()) / effectiveWidget->width() * 4096;
    qreal absoluteY = static_cast<qreal>(videoPos.y()) / effectiveWidget->height() * 4096;
>>>>>>> 62c674b3
    lastX = static_cast<int>(absoluteX);
    lastY = static_cast<int>(absoluteY);
    return new MouseEventDTO(lastX, lastY, true);
}

int InputHandler::getMouseButton(QMouseEvent *event) {
    if (event->button() == Qt::LeftButton) {
        return 1;
    } else if (event->button() == Qt::RightButton) {
        return 2;
    } else if (event->button() == Qt::MiddleButton) {
        return 4;
    } else {
        return 0;
    }
}

QSize InputHandler::getScreenResolution() {
    QScreen *screen = QGuiApplication::primaryScreen();
    if (screen) {
        return screen->size();
    } else {
        return QSize(0, 0);
    }
}

bool InputHandler::eventFilter(QObject *watched, QEvent *event)
{
    // PERFORMANCE: Fast path for mouse move events - avoid expensive logging and checks
    if (event->type() == QEvent::MouseMove) {
        QMouseEvent *mouseEvent = static_cast<QMouseEvent*>(event);
        handleMouseMoveEvent(mouseEvent);
        return true;
    }
    
    // PERFORMANCE: Reduce excessive debug logging for other mouse events
    // Only log non-mouse events and first few mouse events for debugging
    static int mouseEventCount = 0;
    bool isMouseEvent = (event->type() == QEvent::MouseButtonPress || 
                        event->type() == QEvent::MouseButtonRelease);
    
    if (isMouseEvent) {
        mouseEventCount++;
        // Only log first 10 mouse events to reduce debug spam
        if (mouseEventCount <= 10 && (watched == m_videoPane || watched == m_currentEventTarget)) {
            qCDebug(log_ui_input) << "InputHandler::eventFilter - Event type:" << event->type() 
                     << "watched object:" << watched 
                     << "current target:" << m_currentEventTarget
                     << "GStreamer mode:" << (m_videoPane ? m_videoPane->isDirectGStreamerModeEnabled() : false)
                     << "(logging limited for performance)";
        }
    } else {
        // Log non-mouse events normally (but less frequently)
        static int nonMouseEventCount = 0;
        if (++nonMouseEventCount % 100 == 1 && (watched == m_videoPane || watched == m_currentEventTarget)) {
            qCDebug(log_ui_input) << "InputHandler::eventFilter - Event type:" << event->type() 
                     << "watched object:" << watched 
                     << "current target:" << m_currentEventTarget
                     << "GStreamer mode:" << (m_videoPane ? m_videoPane->isDirectGStreamerModeEnabled() : false);
        }
    }
    if (event->type() == QEvent::MouseButtonPress || event->type() == QEvent::MouseButtonDblClick) {
        QMouseEvent *mouseEvent = static_cast<QMouseEvent*>(event);
        handleMousePressEvent(mouseEvent);
        return true;
    }
    if (event->type() == QEvent::MouseButtonRelease) {
        QMouseEvent *mouseEvent = static_cast<QMouseEvent*>(event);
        handleMouseReleaseEvent(mouseEvent);
        return true;
    }
    if (event->type() == QEvent::Wheel) {
        QWheelEvent *wheelEvent = static_cast<QWheelEvent*>(event);
        handleWheelEvent(wheelEvent);
        return true;
    }
    if (event->type() == QEvent::Enter) {
        if (GlobalVar::instance().isMouseAutoHideEnabled() && m_videoPane) {
            m_videoPane->setCursor(Qt::BlankCursor);
            qCDebug(log_ui_input) << "Mouse entered VideoPane - hiding cursor";
        }
    }
    if (event->type() == QEvent::Leave) {
        if (GlobalVar::instance().isMouseAutoHideEnabled() && m_videoPane) {
            m_videoPane->setCursor(Qt::ArrowCursor);
            qCDebug(log_ui_input) << "Mouse left VideoPane - showing cursor";
        }
    }
    if ((watched == m_videoPane || watched == m_currentEventTarget) && event->type() == QEvent::KeyPress) {
        QKeyEvent *keyEvent = static_cast<QKeyEvent*>(event);
        if (!keyEvent->isAutoRepeat()){
            handleKeyPressEvent(keyEvent);
            return true;
        }
    }
    if ((watched == m_videoPane || watched == m_currentEventTarget) && event->type() == QEvent::KeyRelease) {
        QKeyEvent *keyEvent = static_cast<QKeyEvent*>(event);
        if (!keyEvent->isAutoRepeat()){
            handleKeyReleaseEvent(keyEvent);
            return true;
        }
    }
    if ((watched == m_videoPane || watched == m_currentEventTarget) && event->type() == QEvent::Leave) {
        if (!GlobalVar::instance().isAbsoluteMouseMode() && m_videoPane && m_videoPane->isRelativeModeEnabled()) {
            m_videoPane->moveMouseToCenter();
            return true;
        }
    }
    return QObject::eventFilter(watched, event);
}

void InputHandler::handleMouseMoveEvent(QMouseEvent *event)
{
    // PERFORMANCE OPTIMIZATION: Adaptive mouse throttling to reduce CPU usage
    // High-frequency mouse movements can cause excessive CPU load, especially on Pi
    qint64 currentTime = QDateTime::currentMSecsSinceEpoch();
    
    // ADAPTIVE THROTTLING: Adjust interval based on recent event frequency
    static int recentEventCount = 0;
    static qint64 lastIntervalAdjustment = 0;
    recentEventCount++;
    
    // Every 2 seconds, adjust throttling based on event frequency
    if (currentTime - lastIntervalAdjustment > 2000) {
        if (recentEventCount > 200) {
            // Very high frequency - increase throttling (reduce responsiveness to save CPU)
            m_mouseMoveInterval = qMin(50, m_mouseMoveInterval + 5); // Max 20 FPS
        } else if (recentEventCount > 100) {
            // High frequency - moderate throttling
            m_mouseMoveInterval = 25; // 40 FPS
        } else if (recentEventCount > 50) {
            // Normal frequency - standard throttling
            m_mouseMoveInterval = 16; // ~62 FPS
        } else {
            // Low frequency - minimal throttling for better responsiveness
            m_mouseMoveInterval = qMax(8, m_mouseMoveInterval - 2); // Max ~125 FPS
        }
        
        // Log throttling adjustments occasionally
        static int adjustmentCount = 0;
        if (++adjustmentCount % 10 == 1) {
            qCDebug(log_ui_input) << "InputHandler: Adaptive throttling - events in 2s:" << recentEventCount 
                                  << "new interval:" << m_mouseMoveInterval << "ms";
        }
        
        recentEventCount = 0;
        lastIntervalAdjustment = currentTime;
    }
    
    // Skip mouse move if it's too soon since the last one (throttling)
    if (currentTime - m_lastMouseMoveTime < m_mouseMoveInterval) {
        m_droppedMouseEvents++;
        
        // Log dropped events occasionally for monitoring (less frequent than before)
        if (m_droppedMouseEvents % 2000 == 0) {
            qCDebug(log_ui_input) << "InputHandler: Dropped" << m_droppedMouseEvents 
                                  << "mouse move events for performance (current interval:" 
                                  << m_mouseMoveInterval << "ms)";
        }
        return; // Drop this mouse move event
    }
    
    m_lastMouseMoveTime = currentTime;
    
    QScopedPointer<MouseEventDTO> eventDto(calculateMouseEventDto(event));
    eventDto->setMouseButton(isDragging() ? lastMouseButton : 0);

    // qDebug() << "InputHandler::handleMouseMoveEvent - pos:" << event->pos() 
    //          << "absolute mode:" << eventDto->isAbsoluteMode() 
    //          << "relative mode enabled:" << m_videoPane->isRelativeModeEnabled()
    //          << "x:" << eventDto->getX() << "y:" << eventDto->getY();

    //Only handle the event if it's under absolute mouse control or relative mode is enabled
    if(!eventDto->isAbsoluteMode() && !m_videoPane->isRelativeModeEnabled()) {
        qCDebug(log_ui_input) << "InputHandler: Mouse move event rejected - not in correct mode";
        return;
    }

    HostManager::getInstance().handleMouseMove(eventDto.get());
}

void InputHandler::handleMousePressEvent(QMouseEvent* event)
{
    QScopedPointer<MouseEventDTO> eventDto(calculateMouseEventDto(event));
    eventDto->setMouseButton(lastMouseButton = getMouseButton(event));
    setDragging(true);

    if(!eventDto->isAbsoluteMode()) m_videoPane->setRelativeModeEnabled(true);

    HostManager::getInstance().handleMousePress(eventDto.get());

    if(eventDto->isAbsoluteMode()){
        m_videoPane->showHostMouse();
    }else{
        m_videoPane->hideHostMouse();
    }
}

void InputHandler::handleMouseReleaseEvent(QMouseEvent* event)
{
    QScopedPointer<MouseEventDTO> eventDto(calculateMouseEventDto(event));
    setDragging(false);
    HostManager::getInstance().handleMouseRelease(eventDto.get());
    if(eventDto->isAbsoluteMode()){
        m_videoPane->showHostMouse();
    }else{
        m_videoPane->hideHostMouse();
    }
}

void InputHandler::handleWheelEvent(QWheelEvent *event)
{
    QScopedPointer<MouseEventDTO> eventDto(new MouseEventDTO(lastX, lastY, GlobalVar::instance().isAbsoluteMouseMode()));

    eventDto->setWheelDelta(event->angleDelta().y());

    HostManager::getInstance().handleMouseScroll(eventDto.get());
}

void InputHandler::setDragging(bool dragging)
{
    m_isDragging = dragging;
}

void InputHandler::handleKeyPressEvent(QKeyEvent *event)
{
    HostManager::getInstance().handleKeyPress(event);

    if(!m_holdingEsc && event->key() == Qt::Key_Escape && !GlobalVar::instance().isAbsoluteMouseMode()) {
        qCDebug(log_ui_input) << "Esc Pressed, timer started";
        m_holdingEsc = true;
        m_videoPane->startEscTimer();
    }
}

void InputHandler::handleKeyReleaseEvent(QKeyEvent *event)
{
    HostManager::getInstance().handleKeyRelease(event);

    if(m_holdingEsc && event->key() == Qt::Key_Escape && !GlobalVar::instance().isAbsoluteMouseMode()) {
        qCDebug(log_ui_input) << "Esc Released, timer stop";
        m_videoPane->stopEscTimer();
        m_holdingEsc = false;
    }
}

// Public methods that delegate to private event handlers
void InputHandler::handleKeyPress(QKeyEvent *event)
{
    handleKeyPressEvent(event);
}

void InputHandler::handleKeyRelease(QKeyEvent *event)
{
    handleKeyReleaseEvent(event);
}

void InputHandler::handleMousePress(QMouseEvent *event)
{
    handleMousePressEvent(event);
}

void InputHandler::handleMouseMove(QMouseEvent *event)
{
    handleMouseMoveEvent(event);
}

void InputHandler::handleMouseRelease(QMouseEvent *event)
{
    handleMouseReleaseEvent(event);
}

// Methods to handle GStreamer overlay widget events
void InputHandler::updateEventFilterTarget()
{
    if (!m_videoPane) return;
    
    QWidget* overlayWidget = m_videoPane->getOverlayWidget();
    
    if (m_videoPane->isDirectGStreamerModeEnabled() && overlayWidget) {
        // Switch to overlay widget if GStreamer mode is enabled
        if (m_currentEventTarget != overlayWidget) {
            removeOverlayEventFilter();
            installOverlayEventFilter(overlayWidget);
            qCDebug(log_ui_input) << "InputHandler: Switched event filter to GStreamer overlay widget";
        }
    } else {
        // Switch back to main VideoPane
        if (m_currentEventTarget != m_videoPane) {
            removeOverlayEventFilter();
            m_videoPane->installEventFilter(this);
            m_currentEventTarget = m_videoPane;
            qCDebug(log_ui_input) << "InputHandler: Switched event filter back to VideoPane";
        }
    }
}

void InputHandler::installOverlayEventFilter(QWidget* overlayWidget)
{
    if (overlayWidget && overlayWidget != m_currentEventTarget) {
        // Remove from previous target
        if (m_currentEventTarget) {
            m_currentEventTarget->removeEventFilter(this);
        }
        
        // Install on overlay widget
        overlayWidget->installEventFilter(this);
        overlayWidget->setMouseTracking(true);
        overlayWidget->setFocusPolicy(Qt::StrongFocus);
        m_currentEventTarget = overlayWidget;
        
        qCDebug(log_ui_input) << "InputHandler: Installed event filter on overlay widget";
    }
}

void InputHandler::removeOverlayEventFilter()
{
    if (m_currentEventTarget) {
        m_currentEventTarget->removeEventFilter(this);
        m_currentEventTarget = nullptr;
    }
}

// Helper methods for coordinate transformation
QPoint InputHandler::transformMousePosition(QMouseEvent *event, QWidget* sourceWidget)
{
    if (!sourceWidget || !m_videoPane) {
        return event->pos();
    }
    
<<<<<<< HEAD
    // If the event is from the overlay widget and we need coordinates relative to VideoPane
    if (sourceWidget != m_videoPane && m_videoPane->isDirectGStreamerModeEnabled()) {
=======
    // Always use VideoPane's transformation logic for consistency
    // regardless of whether we're in GStreamer mode or not
    if (sourceWidget == m_videoPane) {
        // For VideoPane events, use the direct position - VideoPane handles its own transformation
        return event->pos();
    } else if (m_videoPane->isDirectGStreamerModeEnabled() && sourceWidget != m_videoPane) {
        // For overlay widget events in GStreamer mode, convert to VideoPane coordinates
>>>>>>> 62c674b3
        // The overlay widget should have the same coordinate system as the VideoPane
        // since it's positioned to fill the VideoPane
        return event->pos();
    }
    
    return event->pos();
}

QWidget* InputHandler::getEffectiveVideoWidget() const
{
    if (!m_videoPane) {
        return nullptr;
    }
    
    // Return overlay widget if in GStreamer mode, otherwise return VideoPane
    if (m_videoPane->isDirectGStreamerModeEnabled()) {
        QWidget* overlayWidget = m_videoPane->getOverlayWidget();
        if (overlayWidget) {
            return overlayWidget;
        }
    }
    
    return m_videoPane;
}<|MERGE_RESOLUTION|>--- conflicted
+++ resolved
@@ -52,10 +52,6 @@
     // Transform mouse position if needed
     QPoint transformedPos = transformMousePosition(event, effectiveWidget);
     
-<<<<<<< HEAD
-    qreal absoluteX = static_cast<qreal>(transformedPos.x()) / effectiveWidget->width() * 4096;
-    qreal absoluteY = static_cast<qreal>(transformedPos.y()) / effectiveWidget->height() * 4096;
-=======
     // Use VideoPane's coordinate transformation for consistency
     QPoint videoPos = transformedPos;
     if (m_videoPane && effectiveWidget == m_videoPane) {
@@ -75,7 +71,6 @@
     
     qreal absoluteX = static_cast<qreal>(videoPos.x()) / effectiveWidget->width() * 4096;
     qreal absoluteY = static_cast<qreal>(videoPos.y()) / effectiveWidget->height() * 4096;
->>>>>>> 62c674b3
     lastX = static_cast<int>(absoluteX);
     lastY = static_cast<int>(absoluteY);
     return new MouseEventDTO(lastX, lastY, true);
@@ -406,10 +401,6 @@
         return event->pos();
     }
     
-<<<<<<< HEAD
-    // If the event is from the overlay widget and we need coordinates relative to VideoPane
-    if (sourceWidget != m_videoPane && m_videoPane->isDirectGStreamerModeEnabled()) {
-=======
     // Always use VideoPane's transformation logic for consistency
     // regardless of whether we're in GStreamer mode or not
     if (sourceWidget == m_videoPane) {
@@ -417,7 +408,6 @@
         return event->pos();
     } else if (m_videoPane->isDirectGStreamerModeEnabled() && sourceWidget != m_videoPane) {
         // For overlay widget events in GStreamer mode, convert to VideoPane coordinates
->>>>>>> 62c674b3
         // The overlay widget should have the same coordinate system as the VideoPane
         // since it's positioned to fill the VideoPane
         return event->pos();
