/*
* ========================================================================== *
*                                                                            *
*    This file is part of the Openterface Mini KVM App QT version            *
*                                                                            *
*    Copyright (C) 2024   <info@openterface.com>                             *
*                                                                            *
*    This program is free software: you can redistribute it and/or modify    *
*    it under the terms of the GNU General Public License as published by    *
*    the Free Software Foundation version 3.                                 *
*                                                                            *
*    This program is distributed in the hope that it will be useful, but     *
*    WITHOUT ANY WARRANTY; without even the implied warranty of              *
*    MERCHANTABILITY or FITNESS FOR A PARTICULAR PURPOSE. See the GNU        *
*    General Public License for more details.                                *
*                                                                            *
*    You should have received a copy of the GNU General Public License       *
*    along with this program. If not, see <http://www.gnu.org/licenses/>.    *
*                                                                            *
* ========================================================================== *
*/

#include "MouseManager.h"

Q_LOGGING_CATEGORY(log_core_mouse, "opf.host.mouse")

MouseManager::MouseManager(QObject *parent) : QObject(parent){
    // Initialization code here...
}

void MouseManager::setEventCallback(StatusEventCallback* callback) {
    statusEventCallback = callback;
}

void MouseManager::handleAbsoluteMouseAction(int x, int y, int mouse_event, int wheelMovement) {
    // build a array
    QByteArray data;
    if (mouse_event > 0){
        qCDebug(log_core_mouse) << "mouse_event:" << mouse_event;
    }
    uint8_t mappedWheelMovement = mapScrollWheel(wheelMovement);
    if(mappedWheelMovement>0){    qCDebug(log_core_mouse) << "mappedWheelMovement:" << mappedWheelMovement; }
    data.append(MOUSE_ABS_ACTION_PREFIX);
    data.append(static_cast<char>(mouse_event));
    data.append(static_cast<char>(x & 0xFF));
    data.append(static_cast<char>((x >> 8) & 0xFF));
    data.append(static_cast<char>(y & 0xFF));
    data.append(static_cast<char>((y >> 8) & 0xFF));
    data.append(static_cast<char>(mappedWheelMovement & 0xFF));

    // send the data to serial
    SerialPortManager::getInstance().sendAsyncCommand(data, false);
<<<<<<< HEAD
=======

    QString mouseEventStr;
    if(mouse_event == Qt::LeftButton){
        mouseEventStr = "L";
    }else if(mouse_event == Qt::RightButton){
        mouseEventStr = "R";
    }else if(mouse_event == Qt::MiddleButton){
        mouseEventStr = "M";
    } else{
        mouseEventStr = "";
    }

    if (statusEventCallback) statusEventCallback->onLastMouseLocation(QPoint(x, y), mouseEventStr);
>>>>>>> c4140731
}

void MouseManager::handleRelativeMouseAction(int dx, int dy, int mouse_event, int wheelMovement) {
    // Handle relative mouse action here...
}

uint8_t MouseManager::mapScrollWheel(int delta){
    if(delta == 0){
        return 0;
    }else if(delta > 0){
        return uint8_t(delta / 100);
    }else{
        return 0xFF - uint8_t(-1*delta / 100)+1;
    }
}<|MERGE_RESOLUTION|>--- conflicted
+++ resolved
@@ -50,8 +50,6 @@
 
     // send the data to serial
     SerialPortManager::getInstance().sendAsyncCommand(data, false);
-<<<<<<< HEAD
-=======
 
     QString mouseEventStr;
     if(mouse_event == Qt::LeftButton){
@@ -65,7 +63,6 @@
     }
 
     if (statusEventCallback) statusEventCallback->onLastMouseLocation(QPoint(x, y), mouseEventStr);
->>>>>>> c4140731
 }
 
 void MouseManager::handleRelativeMouseAction(int dx, int dy, int mouse_event, int wheelMovement) {
