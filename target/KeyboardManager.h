/*
* ========================================================================== *
*                                                                            *
*    This file is part of the Openterface Mini KVM App QT version            *
*                                                                            *
*    Copyright (C) 2024   <info@openterface.com>                             *
*                                                                            *
*    This program is free software: you can redistribute it and/or modify    *
*    it under the terms of the GNU General Public License as published by    *
*    the Free Software Foundation version 3.                                 *
*                                                                            *
*    This program is distributed in the hope that it will be useful, but     *
*    WITHOUT ANY WARRANTY; without even the implied warranty of              *
*    MERCHANTABILITY or FITNESS FOR A PARTICULAR PURPOSE. See the GNU        *
*    General Public License for more details.                                *
*                                                                            *
*    You should have received a copy of the GNU General Public License       *
*    along with this program. If not, see <http://www.gnu.org/licenses/>.    *
*                                                                            *
* ========================================================================== *
*/

#ifndef KEYBOARDMANAGER_H
#define KEYBOARDMANAGER_H

#include "../serial/SerialPortManager.h"
#include "ui/statusevents.h"

#include <QObject>
#include <QLoggingCategory>
#include <QSet>

Q_DECLARE_LOGGING_CATEGORY(log_host_keyboard)

class KeyboardManager: public QObject
{
    Q_OBJECT

public:
    explicit KeyboardManager(QObject *parent = nullptr);

    void handleKeyboardAction(int keyCode, int modifiers, bool isKeyDown);

    /*
     * Check if the key is a modifier key, eg: shift, ctrl, alt
     */
    bool isModiferKeys(int keycode);

    /*
     * Check if the key is a keypad key
     */
    bool isKeypadKeys(int keycode, int modifiers);

    void pasteTextToTarget(const QString &text);

private:
    static const QMap<int, uint8_t> keyMap;
    static const QMap<uint8_t, int> charMapping;
    static const QList<int> SHIFT_KEYS;
    static const QList<int> CTRL_KEYS;
    static const QList<int> ALT_KEYS;
    static const QList<int> KEYPAD_KEYS;
    static const QList<char> NEED_SHIFT_KEYS;

<<<<<<< HEAD
=======
    QSet<unsigned int> currentMappedKeyCodes;

>>>>>>> b07f2672
    void handlePastingCharacters(const QString& text, const QMap<uint8_t, int>& charMapping);
    bool needShiftWhenPaste(const QChar character);
    
    int handleKeyModifiers(int modifierKeyCode, bool isKeyDown);
    int currentModifiers = 0;
};

#endif // KEYBOARDMANAGER_H<|MERGE_RESOLUTION|>--- conflicted
+++ resolved
@@ -62,11 +62,8 @@
     static const QList<int> KEYPAD_KEYS;
     static const QList<char> NEED_SHIFT_KEYS;
 
-<<<<<<< HEAD
-=======
     QSet<unsigned int> currentMappedKeyCodes;
 
->>>>>>> b07f2672
     void handlePastingCharacters(const QString& text, const QMap<uint8_t, int>& charMapping);
     bool needShiftWhenPaste(const QChar character);
     
