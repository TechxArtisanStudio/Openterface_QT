/*
* ========================================================================== *
*                                                                            *
*    This file is part of the Openterface Mini KVM App QT version            *
*                                                                            *
*    Copyright (C) 2024   <info@openterface.com>                             *
*                                                                            *
*    This program is free software: you can redistribute it and/or modify    *
*    it under the terms of the GNU General Public License as published by    *
*    the Free Software Foundation version 3.                                 *
*                                                                            *
*    This program is distributed in the hope that it will be useful, but     *
*    WITHOUT ANY WARRANTY; without even the implied warranty of              *
*    MERCHANTABILITY or FITNESS FOR A PARTICULAR PURPOSE. See the GNU        *
*    General Public License for more details.                                *
*                                                                            *
*    You should have received a copy of the GNU General Public License       *
*    along with this program. If not, see <http://www.gnu.org/licenses/>.    *
*                                                                            *
* ========================================================================== *
*/

#ifndef GLOBAL_H
#define GLOBAL_H

#include <QString>

const int LOG_ = 100; // Add this line

class GlobalVar {
public:
    static GlobalVar& instance() {
        static GlobalVar instance;
        return instance;
    }

    int getInputWidth() const { return input_width; }
    void setInputWidth(int width) { input_width = width; }

    int getInputHeight() const { return input_height; }
    void setInputHeight(int height) { input_height = height; }

    float getInputFps() const { return input_fps; }
    void setInputFps(float fps) { input_fps = fps; }

    int getCaptureWidth() const { return capture_width; }
    void setCaptureWidth(int width) { capture_width = width; }

    int getCaptureHeight() const { return capture_height; }
    void setCaptureHeight(int height) { capture_height = height; }

    int getCaptureFps() const { return capture_fps; }
    void setCaptureFps(int fps) { capture_fps = fps; }

    int getWinWidth() const { return win_width; }
    void setWinWidth(int width) { win_width = width; }

    int getWinHeight() const { return win_height; }
    void setWinHeight(int height) { win_height = height; }

    int getMenuHeight() const { return menu_height; }
    void setMenuHeight(int height) { menu_height = height; }

    int getTitleHeight() const { return title_height; }
    void setTitleHeight(int height) { title_height = height; }

    int getStatusbarHeight() const { return statusbar_height; }
    void setStatusbarHeight(int height) { statusbar_height = height; }

    int getTopbarHeight() const {return title_height + menu_height;}

    int getAllbarHeight() const {return title_height + menu_height + statusbar_height ;}

    bool isAbsoluteMouseMode() const { return absolute_mouse_mode; }
    void setAbsoluteMouseMode(bool mode) { absolute_mouse_mode = mode; }

    std::string getCaptureCardFirmwareVersion() const { return captureCardFirmwareVersion; }
    void setCaptureCardFirmwareVersion(const std::string& version) { captureCardFirmwareVersion = version; }

<<<<<<< HEAD
    bool isSwitchOnTarget() const { return _isSwitchOnTarget; }
    void setSwitchOnTarget(bool onTarget) { _isSwitchOnTarget = onTarget; }
=======
    bool isFollowSwitch() const { return followSwitch; }
    void setFollowSwitch(bool mode) { followSwitch = mode; }
>>>>>>> ce8cf74b

    bool isToolbarVisible() const { return toolbarVisible; }
    void setToolbarVisible(bool visible) { toolbarVisible = visible; }
    
    int getToolbarHeight() const { return toolbarHeight; }
    void setToolbarHeight(int height) { toolbarHeight = height; }

private:
    GlobalVar() : input_width(1920), input_height(1080), capture_width(1920), capture_height(1080), capture_fps(30) {} // Private constructor
    ~GlobalVar() {} // Private destructor

    // Prevent copying
    GlobalVar(const GlobalVar&) = delete;
    GlobalVar& operator=(const GlobalVar&) = delete;

    // Prevent moving
    GlobalVar(GlobalVar&&) = delete;
    GlobalVar& operator=(GlobalVar&&) = delete;

    // The target device input resolution
    int input_width;
    int input_height;
    float input_fps;

    // The capture card capture resolution
    int capture_width;
    int capture_height;
    float capture_fps;

    int win_width;
    int win_height;

    int menu_height;
    int title_height;
    int statusbar_height;

    bool absolute_mouse_mode = true;
    std::string captureCardFirmwareVersion;

<<<<<<< HEAD

    bool _isSwitchOnTarget = true;
=======
    bool followSwitch = true;
>>>>>>> ce8cf74b

    bool toolbarVisible = true;
    int toolbarHeight = 0;
};

#endif<|MERGE_RESOLUTION|>--- conflicted
+++ resolved
@@ -77,13 +77,8 @@
     std::string getCaptureCardFirmwareVersion() const { return captureCardFirmwareVersion; }
     void setCaptureCardFirmwareVersion(const std::string& version) { captureCardFirmwareVersion = version; }
 
-<<<<<<< HEAD
     bool isSwitchOnTarget() const { return _isSwitchOnTarget; }
     void setSwitchOnTarget(bool onTarget) { _isSwitchOnTarget = onTarget; }
-=======
-    bool isFollowSwitch() const { return followSwitch; }
-    void setFollowSwitch(bool mode) { followSwitch = mode; }
->>>>>>> ce8cf74b
 
     bool isToolbarVisible() const { return toolbarVisible; }
     void setToolbarVisible(bool visible) { toolbarVisible = visible; }
@@ -123,12 +118,7 @@
     bool absolute_mouse_mode = true;
     std::string captureCardFirmwareVersion;
 
-<<<<<<< HEAD
-
     bool _isSwitchOnTarget = true;
-=======
-    bool followSwitch = true;
->>>>>>> ce8cf74b
 
     bool toolbarVisible = true;
     int toolbarHeight = 0;
