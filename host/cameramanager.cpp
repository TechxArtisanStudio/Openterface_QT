#include "cameramanager.h"
#include "host/multimediabackend.h"
#include "host/backend/gstreamerbackendhandler.h"
#include "host/backend/ffmpegbackendhandler.h"
#include "ui/videopane.h"

#include <QLoggingCategory>
#include <QSettings>
#include <QMediaDevices>
#include <QRegularExpression>
#include <QDateTime>
#include "global.h"
#include "video/videohid.h"
#include "../ui/globalsetting.h"
#include "../device/DeviceManager.h"
#include "../device/HotplugMonitor.h"
#include <QGraphicsVideoItem>
#include <QTimer>
#include <QThread>
#include <algorithm>
#include <QSet>

Q_LOGGING_CATEGORY(log_ui_camera, "opf.ui.camera")

CameraManager::CameraManager(QObject *parent)
    : QObject(parent), m_graphicsVideoOutput(nullptr), m_video_width(0), m_video_height(0)
{
    qCDebug(log_ui_camera) << "CameraManager init...";
    
    // Initialize camera device to null state
    m_currentCameraDevice = QCameraDevice();
    m_currentCameraDeviceId.clear();
    m_currentCameraPortChain.clear();
    
    // Initialize backend handler only if not on Windows
    if (!isWindowsPlatform()) {
        initializeBackendHandler();
    } else {
        qCDebug(log_ui_camera) << "Windows platform detected - using direct QCamera approach with hotplug support";
        // Setup Windows-specific hotplug monitoring
        setupWindowsHotplugMonitoring();
    }
    
    // Connect to hotplug monitor for all platforms
    connectToHotplugMonitor();
    
    m_imageCapture = std::make_unique<QImageCapture>();
    m_mediaRecorder = std::make_unique<QMediaRecorder>();
    connect(m_imageCapture.get(), &QImageCapture::imageCaptured, this, &CameraManager::onImageCaptured);

    // Initialize available camera devices
    m_availableCameraDevices = getAvailableCameraDevices();
    qCDebug(log_ui_camera) << "Found" << m_availableCameraDevices.size() << "available camera devices";
    
    // Display all camera device IDs for debugging
    displayAllCameraDeviceIds();
}

CameraManager::~CameraManager() {
    // Disconnect from hotplug monitoring
    disconnectFromHotplugMonitor();
}

bool CameraManager::isWindowsPlatform()
{
#ifdef Q_OS_WIN
    return true;
#else
    return false;
#endif
}

bool CameraManager::isGStreamerBackend() const
{
    // On Windows, we don't use backends, so always return false
    if (isWindowsPlatform()) {
        return false;
    }
    return m_backendHandler && m_backendHandler->getBackendType() == MultimediaBackendType::GStreamer;
}

bool CameraManager::isFFmpegBackend() const
{
    // On Windows, we don't use backends, so always return false
    if (isWindowsPlatform()) {
        return false;
    }
    return m_backendHandler && m_backendHandler->getBackendType() == MultimediaBackendType::FFmpeg;
}

void CameraManager::initializeBackendHandler()
{
    qCDebug(log_ui_camera) << "Initializing multimedia backend handler";
    try {
        m_backendHandler = MultimediaBackendFactory::createAutoDetectedHandler(this);
        if (m_backendHandler) {
            qCDebug(log_ui_camera) << "Backend handler initialized:" << m_backendHandler->getBackendName();
            qCDebug(log_ui_camera) << "Backend handler type:" << static_cast<int>(m_backendHandler->getBackendType());
            qCDebug(log_ui_camera) << "Backend handler pointer:" << m_backendHandler.get();
            
            // Connect backend signals
            connect(m_backendHandler.get(), &MultimediaBackendHandler::backendMessage,
                    this, [](const QString& message) {
                        qCDebug(log_ui_camera) << "Backend message:" << message;
                    });
            
            connect(m_backendHandler.get(), &MultimediaBackendHandler::backendWarning,
                    this, [](const QString& warning) {
                        qCWarning(log_ui_camera) << "Backend warning:" << warning;
                    });
            
            connect(m_backendHandler.get(), &MultimediaBackendHandler::backendError,
                    this, [this](const QString& error) {
                        qCCritical(log_ui_camera) << "Backend error:" << error;
                        emit cameraError(error);
                    });
            
            // Connect FFmpeg-specific signals if this is an FFmpeg backend
            if (auto ffmpegHandler = qobject_cast<FFmpegBackendHandler*>(m_backendHandler.get())) {
                qCDebug(log_ui_camera) << "Setting up FFmpeg backend specific signal connections";
                
                connect(ffmpegHandler, &FFmpegBackendHandler::deviceConnectionChanged,
                        this, [this](const QString& devicePath, bool connected) {
                            qCDebug(log_ui_camera) << "FFmpeg device connection changed:" << devicePath << "connected:" << connected;
                            if (!connected) {
                                // Handle device disconnection
                                qCWarning(log_ui_camera) << "FFmpeg backend reports device disconnected:" << devicePath;
                                // Try to find and switch to an available camera device
                                handleFFmpegDeviceDisconnection(devicePath);
                            }
                        });
                
                // Connect to new enhanced hotplug signals
                connect(ffmpegHandler, &FFmpegBackendHandler::deviceActivated,
                        this, [this](const QString& devicePath) {
                            qCInfo(log_ui_camera) << "FFmpeg device activated:" << devicePath;
                            emit cameraActiveChanged(true);
                        });
                        
                connect(ffmpegHandler, &FFmpegBackendHandler::deviceDeactivated,
                        this, [this](const QString& devicePath) {
                            qCInfo(log_ui_camera) << "FFmpeg device deactivated:" << devicePath;
                            emit cameraActiveChanged(false);
                        });
                        
                connect(ffmpegHandler, &FFmpegBackendHandler::waitingForDevice,
                        this, [this](const QString& devicePath) {
                            qCInfo(log_ui_camera) << "FFmpeg waiting for device:" << devicePath;
                            emit cameraActiveChanged(false);
                        });
                
                connect(ffmpegHandler, &FFmpegBackendHandler::captureError,
                        this, [this](const QString& error) {
                            qCWarning(log_ui_camera) << "FFmpeg capture error:" << error;
                            emit cameraError("FFmpeg: " + error);
                        });
                
                qCDebug(log_ui_camera) << "FFmpeg backend signal connections established";
            }
        } else {
            qCCritical(log_ui_camera) << "Failed to create backend handler - returned nullptr";
        }
    } catch (const std::exception& e) {
        qCCritical(log_ui_camera) << "Exception initializing backend handler:" << e.what();
    } catch (...) {
        qCCritical(log_ui_camera) << "Unknown exception initializing backend handler";
    }
}

void CameraManager::updateBackendHandler()
{
    qCDebug(log_ui_camera) << "Updating multimedia backend handler";
    
    // Store the current backend type for comparison
    MultimediaBackendType currentType = m_backendHandler ? m_backendHandler->getBackendType() : MultimediaBackendType::Unknown;
    MultimediaBackendType newType = MultimediaBackendFactory::detectBackendType();
    
    // Only recreate if the backend type has changed
    if (currentType != newType) {
        qCDebug(log_ui_camera) << "Backend type changed from" << MultimediaBackendFactory::backendTypeToString(currentType)
                               << "to" << MultimediaBackendFactory::backendTypeToString(newType);
        
        // Disconnect old handler signals
        if (m_backendHandler) {
            disconnect(m_backendHandler.get(), nullptr, this, nullptr);
        }
        
        // Create new handler
        initializeBackendHandler();
    } else {
        qCDebug(log_ui_camera) << "Backend type unchanged, keeping current handler";
    }
}

// void CameraManager::setCamera(const QCameraDevice &cameraDevice, QGraphicsVideoItem* videoOutput)
// {
//     qCDebug(log_ui_camera) << "Set Camera to graphics videoOutput: " << videoOutput << ", device name: " << cameraDevice.description();
//     setCameraDevice(cameraDevice);

//     setVideoOutput(videoOutput);

//     queryResolutions();

//     // Set camera format
//     startCamera();
// }

// Windows-specific direct QCamera approach
void CameraManager::setCamera(const QCameraDevice &cameraDevice, QGraphicsVideoItem* videoOutput)
{
    if (isWindowsPlatform()) {
        qCDebug(log_ui_camera) << "Windows: Set Camera to graphics videoOutput using direct QCamera approach: " << videoOutput << ", device name: " << cameraDevice.description();
        setCameraDevice(cameraDevice);
        setVideoOutput(videoOutput);
        queryResolutions();
        startCamera();
    } else {
        qCDebug(log_ui_camera) << "Non-Windows: Using backend approach for setCamera";
        // For non-Windows, fall back to the existing backend implementation
        setCameraDevice(cameraDevice);
        setVideoOutput(videoOutput);
        queryResolutions();
        startCamera();
    }
}

void CameraManager::setCameraDevice(const QCameraDevice &cameraDevice)
{
    try {
        qCDebug(log_ui_camera) << "Setting camera device to:" << cameraDevice.description();
        
        // Validate the camera device
        if (!isCameraDeviceValid(cameraDevice)) {
            qCWarning(log_ui_camera) << "Cannot set invalid camera device";
            return;
        }
        
        // Use backend handler for camera preparation if available
        if (m_backendHandler) {
            qCDebug(log_ui_camera) << "Using backend handler for camera device setup";
            m_backendHandler->prepareCameraCreation(m_camera.get());
        }
        
        // Create new camera instance
        m_camera.reset(new QCamera(cameraDevice));
        
        if (!m_camera) {
            qCritical() << "Failed to create camera instance for device:" << cameraDevice.description();
            return;
        }
        
        // Configure camera device with backend handler (this will set up device paths for GStreamer)
        if (m_backendHandler) {
            qCDebug(log_ui_camera) << "Calling configureCameraDevice on backend handler:" << m_backendHandler->getBackendName();
            m_backendHandler->configureCameraDevice(m_camera.get(), cameraDevice);
            qCDebug(log_ui_camera) << "configureCameraDevice call completed";
        } else {
            qCWarning(log_ui_camera) << "No backend handler available for configureCameraDevice";
        }
        
        // Setup connections before setting up capture session
        setupConnections();
        
        // Set up capture session with backend-specific timing
        if (m_backendHandler) {
            m_backendHandler->setupCaptureSession(&m_captureSession, m_camera.get());
            
            // For GStreamer direct pipeline, skip image capture setup to avoid device conflicts
            if (isGStreamerBackend()) {
                qCDebug(log_ui_camera) << "GStreamer backend detected - skipping image capture setup to avoid device conflicts";
                // Don't connect image capture for GStreamer direct pipeline to prevent device access
                // The GStreamer pipeline will handle video directly without Qt camera/capture
            } else {
                m_captureSession.setImageCapture(m_imageCapture.get());
            }
        } else {
            // Fallback: standard setup
            m_captureSession.setCamera(m_camera.get());
            m_captureSession.setImageCapture(m_imageCapture.get());
        }
        
        // Update current device tracking
        m_currentCameraDevice = cameraDevice;
        m_currentCameraDeviceId = QString::fromUtf8(cameraDevice.id());
        
        qCDebug(log_ui_camera) << "Camera device successfully set to:" << cameraDevice.description();
        
    } catch (const std::exception& e) {
        qCritical() << "Exception in setCameraDevice:" << e.what();
        m_camera.reset();
    } catch (...) {
        qCritical() << "Unknown exception in setCameraDevice";
        m_camera.reset();
    }
}

// Deprecated method for initializing camera with video output
// This method is kept for compatibility but should be replaced with the new methods
// that handle port chain tracking and improved device management
void CameraManager::setVideoOutput(QGraphicsVideoItem* videoOutput)
{
    if (videoOutput) {
        m_graphicsVideoOutput = videoOutput;
        qDebug() << "Setting graphics video output";
        m_captureSession.setVideoOutput(videoOutput);
        
        // Verify the connection was successful
        if (m_captureSession.videoOutput() == videoOutput) {
            qDebug() << "Graphics video output successfully connected to capture session";
        } else {
            qCWarning(log_ui_camera) << "Failed to connect graphics video output to capture session";
        }
    } else {
        qCWarning(log_ui_camera) << "Attempted to set null graphics video output";
    }
}

void CameraManager::startCamera()
{
    qCDebug(log_ui_camera) << "Camera start..";
    
    try {
        if (m_camera) {
            // Check if camera is already active to avoid redundant starts
            if (m_camera->isActive()) {
                qCDebug(log_ui_camera) << "Camera is already active, skipping start";
                return;
            }

            qCDebug(log_ui_camera) << "Starting camera:" << m_camera->cameraDevice().description();
            
            // Use simple direct QCamera approach on Windows
            if (isWindowsPlatform()) {
                qCDebug(log_ui_camera) << "Windows: Using direct QCamera approach";
                
                // Ensure video output is connected before starting camera
                if (m_graphicsVideoOutput) {
                    qCDebug(log_ui_camera) << "Windows: Ensuring graphics video output is connected before starting camera";
                    m_captureSession.setVideoOutput(m_graphicsVideoOutput);
                }
                
                m_camera->start();
                
                // Minimal wait time to reduce transition delay
                QThread::msleep(25);
                
                // Verify camera started
                if (m_camera->isActive()) {
                    qCDebug(log_ui_camera) << "Windows: Camera started successfully and is active";
                    emit cameraActiveChanged(true);
                } else {
                    qCWarning(log_ui_camera) << "Windows: Camera start command sent but camera is not active";
                }
            }
            // Use backend handler for video output setup and camera start on non-Windows
            else if (m_backendHandler) {
                // Ensure device is configured with backend handler
                if (m_backendHandler) {
                    qCDebug(log_ui_camera) << "Re-configuring camera device with backend handler";
                    m_backendHandler->configureCameraDevice(m_camera.get(), m_currentCameraDevice);
                }
                
                // For GStreamer backend, ensure resolution and framerate are set before starting
                if (isGStreamerBackend()) {
                    qCDebug(log_ui_camera) << "Ensuring GStreamer backend has resolution and framerate before starting";
                    
                    // Make sure we have resolution information
                    if (m_video_width <= 0 || m_video_height <= 0) {
                        qCDebug(log_ui_camera) << "Resolution not set, querying resolutions first";
                        queryResolutions();
                    }
                    
                    // Get current resolution and framerate
                    QSize resolution = QSize(m_video_width > 0 ? m_video_width : 1920, 
                                            m_video_height > 0 ? m_video_height : 1080);
                    int framerate = GlobalVar::instance().getCaptureFps() > 0 ? 
                                   GlobalVar::instance().getCaptureFps() : 30;
                    
                    qCDebug(log_ui_camera) << "Setting GStreamer resolution:" << resolution << "framerate:" << framerate;
                    
                    // Cast to GStreamer backend handler to set resolution
                    auto* gstreamerHandler = qobject_cast<GStreamerBackendHandler*>(m_backendHandler.get());
                    if (gstreamerHandler) {
                        gstreamerHandler->setResolutionAndFramerate(resolution, framerate);
                    }
                }
                
                // For GStreamer backend, let it handle the entire video pipeline
                if (isGStreamerBackend()) {
                    qCDebug(log_ui_camera) << "Using GStreamer backend - delegating to direct pipeline";
                    
                    // Prepare video output connection for GStreamer
                    if (m_graphicsVideoOutput) {
                        m_backendHandler->prepareVideoOutputConnection(&m_captureSession, m_graphicsVideoOutput);
                        m_backendHandler->finalizeVideoOutputConnection(&m_captureSession, m_graphicsVideoOutput);
                    }
                    
                    // Let GStreamer backend handle camera startup (will use direct pipeline if available)
                    m_backendHandler->startCamera(m_camera.get());
                    
                    // For GStreamer backend with direct pipeline, we consider it "active" if the backend says so
                    // The Qt camera might not report as active since we're bypassing it
                    emit cameraActiveChanged(true);
                    qCDebug(log_ui_camera) << "GStreamer backend camera startup delegated";
                    
                } else {
                    // For other backends (FFmpeg, etc.), use standard Qt camera approach
                    qCDebug(log_ui_camera) << "Using standard backend approach with Qt camera";
                    
                    // Prepare video output connection
                    if (m_graphicsVideoOutput) {
                        m_backendHandler->prepareVideoOutputConnection(&m_captureSession, m_graphicsVideoOutput);
                        m_backendHandler->finalizeVideoOutputConnection(&m_captureSession, m_graphicsVideoOutput);
                    }
                    
                    // Start camera using backend handler (standard Qt approach)
                    m_backendHandler->startCamera(m_camera.get());
                    
                    // Verify camera started for non-GStreamer backends
                    if (m_camera->isActive()) {
                        qDebug() << "Camera started successfully and is active";
                        emit cameraActiveChanged(true);
                        qCDebug(log_ui_camera) << "Camera started successfully";
                    } else {
                        qCWarning(log_ui_camera) << "Camera start command sent but camera is not active";
                    }
                }
            } else {
                // Fallback: standard connection and start when no backend handler
                qCDebug(log_ui_camera) << "No backend handler available, using fallback approach";
                if (m_graphicsVideoOutput) {
                    m_captureSession.setVideoOutput(m_graphicsVideoOutput);
                }
                
                // Only start Qt camera if not using GStreamer backend to avoid device conflicts
                if (!isGStreamerBackend()) {
                    m_camera->start();
                    
                    // Verify camera started
                    if (m_camera->isActive()) {
                        qDebug() << "Camera started successfully and is active (fallback)";
                        emit cameraActiveChanged(true);
                        qCDebug(log_ui_camera) << "Camera started successfully (fallback)";
                    } else {
                        qCWarning(log_ui_camera) << "Camera start command sent but camera is not active (fallback)";
                    }
                } else {
                    qCDebug(log_ui_camera) << "Skipping Qt camera start in fallback - GStreamer backend will handle camera";
                    // For GStreamer, we consider it active if the backend handled it
                    emit cameraActiveChanged(true);
                }
            }
            
        } else {
            qCWarning(log_ui_camera) << "Camera is null, cannot start";
            return;
        }
        
        // Start VideoHid after camera is active to ensure proper synchronization
        VideoHid::getInstance().start();
        
    } catch (const std::exception& e) {
        qCritical() << "Exception starting camera:" << e.what();
    } catch (...) {
        qCritical() << "Unknown exception starting camera";
    }
}

void CameraManager::stopCamera()
{
    qCDebug(log_ui_camera) << "Stopping camera..";
    
    try {
        // Stop VideoHid first
        VideoHid::getInstance().stop();

        if (m_camera) {
            // Check if camera is already stopped to avoid redundant stops
            if (!m_camera->isActive() && (!m_backendHandler || !isGStreamerBackend())) {
                qCDebug(log_ui_camera) << "Camera is already stopped";
                return;
            }
            
            qCDebug(log_ui_camera) << "Stopping camera:" << m_camera->cameraDevice().description();
            
            // Use backend handler for camera shutdown
            if (m_backendHandler) {
                if (isGStreamerBackend()) {
                    qCDebug(log_ui_camera) << "Using GStreamer backend - stopping direct pipeline";
                    // GStreamer backend will handle stopping both direct pipeline and Qt camera
                    m_backendHandler->stopCamera(m_camera.get());
                    emit cameraActiveChanged(false);
                    qCDebug(log_ui_camera) << "GStreamer backend camera shutdown completed";
                } else {
                    qCDebug(log_ui_camera) << "Using standard backend camera shutdown";
                    m_backendHandler->stopCamera(m_camera.get());
                    emit cameraActiveChanged(false);
                    qCDebug(log_ui_camera) << "Standard backend camera shutdown completed";
                }
            } else {
                // Fallback: direct camera stop
                qCDebug(log_ui_camera) << "No backend handler, using direct camera stop";
                m_camera->stop();
                emit cameraActiveChanged(false);
            }
            
            qCDebug(log_ui_camera) << "Camera stopped successfully";
        } else {
            qCWarning(log_ui_camera) << "Camera is null, cannot stop";
        }
        
    } catch (const std::exception& e) {
        qCritical() << "Exception stopping camera:" << e.what();
    } catch (...) {
        qCritical() << "Unknown exception stopping camera";
    }
}

void CameraManager::onImageCaptured(int id, const QImage& img){
    Q_UNUSED(id);
    
    QString timestamp = QDateTime::currentDateTime().toString("yyyyMMdd_HHmmss");
    QString picturesPath = QStandardPaths::writableLocation(QStandardPaths::PicturesLocation);
    QString customFolderPath;
    if (picturesPath.isEmpty()) {
        picturesPath = QDir::currentPath();
    }
    if(filePath==""){
        customFolderPath = picturesPath + "/" + "openterfaceCaptureImg";
    }else{
        customFolderPath = filePath + "/";
        customFolderPath = customFolderPath.trimmed();
    }
    
    QDir dir(customFolderPath);
    if (!dir.exists() && filePath=="") {
        qCDebug(log_ui_camera) << "Directory do not exist";
        if (!dir.mkpath(".")) {
            qCDebug(log_ui_camera) << "Failed to create directory: " << customFolderPath;
            return;
        }
    }
    
    QString saveName = customFolderPath + "/" + timestamp + ".png";

    QImage coayImage = img.copy(copyRect);
    if(coayImage.save(saveName)){
        qCDebug(log_ui_camera) << "succefully save img to : " << saveName;
        emit lastImagePath(saveName);
    }else{
        qCDebug(log_ui_camera) << "fail save img to : " << saveName;
    }
    copyRect = QRect(0, 0, m_video_width, m_video_height);
}

void CameraManager::takeImage(const QString& file)
{
    if (m_imageCapture && m_camera && m_camera->isActive()) {
        if (m_imageCapture->isReadyForCapture()) {
            filePath = file;
            m_imageCapture->capture();
            qCDebug(log_ui_camera) << "captured .....................";
        } else {
            qCWarning(log_ui_camera) << "Image capture is not ready";
        }
    } else {
        qCWarning(log_ui_camera) << "Camera or image capture is not ready";
    }
}

void CameraManager::takeAreaImage(const QString& file, const QRect& captureArea){
    if (m_imageCapture && m_camera && m_camera->isActive()) {
        if (m_imageCapture->isReadyForCapture()) {
            filePath = file;
            copyRect = captureArea;
            m_imageCapture->capture();
            qCDebug(log_ui_camera) << "captured .....................";
        } else {
            qCWarning(log_ui_camera) << "Image capture is not ready";
        }
    } else {
        qCWarning(log_ui_camera) << "Camera or image capture is not ready";
    }
}

void CameraManager::startRecording()
{
    if (m_mediaRecorder) {
        m_mediaRecorder->record();
    }
}

void CameraManager::stopRecording()
{
    if (m_mediaRecorder) {
        m_mediaRecorder->stop();
    }
}

void CameraManager::setupConnections()
{
    try {
        if (m_camera) {
            // Disconnect any existing connections first to prevent duplicate connections
            disconnect(m_camera.get(), nullptr, this, nullptr);
            
            connect(m_camera.get(), &QCamera::activeChanged, this, [this](bool active) {
                qCDebug(log_ui_camera) << "Camera active state changed to:" << active;
                
                if (active) {
                    try {
                        // Use simple approach on Windows, backend approach on others
                        if (isWindowsPlatform()) {
                            // Windows: Simple direct QCamera format configuration
                            QCameraFormat currentFormat = m_camera->cameraFormat();
                            QSize resolution;
                            
                            if (currentFormat.isNull() || currentFormat.resolution().isEmpty()) {
                                resolution = QSize(m_video_width > 0 ? m_video_width : 1920, 
                                                  m_video_height > 0 ? m_video_height : 1080);
                                qCDebug(log_ui_camera) << "Windows: Using stored/default resolution:" << resolution;
                            } else {
                                resolution = currentFormat.resolution();
                                qCDebug(log_ui_camera) << "Windows: Got resolution from camera format:" << resolution;
                                m_video_width = resolution.width();
                                m_video_height = resolution.height();
                            }
                            
                            int fps = GlobalVar::instance().getCaptureFps() > 0 ? 
                                GlobalVar::instance().getCaptureFps() : 30;
                            
                            QCameraFormat format = getVideoFormat(resolution, fps, QVideoFrameFormat::Format_Jpeg);
                            if (m_camera) {
                                m_camera->setCameraFormat(format);
                            }
                        } else {
                            // Non-Windows: Use backend handler approach
                            configureResolutionAndFormat();
                        }
                    } catch (...) {
                        qCritical() << "Exception in configureResolutionAndFormat";
                    }
                }

                emit cameraActiveChanged(active);
            });
            
            connect(m_camera.get(), &QCamera::errorOccurred, this, [this](QCamera::Error error, const QString &errorString) {
                qCritical() << "Camera error occurred:" << static_cast<int>(error) << errorString;
                
                // Use backend handler for error handling if available (non-Windows)
                if (!isWindowsPlatform() && m_backendHandler) {
                    m_backendHandler->handleCameraError(error, errorString);
                } else {
                    qCDebug(log_ui_camera) << "Windows: Using simple error handling";
                }
                
                emit cameraError(errorString);
            });
            
            qCDebug(log_ui_camera) << "Camera connections set up successfully";
        } else {
            qCWarning(log_ui_camera) << "Camera is null, cannot set up connections";
        }

        if (m_imageCapture) {
            // Disconnect any existing connections first
            disconnect(m_imageCapture.get(), nullptr, this, nullptr);
            
            connect(m_imageCapture.get(), &QImageCapture::imageCaptured, this, &CameraManager::imageCaptured);
        } else {
            qCWarning(log_ui_camera) << "Image capture is null";
        }

        if (m_mediaRecorder) {
            // Disconnect any existing connections first
            disconnect(m_mediaRecorder.get(), nullptr, this, nullptr);
            
            connect(m_mediaRecorder.get(), &QMediaRecorder::recorderStateChanged, this, [this](QMediaRecorder::RecorderState state) {
                if (state == QMediaRecorder::RecordingState) {
                    emit recordingStarted();
                } else if (state == QMediaRecorder::StoppedState) {
                    emit recordingStopped();
                }
            });
        } else {
            qCWarning(log_ui_camera) << "Media recorder is null";
        }
        
    } catch (const std::exception& e) {
        qCritical() << "Exception in setupConnections:" << e.what();
    } catch (...) {
        qCritical() << "Unknown exception in setupConnections";
    }
}

void CameraManager::configureResolutionAndFormat()
{
    // For GStreamer backend using direct pipeline, avoid all Qt camera interactions
    if (m_backendHandler && isGStreamerBackend()) {
        qCDebug(log_ui_camera) << "GStreamer backend detected - skipping all Qt camera format operations to avoid device conflicts";
        
        // Just set GStreamer backend configuration without accessing Qt camera
        QSize resolution = QSize(m_video_width > 0 ? m_video_width : 1920, 
                                m_video_height > 0 ? m_video_height : 1080);
        int desiredFps = GlobalVar::instance().getCaptureFps() > 0 ? 
            GlobalVar::instance().getCaptureFps() : 30;
        
        qCDebug(log_ui_camera) << "Configuring GStreamer backend with resolution:" << resolution << "fps:" << desiredFps;
        
        // Cast to GStreamer backend handler to access specific methods
        auto* gstreamerHandler = qobject_cast<GStreamerBackendHandler*>(m_backendHandler.get());
        if (gstreamerHandler) {
            gstreamerHandler->setResolutionAndFramerate(resolution, desiredFps);
        } else {
            qCWarning(log_ui_camera) << "Failed to cast to GStreamer backend handler";
        }
        
        return; // Exit early for GStreamer to avoid all Qt camera access
    }
    
    // Get resolution directly from camera format if available
    QCameraFormat currentFormat = m_camera->cameraFormat();
    QSize resolution;
    
    if (currentFormat.isNull() || currentFormat.resolution().isEmpty()) {
        // If camera format is not yet available, use stored values
        resolution = QSize(m_video_width > 0 ? m_video_width : 1920, 
                          m_video_height > 0 ? m_video_height : 1080);
        qCDebug(log_ui_camera) << "Using stored/default resolution:" << resolution;
    } else {
        resolution = currentFormat.resolution();
        qCDebug(log_ui_camera) << "Got resolution from camera format:" << resolution;
        
        // Update our stored values
        m_video_width = resolution.width();
        m_video_height = resolution.height();
    }
    
    // Get desired frame rate and optimize it using backend handler
    int desiredFps = GlobalVar::instance().getCaptureFps() > 0 ? 
        GlobalVar::instance().getCaptureFps() : 30;
    
    int optimalFps = getOptimalFrameRate(desiredFps);
    if (optimalFps != desiredFps) {
        qCDebug(log_ui_camera) << "Frame rate adjusted from" << desiredFps << "to" << optimalFps 
                               << "for backend compatibility";
    }
    
    // For GStreamer backend, pass resolution and framerate information
    if (m_backendHandler && isGStreamerBackend()) {
        qCDebug(log_ui_camera) << "Configuring GStreamer backend with resolution:" << resolution << "fps:" << optimalFps;
        
        // Cast to GStreamer backend handler to access specific methods
        auto* gstreamerHandler = qobject_cast<GStreamerBackendHandler*>(m_backendHandler.get());
        if (gstreamerHandler) {
            gstreamerHandler->setResolutionAndFramerate(resolution, optimalFps);
        } else {
            qCWarning(log_ui_camera) << "Failed to cast to GStreamer backend handler";
        }
        
        // For GStreamer direct pipeline mode, skip Qt camera format setting to avoid device conflicts
        qCDebug(log_ui_camera) << "Skipping Qt camera format setting for GStreamer direct pipeline";
        return;
    }
    
    // For non-GStreamer backends, set Qt camera format for compatibility
    QCameraFormat format = getVideoFormat(resolution, optimalFps, QVideoFrameFormat::Format_Jpeg);
    setCameraFormat(format);
}

void CameraManager::setCameraFormat(const QCameraFormat &format) {
    if (m_camera) {
        qCDebug(log_ui_camera) << "Setting camera format:" 
                               << "resolution=" << format.resolution()
                               << "frameRate=" << format.minFrameRate() << "-" << format.maxFrameRate();
        
        // Validate format with backend handler if available
        if (m_backendHandler && !format.isNull()) {
            validateCameraFormat(format);
        }
        
        m_camera->setCameraFormat(format);
        
        // Log the actual format that was set
        QCameraFormat actualFormat = m_camera->cameraFormat();
        if (!actualFormat.isNull()) {
            qCDebug(log_ui_camera) << "Actual format set:" 
                                   << "resolution=" << actualFormat.resolution()
                                   << "frameRate=" << actualFormat.minFrameRate() << "-" << actualFormat.maxFrameRate();
        }
    }
}

QCameraFormat CameraManager::getCameraFormat() const {
    return m_camera ? m_camera->cameraFormat() : QCameraFormat();
}

QList<QCameraFormat> CameraManager::getCameraFormats() const {
    return m_camera ? m_camera->cameraDevice().videoFormats() : QList<QCameraFormat>();
}

void CameraManager::queryResolutions()
{
    QPair<int, int> resolution = VideoHid::getInstance().getResolution();

    qCDebug(log_ui_camera) << "Input resolution: " << resolution;

    GlobalVar::instance().setInputWidth(resolution.first);
    GlobalVar::instance().setInputHeight(resolution.second);

    m_video_width = GlobalVar::instance().getCaptureWidth();
    m_video_height = GlobalVar::instance().getCaptureHeight();

    float input_fps = VideoHid::getInstance().getFps();
    float pixelClk = VideoHid::getInstance().getPixelclk();

    // Get optimal capture frame rate using backend handler
    int captureFrameRate = GlobalVar::instance().getCaptureFps();
    if (captureFrameRate > 0) {
        int optimalFrameRate = getOptimalFrameRate(captureFrameRate);
        if (optimalFrameRate != captureFrameRate) {
            qCDebug(log_ui_camera) << "Optimized capture frame rate from" << captureFrameRate 
                                   << "to" << optimalFrameRate << "for backend compatibility";
            // Note: We don't update GlobalVar here to preserve user preference,
            // but the optimal rate will be used during format selection
        }
    }

    emit resolutionsUpdated(resolution.first, resolution.second, input_fps, m_video_width, m_video_height, GlobalVar::instance().getCaptureFps(), pixelClk);
}


QList<QVideoFrameFormat> CameraManager::getSupportedPixelFormats() const {
    QList<QVideoFrameFormat> pixelFormats;

    QSize defaultSize(1920, 1080); // Set a default resolution, adjust as needed

    pixelFormats.append(QVideoFrameFormat(defaultSize, QVideoFrameFormat::Format_Jpeg));
    pixelFormats.append(QVideoFrameFormat(defaultSize, QVideoFrameFormat::Format_YUV420P));

    return pixelFormats;
}


QCameraFormat CameraManager::getVideoFormat(const QSize &resolution, int desiredFrameRate, QVideoFrameFormat::PixelFormat pixelFormat) const {
    // Use backend handler for format selection if available
    if (m_backendHandler) {
        qCDebug(log_ui_camera) << "Using backend handler for format selection:"
                               << "resolution=" << resolution
                               << "frameRate=" << desiredFrameRate
                               << "pixelFormat=" << static_cast<int>(pixelFormat);
        
        QCameraFormat selectedFormat = m_backendHandler->selectOptimalFormat(getCameraFormats(), resolution, desiredFrameRate, pixelFormat);
        
        if (!selectedFormat.isNull()) {
            qCDebug(log_ui_camera) << "Backend handler selected format:"
                                   << "resolution=" << selectedFormat.resolution()
                                   << "frameRate=" << selectedFormat.minFrameRate() << "-" << selectedFormat.maxFrameRate()
                                   << "pixelFormat=" << static_cast<int>(selectedFormat.pixelFormat());
            return selectedFormat;
        } else {
            qCWarning(log_ui_camera) << "Backend handler failed to select format, falling back to manual selection";
        }
    } else {
        qCDebug(log_ui_camera) << "No backend handler available, using fallback format selection";
    }
    
    // Fallback to basic format selection if no backend handler or backend selection failed
    QCameraFormat bestMatch;
    int closestFrameRate = INT_MAX;

    for (const QCameraFormat &format : getCameraFormats()) {
        QSize formatResolution = format.resolution();
        int minFrameRate = format.minFrameRate();
        int maxFrameRate = format.maxFrameRate();
        QVideoFrameFormat::PixelFormat formatPixelFormat = format.pixelFormat();

        VideoFormatKey key = {formatResolution, minFrameRate, maxFrameRate, formatPixelFormat};
        // Use const_cast here to avoid the const issue
        const_cast<std::map<VideoFormatKey, QCameraFormat>&>(videoFormatMap)[key] = format;

        if (formatResolution == resolution && formatPixelFormat == pixelFormat) {
            if (desiredFrameRate >= minFrameRate && desiredFrameRate <= maxFrameRate) {
                // If we find an exact match, return it immediately
                qCDebug(log_ui_camera) << "Exact match found" << format.minFrameRate() << format.maxFrameRate();
                return format;
            }

            // Find the closest frame rate within the supported range
            int midFrameRate = (minFrameRate + maxFrameRate) / 2;
            int frameDiff = qAbs(midFrameRate - desiredFrameRate);
            if (frameDiff < closestFrameRate) {
                qCDebug(log_ui_camera) << "Closest match found";
                closestFrameRate = frameDiff;
                bestMatch = format;
            }
        }
    }

    return bestMatch;
}

QList<int> CameraManager::getSupportedFrameRates(const QCameraFormat& format) const
{
    if (m_backendHandler) {
        return m_backendHandler->getSupportedFrameRates(format);
    }
    
    // Fallback: return basic frame rate range
    QList<int> frameRates;
    int minRate = format.minFrameRate();
    int maxRate = format.maxFrameRate();
    
    if (minRate > 0 && maxRate > 0) {
        // Common frame rates within the supported range
        QList<int> commonRates = {5, 10, 15, 24, 25, 30, 50, 60};
        for (int rate : commonRates) {
            if (rate >= minRate && rate <= maxRate) {
                frameRates.append(rate);
            }
        }
        
        // Ensure min and max are included if not already
        if (!frameRates.contains(minRate)) {
            frameRates.prepend(minRate);
        }
        if (!frameRates.contains(maxRate)) {
            frameRates.append(maxRate);
        }
    }
    
    return frameRates;
}

bool CameraManager::isFrameRateSupported(const QCameraFormat& format, int frameRate) const
{
    if (m_backendHandler) {
        return m_backendHandler->isFrameRateSupported(format, frameRate);
    }
    
    // Fallback: basic range check
    return frameRate >= format.minFrameRate() && frameRate <= format.maxFrameRate();
}

int CameraManager::getOptimalFrameRate(int desiredFrameRate) const
{
    if (!m_camera) {
        qCWarning(log_ui_camera) << "No camera available for frame rate optimization";
        return desiredFrameRate;
    }
    
    QCameraFormat currentFormat = m_camera->cameraFormat();
    if (currentFormat.isNull()) {
        qCWarning(log_ui_camera) << "No camera format available for frame rate optimization";
        return desiredFrameRate;
    }
    
    if (m_backendHandler) {
        // Use backend handler to get the optimal frame rate
        QList<int> supportedRates = m_backendHandler->getSupportedFrameRates(currentFormat);
        
        if (supportedRates.isEmpty()) {
            return desiredFrameRate;
        }
        
        // Find the closest supported frame rate
        int closestRate = supportedRates.first();
        int minDiff = qAbs(closestRate - desiredFrameRate);
        
        for (int rate : supportedRates) {
            int diff = qAbs(rate - desiredFrameRate);
            if (diff < minDiff) {
                minDiff = diff;
                closestRate = rate;
            }
        }
        
        qCDebug(log_ui_camera) << "Optimal frame rate for desired" << desiredFrameRate << "is" << closestRate;
        return closestRate;
    }
    
    // Fallback: basic range validation
    int minRate = currentFormat.minFrameRate();
    int maxRate = currentFormat.maxFrameRate();
    
    if (desiredFrameRate < minRate) {
        return minRate;
    } else if (desiredFrameRate > maxRate) {
        return maxRate;
    } else {
        return desiredFrameRate;
    }
}

QList<int> CameraManager::getAllSupportedFrameRates() const
{
    QList<int> allFrameRates;
    QSet<int> uniqueRates; // To avoid duplicates
    
    if (!m_camera) {
        qCWarning(log_ui_camera) << "No camera available for frame rate enumeration";
        return allFrameRates;
    }
    
    QList<QCameraFormat> formats = getCameraFormats();
    
    for (const QCameraFormat& format : formats) {
        QList<int> formatRates = getSupportedFrameRates(format);
        for (int rate : formatRates) {
            if (!uniqueRates.contains(rate)) {
                uniqueRates.insert(rate);
                allFrameRates.append(rate);
            }
        }
    }
    
    // Sort frame rates
    std::sort(allFrameRates.begin(), allFrameRates.end());
    
    qCDebug(log_ui_camera) << "All supported frame rates across formats:" << allFrameRates;
    return allFrameRates;
}

void CameraManager::validateCameraFormat(const QCameraFormat& format) const
{
    if (format.isNull()) {
        qCWarning(log_ui_camera) << "Camera format validation: format is null";
        return;
    }
    
    qCDebug(log_ui_camera) << "=== Camera Format Validation ===";
    qCDebug(log_ui_camera) << "Resolution:" << format.resolution();
    qCDebug(log_ui_camera) << "Frame rate range:" << format.minFrameRate() << "-" << format.maxFrameRate();
    qCDebug(log_ui_camera) << "Pixel format:" << static_cast<int>(format.pixelFormat());
    
    if (m_backendHandler) {
        QList<int> supportedRates = m_backendHandler->getSupportedFrameRates(format);
        qCDebug(log_ui_camera) << "Backend supported frame rates:" << supportedRates;
        
        // Test some common frame rates
        QList<int> testRates = {24, 25, 30, 60};
        for (int rate : testRates) {
            bool supported = m_backendHandler->isFrameRateSupported(format, rate);
            qCDebug(log_ui_camera) << "Frame rate" << rate << "supported:" << supported;
        }
    }
    
    qCDebug(log_ui_camera) << "=== End Format Validation ===";
}

std::map<VideoFormatKey, QCameraFormat> CameraManager::getVideoFormatMap(){
    return videoFormatMap;
}

// Camera device management and switching functionality

QList<QCameraDevice> CameraManager::getAvailableCameraDevices() const
{
    return QMediaDevices::videoInputs();
}

QCameraDevice CameraManager::getCurrentCameraDevice() const
{
    return m_currentCameraDevice;
}

bool CameraManager::switchToCameraDevice(const QCameraDevice &cameraDevice)
{
    if (!isCameraDeviceValid(cameraDevice)) {
        qCWarning(log_ui_camera) << "Cannot switch to invalid camera device:" << cameraDevice.description();
        return false;
    }
    
    qCDebug(log_ui_camera) << "Switching to camera device:" << cameraDevice.description();
    
    QString newCameraID;
    try {
        newCameraID = QString::fromUtf8(cameraDevice.id());
        if (newCameraID.toInt() != 0 || newCameraID == "0") {
            newCameraID = "/dev/video" + newCameraID;
        }

        qCDebug(log_ui_camera) << "New camera ID:" << newCameraID;
    } catch (...) {
        qCritical() << "Failed to get new camera device ID";
        return false;
    }
    
    QString currentCameraID;
    bool hasCurrentDevice = false;
    
    if (!m_currentCameraDevice.isNull()) {
        try {
            currentCameraID = QString::fromUtf8(m_currentCameraDevice.id());
            hasCurrentDevice = true;
            qCDebug(log_ui_camera) << "Current camera ID:" << currentCameraID;
        } catch (...) {
            qCWarning(log_ui_camera) << "Failed to get current camera device ID, treating as no current device";
            hasCurrentDevice = false;
        }
    } else {
        qCDebug(log_ui_camera) << "No current camera device (null)";
    }
    
    // Check if we're already using this device - avoid unnecessary switching
    if (hasCurrentDevice && currentCameraID == newCameraID) {
        qCDebug(log_ui_camera) << "Already using camera device:" << cameraDevice.description() 
                              << "- skipping switch";
        return true;
    }

    QCameraDevice previousDevice = m_currentCameraDevice;
    bool wasActive = m_camera && m_camera->isActive();
    
        QString previousDeviceDescription = previousDevice.isNull() ? "None" : previousDevice.description();
        qCDebug(log_ui_camera) << "Switching camera from" << previousDeviceDescription 
                         << "to" << cameraDevice.description();
        
        // Emit switching signal for UI feedback (this will preserve the last frame)
        emit cameraDeviceSwitching(previousDeviceDescription, cameraDevice.description());
        
        try {
        // Prepare new camera device first to minimize transition time
        std::unique_ptr<QCamera> newCamera;
        try {
            qCDebug(log_ui_camera) << "Creating new camera for device:" << cameraDevice.description();
            newCamera.reset(new QCamera(cameraDevice));
            if (!newCamera) {
                qCritical() << "Failed to create new camera instance";
                return false;
            }
        } catch (...) {
            qCritical() << "Exception creating new camera instance";
            return false;
        }
        
        // Stop current camera if active while preserving last frame on video output
        if (wasActive && m_camera) {
            qCDebug(log_ui_camera) << "Stopping current camera before switch (preserving last frame)";
            if (m_backendHandler) {
                m_backendHandler->stopCamera(m_camera.get());
            } else {
                m_camera->stop();
            }
        }
        
        // Disconnect existing camera connections to prevent crashes
        if (m_camera) {
            qCDebug(log_ui_camera) << "Disconnecting existing camera connections";
            disconnect(m_camera.get(), nullptr, this, nullptr);
        }
        
        // Replace camera object and update tracking immediately
        m_camera = std::move(newCamera);
        m_currentCameraDevice = cameraDevice;
        m_currentCameraDeviceId = QString::fromUtf8(cameraDevice.id());
        // Don't clear port chain here, it will be set by caller if needed
        
        // Set up connections for the new camera
        setupConnections();
        
        // Set up capture session with new camera using backend handler (keep video output to preserve last frame)
        qCDebug(log_ui_camera) << "Setting up capture session with new camera (preserving video output)";
        
        // Use backend handler for capture session setup to respect GStreamer direct pipeline mode
        if (m_backendHandler) {
            qCDebug(log_ui_camera) << "Using backend handler for capture session setup during camera switch";
            m_backendHandler->setupCaptureSession(&m_captureSession, m_camera.get());
            
            // For GStreamer direct pipeline, skip image capture setup to avoid device conflicts
            if (isGStreamerBackend()) {
                qCDebug(log_ui_camera) << "GStreamer backend detected - skipping image capture setup during switch to avoid device conflicts";
                // Don't set image capture for GStreamer to prevent Qt from accessing the V4L2 device
            } else {
                m_captureSession.setImageCapture(m_imageCapture.get());
            }
        } else {
            // Fallback: direct setup only if no backend handler
            qCDebug(log_ui_camera) << "No backend handler available, using direct capture session setup";
            m_captureSession.setCamera(m_camera.get());
            m_captureSession.setImageCapture(m_imageCapture.get());
        }
        
        // Video output should already be set and preserved from previous session
        // Only restore if it's somehow lost
        if (m_graphicsVideoOutput) {
            qDebug() << "Re-establishing graphics video output connection after camera switch";
            m_captureSession.setVideoOutput(m_graphicsVideoOutput);
        } else {
            qCWarning(log_ui_camera) << "No video output available to connect new camera";
        }
        
        // Restart camera if it was previously active
        if (wasActive) {
            qCDebug(log_ui_camera) << "Starting new camera after switch";
            startCamera();
            
            
            // Force refresh of video output to ensure new camera feed is displayed
            refreshVideoOutput();
        }
        
        // Update settings to remember the new device
        QSettings settings("Techxartisan", "Openterface");
        settings.setValue("camera/device", cameraDevice.description());
        settings.setValue("camera/deviceId", newCameraID);
        
        // Emit signals with proper error handling
        emit cameraDeviceChanged(cameraDevice, previousDevice);
        
        QString previousDeviceId;
        if (!previousDevice.isNull()) {
            try {
                previousDeviceId = QString::fromUtf8(previousDevice.id());
            } catch (...) {
                qCWarning(log_ui_camera) << "Failed to get previous device ID for signal";
            }
        }
        
        emit cameraDeviceSwitched(previousDeviceId, newCameraID);
        emit cameraDeviceConnected(cameraDevice);
        
        if (!previousDevice.isNull()) {
            emit cameraDeviceDisconnected(previousDevice);
        }
        
        // Emit completion signal for UI feedback with slight delay to ensure camera is ready
        QTimer::singleShot(100, this, [this, cameraDevice]() {
            emit cameraDeviceSwitchComplete(cameraDevice.description());
            qDebug() << "Camera switch completion signal sent for:" << cameraDevice.description();
        });
        
        qCDebug(log_ui_camera) << "Camera device switch successful to:" << newCameraID << cameraDevice.description();
        return true;
        
    } catch (const std::exception& e) {
        qCritical() << "Exception during camera switch:" << e.what();
        // Reset to clean state on error
        m_camera.reset();
        m_currentCameraDevice = QCameraDevice();
        m_currentCameraDeviceId.clear();
        m_currentCameraPortChain.clear();
        
        // Emit failure signal to clear switching state
        emit cameraDeviceSwitchComplete("Switch Failed");
        return false;
    } catch (...) {
        qCritical() << "Unknown exception during camera switch";
        // Reset to clean state on error
        m_camera.reset();
        m_currentCameraDevice = QCameraDevice();
        m_currentCameraDeviceId.clear();
        m_currentCameraPortChain.clear();
        
        // Emit failure signal to clear switching state
        emit cameraDeviceSwitchComplete("Switch Failed");
        return false;
    }
}

bool CameraManager::switchToCameraDevice(const QCameraDevice &cameraDevice, const QString& portChain)
{
    // Call the main switch method first
    bool success = switchToCameraDevice(cameraDevice);
    
    if (success) {
        // Update port chain tracking after successful switch
        m_currentCameraPortChain = portChain;
        qCDebug(log_ui_camera) << "Camera device switch successful with port chain tracking:" << portChain;
    }
    
    return success;
}

bool CameraManager::switchToCameraDeviceById(const QString& deviceId)
{
    QList<QCameraDevice> devices = getAvailableCameraDevices();
    for (const QCameraDevice& device : devices) {
        if (QString::fromUtf8(device.id()) == deviceId) {
            qCDebug(log_ui_camera) << "Found camera device by ID:" << device.description() 
                              << "ID:" << deviceId;
            return switchToCameraDevice(device);
        }
    }
    
    qCWarning(log_ui_camera) << "Camera device not found with ID:" << deviceId;
    return false;
}


QString CameraManager::getCurrentCameraDeviceId() const
{
    if (m_currentCameraDeviceId.isEmpty()) {
        qCDebug(log_ui_camera) << "Current camera device ID is empty";
        return QString();
    }
    
    qCDebug(log_ui_camera) << "Current camera device ID:" << m_currentCameraDeviceId;
    return m_currentCameraDeviceId;
}

QString CameraManager::getCurrentCameraDeviceDescription() const
{
    if (m_currentCameraDevice.isNull()) {
        qCDebug(log_ui_camera) << "Current camera device is null, returning empty string";
        return QString();
    }
    
    try {
        QString description = m_currentCameraDevice.description();
        qCDebug(log_ui_camera) << "Current camera device description:" << description;
        return description;
    } catch (const std::exception& e) {
        qCritical() << "Exception getting camera device description:" << e.what();
        return QString();
    } catch (...) {
        qCritical() << "Unknown exception getting camera device description";
        return QString();
    }
}





bool CameraManager::isCameraDeviceValid(const QCameraDevice &cameraDevice) const
{
    return !cameraDevice.isNull() && !cameraDevice.id().isEmpty();
}

bool CameraManager::isCameraDeviceAvailable(const QString& deviceId) const
{
    QList<QCameraDevice> devices = getAvailableCameraDevices();
    for (const QCameraDevice& device : devices) {
        if (QString::fromUtf8(device.id()) == deviceId) {
            return true;
        }
    }
    return false;
}

QStringList CameraManager::getAvailableCameraDeviceDescriptions() const
{
    QStringList descriptions;
    QList<QCameraDevice> devices = getAvailableCameraDevices();
    for (const QCameraDevice& device : devices) {
        descriptions.append(device.description());
    }
    return descriptions;
}

QStringList CameraManager::getAvailableCameraDeviceIds() const
{
    QStringList ids;
    QList<QCameraDevice> devices = getAvailableCameraDevices();
    for (const QCameraDevice& device : devices) {
        ids.append(QString::fromUtf8(device.id()));
    }
    return ids;
}

QCameraDevice CameraManager::findBestAvailableCamera() const
{
    QList<QCameraDevice> devices = getAvailableCameraDevices();
    
    if (devices.isEmpty()) {
        qCDebug(log_ui_camera) << "No camera devices available";
        return QCameraDevice();
    }
    
    if (devices.size() == 1) {
        // Only one device available - connect to it
        qCDebug(log_ui_camera) << "Single camera device found:" << devices.first().description();
        return devices.first();
    } else {
        // Multiple devices available - just select the first one
        qCDebug(log_ui_camera) << "Multiple camera devices found (" << devices.size() << "), selecting first available:" << devices.first().description();
        return devices.first();
    }
}

QStringList CameraManager::getAllCameraDescriptions() const
{
    QStringList descriptions;
    QList<QCameraDevice> devices = getAvailableCameraDevices();
    
    for (const QCameraDevice& device : devices) {
        descriptions.append(device.description());
    }
    
    return descriptions;
}

void CameraManager::refreshAvailableCameraDevices()
{
    QList<QCameraDevice> previousDevices = m_availableCameraDevices;
    m_availableCameraDevices = getAvailableCameraDevices();
    
    qCDebug(log_ui_camera) << "Refreshed camera devices, now have" << m_availableCameraDevices.size() << "devices";
    
    // Display all camera device IDs after refresh
    displayAllCameraDeviceIds();
    
    // Emit signal if device count changed
    if (previousDevices.size() != m_availableCameraDevices.size()) {
        emit availableCameraDevicesChanged(m_availableCameraDevices.size());
        qCDebug(log_ui_camera) << "Camera device count changed from" << previousDevices.size() 
                               << "to" << m_availableCameraDevices.size();
    }
}

// Note: Automatic device coordination methods have been disabled
// These methods previously handled automatic camera switching when devices changed

QString CameraManager::extractShortIdentifier(const QString& fullId) const
{
    // Extract patterns like "7&1FF4451E&2&0000" from full device IDs (Windows)
    // or video device numbers from /dev/video paths (Linux)
    
    // First, check for Linux V4L device pattern: /dev/video<number>
    QRegularExpression linuxRegex(R"(/dev/video(\d+))", QRegularExpression::CaseInsensitiveOption);
    QRegularExpressionMatch linuxMatch = linuxRegex.match(fullId);
    
    if (linuxMatch.hasMatch()) {
        QString shortId = linuxMatch.captured(1);
        qCDebug(log_ui_camera) << "Extracted Linux V4L short identifier:" << shortId << "from:" << fullId;
        return shortId;
    }
    
    // Look for Windows patterns with format: digit&hexdigits&digit&hexdigits
    // Examples: "7&1FF4451E&2&0000", "6&2ABC123F&1&0001", etc.
    QRegularExpression windowsRegex(R"((\d+&[A-F0-9]+&\d+&[A-F0-9]+))", QRegularExpression::CaseInsensitiveOption);
    QRegularExpressionMatch windowsMatch = windowsRegex.match(fullId);
    
    if (windowsMatch.hasMatch()) {
        QString shortId = windowsMatch.captured(1);
        qCDebug(log_ui_camera) << "Extracted Windows short identifier:" << shortId << "from:" << fullId;
        return shortId;
    }
    
    qCDebug(log_ui_camera) << "No short identifier pattern found in:" << fullId;
    return fullId;
    // return QString();
}

void CameraManager::displayAllCameraDeviceIds() const
{
    try {
        QList<QCameraDevice> devices = getAvailableCameraDevices();
        
        qCDebug(log_ui_camera) << "=== Available Camera Devices ===";
        qCDebug(log_ui_camera) << "Total devices found:" << devices.size();
        
        if (devices.isEmpty()) {
            qCDebug(log_ui_camera) << "No camera devices available";
            return;
        }
        
        for (int i = 0; i < devices.size(); ++i) {
            const QCameraDevice& device = devices[i];
            
            try {
                QByteArray deviceId = device.id();
                QString deviceIdStr = QString::fromUtf8(deviceId);
                QString deviceDescription = device.description();
                
                qCDebug(log_ui_camera) << "Device" << (i + 1) << ":";
                qCDebug(log_ui_camera) << "  Description:" << deviceDescription;
                qCDebug(log_ui_camera) << "  ID (raw QByteArray):" << deviceId;
                qCDebug(log_ui_camera) << "  ID (as QString):" << deviceIdStr;
                qCDebug(log_ui_camera) << "  ID (hex representation):" << deviceId.toHex();
                qCDebug(log_ui_camera) << "  Is Default:" << device.isDefault();
                qCDebug(log_ui_camera) << "  Position:" << static_cast<int>(device.position());
                qCDebug(log_ui_camera) << "  ---";
                
            } catch (const std::exception& e) {
                qCWarning(log_ui_camera) << "Exception accessing device" << (i + 1) << "details:" << e.what();
            } catch (...) {
                qCWarning(log_ui_camera) << "Unknown exception accessing device" << (i + 1) << "details";
            }
        }
        
        qCDebug(log_ui_camera) << "=== End Camera Device List ===";
        
    } catch (const std::exception& e) {
        qCritical() << "Exception in displayAllCameraDeviceIds:" << e.what();
    } catch (...) {
        qCritical() << "Unknown exception in displayAllCameraDeviceIds";
    }
}

void CameraManager::handleCameraTimeout()
{
    qCDebug(log_ui_camera) << "Camera timeout occurred, attempting to recover connection";
    
    if (m_camera && m_camera->isActive()) {
        qCDebug(log_ui_camera) << "Camera is still active, stopping and restarting";
        stopCamera();
        
        // Brief delay before restart
        QTimer::singleShot(500, this, [this]() {
            startCamera();
            qCDebug(log_ui_camera) << "Camera restart attempted after timeout";
        });
    } else {
        qCWarning(log_ui_camera) << "Camera timeout: camera is not active";
        
        // Try to reinitialize camera if available
        if (!m_currentCameraDevice.isNull()) {
            qCDebug(log_ui_camera) << "Attempting to reinitialize camera device";
            setCameraDevice(m_currentCameraDevice);
            startCamera();
        } else {
            qCWarning(log_ui_camera) << "No camera device available for timeout recovery";
        }
    }
}

QCameraDevice CameraManager::findMatchingCameraDevice(const QString& portChain) const
{
    if (portChain.isEmpty()) {
        qCDebug(log_ui_camera) << "Empty port chain provided";
        return QCameraDevice();
    }

    qCDebug(log_ui_camera) << "Finding camera device matching port chain:" << portChain;

    // Use DeviceManager to look up device information by port chain
    DeviceManager& deviceManager = DeviceManager::getInstance();
    QList<DeviceInfo> devices = deviceManager.getDevicesByPortChain(portChain);
    
    if (devices.isEmpty()) {
        qCWarning(log_ui_camera) << "No devices found for port chain:" << portChain;
        return QCameraDevice();
    }

    qCDebug(log_ui_camera) << "Found" << devices.size() << "device(s) for port chain:" << portChain;

    // Look for a device that has camera information
    DeviceInfo selectedDevice;
    for (const DeviceInfo& device : devices) {
        if (!device.cameraDeviceId.isEmpty() || !device.cameraDevicePath.isEmpty()) {
            selectedDevice = device;
            qCDebug(log_ui_camera) << "Found device with camera info:" 
                     << "cameraDeviceId:" << device.cameraDeviceId
                     << "cameraDevicePath:" << device.cameraDevicePath;
            break;
        }
    }

    if (!selectedDevice.isValid() || (selectedDevice.cameraDeviceId.isEmpty() && selectedDevice.cameraDevicePath.isEmpty())) {
        qCWarning(log_ui_camera) << "No device with camera information found for port chain:" << portChain;
        return QCameraDevice();
    }

    // Extract short identifier from target camera ID for better matching
    QString targetShortId;
    if (!selectedDevice.cameraDeviceId.isEmpty()) {
        targetShortId = extractShortIdentifier(selectedDevice.cameraDeviceId);
        qCDebug(log_ui_camera) << "Extracted target short identifier:" << targetShortId;
    }

    QList<QCameraDevice> availableCameras = getAvailableCameraDevices();

    for (const QCameraDevice& camera : availableCameras) {
        QString cameraId = QString::fromUtf8(camera.id());
        // if cameraId is a number, append /dev/video as prefix
        if (cameraId.toInt() != 0 || cameraId == "0") {
            cameraId = "/dev/video" + cameraId;
        }

        QString cameraDescription = camera.description();

        qCDebug(log_ui_camera) << "Checking camera device:" << cameraDescription 
                 << "ID:" << cameraId;

        // Try multiple matching strategies
        // Strategy 1: Short identifier match (preferred method)
        if (!targetShortId.isEmpty() && cameraId.contains(targetShortId, Qt::CaseInsensitive)) {
            qCDebug(log_ui_camera) << "Matched camera by short identifier:" << targetShortId;
            deviceManager.setCurrentSelectedDevice(selectedDevice);
            return camera;
        }
        // Strategy 2: Direct ID match
        if (!selectedDevice.cameraDeviceId.isEmpty() && cameraId == selectedDevice.cameraDeviceId) {
            qCDebug(log_ui_camera) << "Matched camera by exact ID:" << selectedDevice.cameraDeviceId;
            deviceManager.setCurrentSelectedDevice(selectedDevice);
            return camera;
        }
        // Strategy 3: Path match (if applicable)
        if (!selectedDevice.cameraDevicePath.isEmpty() && cameraId.contains(selectedDevice.cameraDevicePath, Qt::CaseInsensitive)) {
            qCDebug(log_ui_camera) << "Matched camera by path:" << selectedDevice.cameraDevicePath;
            deviceManager.setCurrentSelectedDevice(selectedDevice);
            return camera;
        }
    }

    qCWarning(log_ui_camera) << "Could not find matching Qt camera device for port chain:" << portChain;
    return QCameraDevice();
}

bool CameraManager::initializeCameraWithVideoOutput(QGraphicsVideoItem* videoOutput)
{
    qDebug() << "Initializing camera with graphics video output";
    
    if (!videoOutput) {
        qCWarning(log_ui_camera) << "Cannot initialize camera with null graphics video output";
        return false;
    }
    
    // Set the video output first if it's different from current
    if (m_graphicsVideoOutput != videoOutput) {
        setVideoOutput(videoOutput);
    }
    
    // Check if we already have an active camera device
    if (hasActiveCameraDevice()) {
        qDebug() << "Camera already active with device:" << m_currentCameraDevice.description() 
                 << "at port chain:" << m_currentCameraPortChain;
        return true;
    }
    
    bool switchSuccess = false;
    
    // Windows: Use simple direct approach
    if (isWindowsPlatform()) {
        qDebug() << "Windows: Using simple camera initialization";
        
        // Find any available "Openterface" camera
        QList<QCameraDevice> devices = getAvailableCameraDevices();
        QCameraDevice openterfaceDevice;
        for (const QCameraDevice& device : devices) {
            if (device.description() == "Openterface") {
                openterfaceDevice = device;
                break;
            }
        }

        if (!openterfaceDevice.isNull()) {
            switchSuccess = switchToCameraDevice(openterfaceDevice);
            if (switchSuccess) {
                qDebug() << "Windows: Camera switched to Openterface device";
                startCamera();
            }
        } else {
            qCWarning(log_ui_camera) << "Windows: No Openterface camera device found";
        }
        
        return switchSuccess && !m_currentCameraDevice.isNull();
    }
    
    // Non-Windows: Use existing complex backend logic
    // First priority: Check for port chain in global settings
    QString portChain = GlobalSetting::instance().getOpenterfacePortChain();
    
    if (!portChain.isEmpty()) {
        qDebug() << "Found port chain in global settings:" << portChain;
        
        QCameraDevice matchedCamera = findMatchingCameraDevice(portChain);
        
        if (!matchedCamera.isNull()) {
            switchSuccess = switchToCameraDevice(matchedCamera, portChain);
            if (switchSuccess) {
                qDebug() << "✓ Successfully switched to camera using port chain:" << portChain;
                qDebug() << "✓ Selected camera:" << matchedCamera.description();
            } else {
                qCWarning(log_ui_camera) << "Failed to switch to matched camera device:" << matchedCamera.description();
            }
        } else {
            qCDebug(log_ui_camera) << "No matching camera device found for port chain:" << portChain;
        }
    } else {
        qDebug() << "No port chain found in global settings, using fallback methods";
    }
    
    // Fallback: Traditional camera selection logic (without port chain tracking)
    if (!switchSuccess) {
        // Enforce camera device description to be "Openterface"
        QList<QCameraDevice> devices = getAvailableCameraDevices();
        QCameraDevice openterfaceDevice;
        for (const QCameraDevice& device : devices) {
            if (device.description() == "Openterface") {
                openterfaceDevice = device;
                break;
            }
        }

        if (!openterfaceDevice.isNull()) {
            switchSuccess = switchToCameraDevice(openterfaceDevice);  // No port chain available for fallback
            if (switchSuccess) {
                qDebug() << "Camera switched to device with description 'Openterface' (no port chain tracked)";
            }
        } else {
            qCWarning(log_ui_camera) << "No camera device with description 'Openterface' found";
        }
    }

    // Start camera if switch was successful
    if (switchSuccess) {
        startCamera();
    }

    // If we still don't have a camera device, return false
    if (m_currentCameraDevice.isNull()) {
        qCWarning(log_ui_camera) << "No camera device available for initialization";
        return false;
    }

    return switchSuccess;
}

bool CameraManager::initializeCameraWithVideoOutput(VideoPane* videoPane)
{
    qDebug() << "Initializing camera with VideoPane output";
    
    if (!videoPane) {
        qCWarning(log_ui_camera) << "Cannot initialize camera with null VideoPane";
        return false;
    }
    
    // Check if we're using FFmpeg backend for direct capture
    if (isFFmpegBackend() && m_backendHandler) {
        qDebug() << "Using FFmpeg backend for direct capture";
        
        // Cast to FFmpegBackendHandler to access direct capture methods
        auto* ffmpegHandler = dynamic_cast<FFmpegBackendHandler*>(m_backendHandler.get());
        if (ffmpegHandler) {
            // Enable direct FFmpeg mode in VideoPane
            videoPane->enableDirectFFmpegMode(true);
            
            // Set VideoPane as the output for the FFmpeg backend
            // This will automatically connect the frameReady signal
            ffmpegHandler->setVideoOutput(videoPane);
            
            // Connect error signal
            connect(ffmpegHandler, &FFmpegBackendHandler::captureError,
                    this, [this](const QString& error) {
                        qCWarning(log_ui_camera) << "FFmpeg capture error:" << error;
                        emit cameraError(error);
                    });
            
            // Connect enhanced hotplug signals for VideoPane integration
            connect(ffmpegHandler, &FFmpegBackendHandler::deviceActivated,
                    this, [this](const QString& devicePath) {
                        qCInfo(log_ui_camera) << "FFmpeg device activated (VideoPane):" << devicePath;
                        emit cameraActiveChanged(true);
                    });
                    
            connect(ffmpegHandler, &FFmpegBackendHandler::deviceDeactivated,
                    this, [this](const QString& devicePath) {
                        qCInfo(log_ui_camera) << "FFmpeg device deactivated (VideoPane):" << devicePath;
                        emit cameraActiveChanged(false);
                    });
                    
            connect(ffmpegHandler, &FFmpegBackendHandler::waitingForDevice,
                    this, [this](const QString& devicePath) {
                        qCInfo(log_ui_camera) << "FFmpeg waiting for device (VideoPane):" << devicePath;
                        emit cameraActiveChanged(false);
                    });
            
            // Start direct capture with Openterface device
            QString devicePath = "/dev/video0"; // Default fallback
            QSize resolution(1920, 1080); // Default resolution
            int framerate = 30; // Default framerate
            
            // Get the actual device path from DeviceManager
            DeviceManager& deviceManager = DeviceManager::getInstance();
            DeviceInfo selectedDevice = deviceManager.getCurrentSelectedDevice();
            
            if (selectedDevice.isValid() && !selectedDevice.cameraDevicePath.isEmpty()) {
                devicePath = selectedDevice.cameraDevicePath;
                qDebug() << "Using detected camera device path:" << devicePath;
            } else {
                qCWarning(log_ui_camera) << "No valid camera device path found in selected device, trying Qt camera detection";
                
                // Fallback: Try to detect Openterface device path from Qt cameras
                QList<QCameraDevice> devices = getAvailableCameraDevices();
                for (const QCameraDevice& device : devices) {
                    if (device.description().contains("Openterface", Qt::CaseInsensitive) || 
                        device.description().contains("MACROSILICON", Qt::CaseInsensitive)) {
                        // Convert Qt device ID to V4L2 device path
                        QString deviceId = device.id();
                        if (deviceId.startsWith("/dev/video")) {
                            devicePath = deviceId;
                        } else {
                            // Try to extract device number and construct path
                            QRegularExpression re("(\\d+)");
                            QRegularExpressionMatch match = re.match(deviceId);
                            if (match.hasMatch()) {
                                devicePath = "/dev/video" + match.captured(1);
                            }
                        }
                        qDebug() << "Found Openterface device via Qt detection:" << devicePath;
                        break;
                    }
                }
            }
            
            qDebug() << "Starting FFmpeg direct capture with device:" << devicePath;
            bool captureStarted = ffmpegHandler->startDirectCapture(devicePath, resolution, framerate);
            
            if (captureStarted) {
                qDebug() << "✓ FFmpeg direct capture started successfully";
                qDebug() << "✓ Camera successfully initialized with video output";
                m_currentCameraPortChain = devicePath; // Store device path as port chain
                
                // Emit camera active signal to trigger UI updates (e.g., switch to VideoPane)
                emit cameraActiveChanged(true);
                
                return true;
            } else {
                qCWarning(log_ui_camera) << "Failed to start FFmpeg direct capture";
                // Fall back to standard Qt camera approach
            }
        } else {
            qCWarning(log_ui_camera) << "Failed to cast to FFmpegBackendHandler";
        }
    }
    
    // Fall back to standard Qt camera approach with QGraphicsVideoItem
    qDebug() << "Using standard Qt camera approach";
    videoPane->enableDirectFFmpegMode(false);
    return initializeCameraWithVideoOutput(videoPane->getVideoItem());
}

bool CameraManager::hasActiveCameraDevice() const
{
    return !m_currentCameraDevice.isNull() && 
           m_camera && 
           m_camera->isActive();
}

QString CameraManager::getCurrentCameraPortChain() const
{
    return m_currentCameraPortChain;
}

bool CameraManager::deactivateCameraByPortChain(const QString& portChain)
{
    if (portChain.isEmpty()) {
        qCDebug(log_ui_camera) << "Cannot deactivate camera with empty port chain";
        return false;
    }
    
    // Check if we have an active camera and if its port chain matches
    if (m_currentCameraPortChain.isEmpty()) {
        qCDebug(log_ui_camera) << "No current camera port chain tracked, cannot compare for deactivation";
        return false;
    }
    
    if (m_currentCameraPortChain != portChain) {
        qCDebug(log_ui_camera) << "Current camera port chain" << m_currentCameraPortChain 
                 << "does not match unplugged device port chain" << portChain;
        return false;
    }
    
    qCInfo(log_ui_camera) << "Deactivating camera for unplugged device at port chain:" << portChain;
    
    try {
        // Stop and reset the camera
        if (m_camera && m_camera->isActive()) {
            qCDebug(log_ui_camera) << "Stopping active camera due to device unplugging";
            stopCamera();
        }
        
        // Clear current device tracking
        m_currentCameraDevice = QCameraDevice();
        m_currentCameraDeviceId.clear();
        m_currentCameraPortChain.clear();
        
        // Reset camera objects
        if (m_camera) {
            disconnect(m_camera.get(), nullptr, this, nullptr);
            m_camera.reset();
        }
        
        // Clear capture session but keep video output to prevent flashing
        m_captureSession.setCamera(nullptr);
        m_captureSession.setImageCapture(nullptr);
        // Note: NOT clearing video output to prevent video pane flashing during device switches
        // m_captureSession.setVideoOutput(nullptr);
        
        qCInfo(log_ui_camera) << "Camera successfully deactivated for unplugged device";
        return true;
        
    } catch (const std::exception& e) {
        qCritical() << "Exception in deactivateCameraByPortChain:" << e.what();
        return false;
    } catch (...) {
        qCritical() << "Unknown exception in deactivateCameraByPortChain";
        return false;
    }
}

bool CameraManager::tryAutoSwitchToNewDevice(const QString& portChain)
{
    qCDebug(log_ui_camera) << "Attempting auto-switch to new device with port chain:" << portChain;
    
    // Check if we currently have an active camera device
    if (hasActiveCameraDevice()) {
        qCDebug(log_ui_camera) << "Active camera device detected, skipping auto-switch to preserve user selection";
        return false;
    }
    
    qCDebug(log_ui_camera) << "No active camera device found, attempting to switch to new device";
    
    // Try to find a matching camera device for the port chain
    QCameraDevice matchedCamera = findMatchingCameraDevice(portChain);
    
    if (matchedCamera.isNull()) {
        qCDebug(log_ui_camera) << "No matching camera device found for port chain:" << portChain;
        return false;
    }
    
    qCDebug(log_ui_camera) << "Found matching camera device:" << matchedCamera.description() << "for port chain:" << portChain;
    
    // Switch to the new camera device
    bool switchSuccess = switchToCameraDevice(matchedCamera, portChain);
    
    if (switchSuccess) {
        qCDebug(log_ui_camera) << "✓ Successfully auto-switched to new camera device:" << matchedCamera.description() << "at port chain:" << portChain;
        
        // Start the camera if video output is available
        if (m_graphicsVideoOutput) {
            startCamera();
        }
        
        emit newDeviceAutoConnected(matchedCamera, portChain);
    } else {
        qCWarning(log_ui_camera) << "Failed to auto-switch to new camera device:" << matchedCamera.description();
    }
    
    return switchSuccess;
}


bool CameraManager::switchToCameraDeviceByPortChain(const QString &portChain)
{
    if (portChain.isEmpty()) {
        qCWarning(log_ui_camera) << "Cannot switch to camera with empty port chain";
        return false;
    }
    
    qCDebug(log_ui_camera) << "Attempting to switch to camera by port chain:" << portChain;
    
    try {
        QCameraDevice targetCamera = findMatchingCameraDevice(portChain);
        
        if (targetCamera.isNull()) {
            qCWarning(log_ui_camera) << "No matching camera found for port chain:" << portChain;
            return false;
        }
        
        qCDebug(log_ui_camera) << "Found matching camera device:" << targetCamera.description() << "for port chain:" << portChain;
        
        bool switchSuccess = switchToCameraDevice(targetCamera, portChain);
        if (switchSuccess) {
            qCDebug(log_ui_camera) << "Successfully switched to camera device:" << targetCamera.description() << "with port chain:" << portChain;
        } else {
            qCWarning(log_ui_camera) << "Failed to switch to camera device:" << targetCamera.description();
        }
        
        return switchSuccess;
        
    } catch (const std::exception& e) {
        qCritical() << "Exception in switchToCameraDeviceByPortChain:" << e.what();
        return false;
    } catch (...) {
        qCritical() << "Unknown exception in switchToCameraDeviceByPortChain";
        return false;
    }
}

void CameraManager::refreshVideoOutput()
{
    qDebug() << "Refreshing video output connection";
    
    try {
        // Force re-establishment of video output connection to ensure new camera feed is displayed
        if (m_graphicsVideoOutput) {
            qDebug() << "Forcing graphics video output refresh";
            // Temporarily disconnect and reconnect to force refresh
            m_captureSession.setVideoOutput(nullptr);
            QThread::msleep(10); // Brief pause
            m_captureSession.setVideoOutput(m_graphicsVideoOutput);
            
            // Verify reconnection
            if (m_captureSession.videoOutput() == m_graphicsVideoOutput) {
                qDebug() << "Graphics video output refresh successful";
            } else {
                qCWarning(log_ui_camera) << "Graphics video output refresh failed";
            }
        } else {
            qCWarning(log_ui_camera) << "No video output available to refresh";
        }
        
        qDebug() << "Video output refresh completed";
        
    } catch (const std::exception& e) {
        qCritical() << "Exception refreshing video output:" << e.what();
    } catch (...) {
        qCritical() << "Unknown exception refreshing video output";
    }
}

void CameraManager::setupWindowsHotplugMonitoring()
{
    qCDebug(log_ui_camera) << "Setting up Windows hotplug monitoring";
    
    // For Windows, we rely on the DeviceManager's hotplug monitor instead of QMediaDevices
    // since QMediaDevices::videoInputsChanged is not reliably available as a signal
    // The DeviceManager hotplug monitor will handle device detection and call our handlers
    
    qCDebug(log_ui_camera) << "Windows hotplug monitoring enabled (using DeviceManager)";
}

void CameraManager::onVideoInputsChanged()
{
    qCDebug(log_ui_camera) << "Video inputs changed - refreshing camera device list";
    
    QList<QCameraDevice> previousDevices = m_availableCameraDevices;
    refreshAvailableCameraDevices();
    
    // Check for disconnected devices
    for (const QCameraDevice& prevDevice : previousDevices) {
        bool stillExists = false;
        for (const QCameraDevice& currentDevice : m_availableCameraDevices) {
            if (QString::fromUtf8(prevDevice.id()) == QString::fromUtf8(currentDevice.id())) {
                stillExists = true;
                break;
            }
        }
        
        if (!stillExists) {
            qCDebug(log_ui_camera) << "Camera device disconnected:" << prevDevice.description();
            
            // Check if this was our current device
            if (!m_currentCameraDevice.isNull() && 
                QString::fromUtf8(m_currentCameraDevice.id()) == QString::fromUtf8(prevDevice.id())) {
                qCInfo(log_ui_camera) << "Current camera device disconnected, stopping camera";
                stopCamera();
                
                // Reset current device tracking
                m_currentCameraDevice = QCameraDevice();
                m_currentCameraDeviceId.clear();
                m_currentCameraPortChain.clear();
                
                emit cameraDeviceDisconnected(prevDevice);
            }
        }
    }
    
    // Check for newly connected devices
    for (const QCameraDevice& currentDevice : m_availableCameraDevices) {
        bool isNew = true;
        for (const QCameraDevice& prevDevice : previousDevices) {
            if (QString::fromUtf8(currentDevice.id()) == QString::fromUtf8(prevDevice.id())) {
                isNew = false;
                break;
            }
        }
        
        if (isNew) {
            qCDebug(log_ui_camera) << "New camera device detected:" << currentDevice.description();
            emit cameraDeviceConnected(currentDevice);
            
            // Auto-switch to new Openterface device if no current device is active
            if (currentDevice.description().contains("Openterface", Qt::CaseInsensitive) && 
                !hasActiveCameraDevice()) {
                qCInfo(log_ui_camera) << "Auto-switching to new Openterface camera device:" << currentDevice.description();
                
                bool switchSuccess = switchToCameraDevice(currentDevice);
                if (switchSuccess && m_graphicsVideoOutput) {
                    startCamera();
                    qCInfo(log_ui_camera) << "✓ Successfully auto-switched to new Openterface camera device";
                } else {
                    qCWarning(log_ui_camera) << "Failed to auto-switch to new Openterface camera device";
                }
            }
        }
    }
}

void CameraManager::connectToHotplugMonitor()
{
    qCDebug(log_ui_camera) << "Connecting CameraManager to hotplug monitor";
    
    // Get the hotplug monitor from DeviceManager
    DeviceManager& deviceManager = DeviceManager::getInstance();
    HotplugMonitor* hotplugMonitor = deviceManager.getHotplugMonitor();
    
    if (!hotplugMonitor) {
        qCWarning(log_ui_camera) << "Failed to get hotplug monitor from device manager";
        return;
    }
    
    // Connect to device unplugging signal
    connect(hotplugMonitor, &HotplugMonitor::deviceUnplugged,
            this, [this](const DeviceInfo& device) {
                qCDebug(log_ui_camera) << "CameraManager: Attempting camera deactivation for unplugged device port:" << device.portChain;
                
                // Only deactivate camera if the device has a camera component
                if (!device.hasCameraDevice()) {
                    qCDebug(log_ui_camera) << "Device at port" << device.portChain << "has no camera component, skipping camera deactivation";
                    return;
                }
                
                // Check if the unplugged device matches the current camera device port chain
                if (!m_currentCameraPortChain.isEmpty() && m_currentCameraPortChain == device.portChain) {
                    qCInfo(log_ui_camera) << "Deactivating camera for unplugged device at port:" << device.portChain;
                    bool deactivated = deactivateCameraByPortChain(device.portChain);
                    if (deactivated) {
                        qCInfo(log_ui_camera) << "✓ Camera deactivated for unplugged device at port:" << device.portChain;
                    }
                } else {
                    qCDebug(log_ui_camera) << "Camera deactivation skipped - port chain mismatch or no current camera. Current:" << m_currentCameraPortChain << "Unplugged:" << device.portChain;
                }
                
                // For Windows: Also manually check for Qt camera device changes
                if (isWindowsPlatform()) {
                    onVideoInputsChanged();
                }
            });
            
    // Connect to new device plugged in signal
    connect(hotplugMonitor, &HotplugMonitor::newDevicePluggedIn,
            this, [this](const DeviceInfo& device) {
                qCDebug(log_ui_camera) << "CameraManager: Attempting camera auto-switch for new device port:" << device.portChain;
                
                // Only attempt auto-switch if the device has a camera component
                if (!device.hasCameraDevice()) {
                    qCDebug(log_ui_camera) << "Device at port" << device.portChain << "has no camera component, skipping camera auto-switch";
                    return;
                }
                
                // Check if there's currently an active camera device
                if (hasActiveCameraDevice()) {
                    qCDebug(log_ui_camera) << "Camera device already active, skipping auto-switch to port:" << device.portChain;
                    return;
                }
                
                qCDebug(log_ui_camera) << "No active camera device found, attempting to switch to new device";
                
                // Try to auto-switch to the new camera device
                bool switchSuccess = tryAutoSwitchToNewDevice(device.portChain);
                if (switchSuccess) {
                    qCInfo(log_ui_camera) << "✓ Camera auto-switched to new device at port:" << device.portChain;
                } else {
                    qCDebug(log_ui_camera) << "Camera auto-switch failed for port:" << device.portChain;
                }
                
                // For Windows: Also manually check for Qt camera device changes
                if (isWindowsPlatform()) {
                    onVideoInputsChanged();
                }
            });
            
    qCDebug(log_ui_camera) << "CameraManager successfully connected to hotplug monitor";
}

void CameraManager::disconnectFromHotplugMonitor()
{
    qCDebug(log_ui_camera) << "Disconnecting CameraManager from hotplug monitor";
    
    // Get the hotplug monitor from DeviceManager
    DeviceManager& deviceManager = DeviceManager::getInstance();
    HotplugMonitor* hotplugMonitor = deviceManager.getHotplugMonitor();
    
    if (hotplugMonitor) {
        disconnect(hotplugMonitor, nullptr, this, nullptr);
        qCDebug(log_ui_camera) << "CameraManager disconnected from hotplug monitor";
    }
<<<<<<< HEAD
}

void CameraManager::handleFFmpegDeviceDisconnection(const QString& devicePath)
{
    qCDebug(log_ui_camera) << "Handling FFmpeg device disconnection for:" << devicePath;
    
    // Check if the disconnected device is our current device
    QString currentDeviceId = getCurrentCameraDeviceId();
    if (!currentDeviceId.isEmpty() && 
        (currentDeviceId == devicePath || currentDeviceId.contains(devicePath))) {
        
        qCWarning(log_ui_camera) << "Current FFmpeg device disconnected, attempting recovery";
        
        // Try to find an alternative available camera device
        QList<QCameraDevice> availableDevices = getAvailableCameraDevices();
        QCameraDevice replacementDevice;
        
        for (const QCameraDevice& device : availableDevices) {
            // Skip the disconnected device
            QString deviceId = QString::fromUtf8(device.id());
            if (deviceId == devicePath || deviceId.contains(devicePath)) {
                continue;
            }
            
            // Check if this device is available
            if (auto ffmpegHandler = qobject_cast<FFmpegBackendHandler*>(m_backendHandler.get())) {
                // Convert device ID to device path
                QString testDevicePath;
                if (!deviceId.startsWith("/dev/video")) {
                    bool isNumber = false;
                    int deviceNumber = deviceId.toInt(&isNumber);
                    if (isNumber) {
                        testDevicePath = QString("/dev/video%1").arg(deviceNumber);
                    } else {
                        // Skip devices with unparseable IDs
                        qCDebug(log_ui_camera) << "Skipping device with unparseable ID:" << deviceId;
                        continue;
                    }
                } else {
                    testDevicePath = deviceId;
                }
                
                if (ffmpegHandler->checkCameraAvailable(testDevicePath)) {
                    replacementDevice = device;
                    qCDebug(log_ui_camera) << "Found replacement device:" << device.description();
                    break;
                }
            }
        }
        
        if (!replacementDevice.isNull()) {
            qCDebug(log_ui_camera) << "Attempting to switch to replacement device";
            
            // Stop current camera first
            if (m_camera) {
                m_camera->stop();
            }
            
            // Switch to the new device
            if (switchToCameraDevice(replacementDevice)) {
                qCInfo(log_ui_camera) << "Successfully switched to replacement device:" << replacementDevice.description();
                
                // Restart the camera
                if (m_camera) {
                    startCamera();
                }
            } else {
                qCWarning(log_ui_camera) << "Failed to switch to replacement device";
                emit cameraError("Camera device disconnected and no suitable replacement found");
            }
        } else {
            qCWarning(log_ui_camera) << "No suitable replacement device found for disconnected FFmpeg device";
            emit cameraError("Camera device disconnected: " + devicePath);
        }
    } else {
        qCDebug(log_ui_camera) << "Disconnected device is not our current device, ignoring";
    }
=======
>>>>>>> 42c97354
}<|MERGE_RESOLUTION|>--- conflicted
+++ resolved
@@ -14,6 +14,7 @@
 #include "../ui/globalsetting.h"
 #include "../device/DeviceManager.h"
 #include "../device/HotplugMonitor.h"
+#include "../device/HotplugMonitor.h"
 #include <QGraphicsVideoItem>
 #include <QTimer>
 #include <QThread>
@@ -39,7 +40,13 @@
         qCDebug(log_ui_camera) << "Windows platform detected - using direct QCamera approach with hotplug support";
         // Setup Windows-specific hotplug monitoring
         setupWindowsHotplugMonitoring();
-    }
+        qCDebug(log_ui_camera) << "Windows platform detected - using direct QCamera approach with hotplug support";
+        // Setup Windows-specific hotplug monitoring
+        setupWindowsHotplugMonitoring();
+    }
+    
+    // Connect to hotplug monitor for all platforms
+    connectToHotplugMonitor();
     
     // Connect to hotplug monitor for all platforms
     connectToHotplugMonitor();
@@ -56,6 +63,10 @@
     displayAllCameraDeviceIds();
 }
 
+CameraManager::~CameraManager() {
+    // Disconnect from hotplug monitoring
+    disconnectFromHotplugMonitor();
+}
 CameraManager::~CameraManager() {
     // Disconnect from hotplug monitoring
     disconnectFromHotplugMonitor();
@@ -2171,7 +2182,6 @@
         disconnect(hotplugMonitor, nullptr, this, nullptr);
         qCDebug(log_ui_camera) << "CameraManager disconnected from hotplug monitor";
     }
-<<<<<<< HEAD
 }
 
 void CameraManager::handleFFmpegDeviceDisconnection(const QString& devicePath)
@@ -2249,6 +2259,4 @@
     } else {
         qCDebug(log_ui_camera) << "Disconnected device is not our current device, ignoring";
     }
-=======
->>>>>>> 42c97354
 }