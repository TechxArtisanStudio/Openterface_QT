--- conflicted
+++ resolved
@@ -3396,12 +3396,7 @@
             qCDebug(log_ui_camera) << "Clearing graphics video output";
             // Temporarily disconnect and reconnect to clear any buffered frames
             m_captureSession.setVideoOutput(nullptr);
-<<<<<<< HEAD
-            // Note: Brief delay removed to prevent blocking main thread during device unplugging
-            // The frame buffer will clear naturally without the artificial delay
-=======
             QThread::msleep(50); // Brief delay to ensure frame buffer is cleared
->>>>>>> 1d7ad7db
             // Reconnect but with no camera source, so it displays blank
             m_captureSession.setVideoOutput(m_graphicsVideoOutput);
         }
@@ -3449,11 +3444,6 @@
     refreshAvailableCameraDevices();
     qCDebug(log_ui_camera) << "  Available cameras after 1st refresh:" << m_availableCameraDevices.size();
     
-<<<<<<< HEAD
-    // Note: The second refresh and device enumeration delay has been removed to prevent
-    // blocking the main thread. The system will retry if the device is not immediately available.
-    qCDebug(log_ui_camera) << "Proceeding with auto-switch using currently available devices";
-=======
     // Add a small delay to allow the system to fully enumerate the new camera device
     // This is especially important on Windows where device enumeration can take time
     qCDebug(log_ui_camera) << "Waiting 500ms for system to fully enumerate camera device...";
@@ -3463,7 +3453,6 @@
     qCDebug(log_ui_camera) << "Refreshing available camera devices before auto-switch (2nd refresh)";
     refreshAvailableCameraDevices();
     qCDebug(log_ui_camera) << "  Available cameras after 2nd refresh:" << m_availableCameraDevices.size();
->>>>>>> 1d7ad7db
     
     // Try to find a matching camera device for the port chain
     qCDebug(log_ui_camera) << "Attempting to find matching camera device for port chain:" << portChain;
@@ -3759,7 +3748,6 @@
                 qCDebug(log_ui_camera) << "CameraManager: NEW DEVICE PLUGGED IN EVENT";
                 qCDebug(log_ui_camera) << "  Device port chain:" << device.portChain;
                 qCDebug(log_ui_camera) << "========================================";
-<<<<<<< HEAD
                 
                 // For Windows: Refresh Qt camera device list FIRST to ensure we have the latest devices
                 if (isWindowsPlatform()) {
@@ -3788,36 +3776,6 @@
                     }
                 }
                 
-=======
-                
-                // For Windows: Refresh Qt camera device list FIRST to ensure we have the latest devices
-                if (isWindowsPlatform()) {
-                    qCDebug(log_ui_camera) << "Windows: Refreshing video inputs before checking for camera device";
-                    onVideoInputsChanged();
-                }
-                
-                // Check if device has camera information from DeviceManager
-                bool hasCameraInfoFromDeviceManager = device.hasCameraDevice();
-                qCDebug(log_ui_camera) << "Device camera info check:";
-                qCDebug(log_ui_camera) << "  Has camera from DeviceManager:" << hasCameraInfoFromDeviceManager;
-                qCDebug(log_ui_camera) << "  Camera device ID:" << device.cameraDeviceId;
-                qCDebug(log_ui_camera) << "  Camera device path:" << device.cameraDevicePath;
-                
-                // WORKAROUND: Even if DeviceManager didn't populate camera info,
-                // check if QMediaDevices has an Openterface camera available
-                bool hasOpenterfaceCameraInQt = false;
-                if (!hasCameraInfoFromDeviceManager) {
-                    qCDebug(log_ui_camera) << "DeviceManager has no camera info - checking QMediaDevices for Openterface camera";
-                    for (const QCameraDevice& cam : m_availableCameraDevices) {
-                        if (cam.description().contains("Openterface", Qt::CaseInsensitive)) {
-                            hasOpenterfaceCameraInQt = true;
-                            qCDebug(log_ui_camera) << "  ✓ Found Openterface camera in Qt:" << cam.description();
-                            break;
-                        }
-                    }
-                }
-                
->>>>>>> 1d7ad7db
                 // Only attempt auto-switch if the device has a camera component OR we found Openterface in Qt
                 if (!hasCameraInfoFromDeviceManager && !hasOpenterfaceCameraInQt) {
                     qCDebug(log_ui_camera) << "Device at port" << device.portChain << "has no camera component, skipping camera auto-switch";
@@ -3855,42 +3813,6 @@
                 if (hasOpenterfaceCameraInQt && !hasCameraInfoFromDeviceManager) {
                     qCDebug(log_ui_camera) << "Using fallback: switching to Qt-detected Openterface camera";
                     
-<<<<<<< HEAD
-                    // Use QTimer to avoid blocking the main thread
-                    QString portChainCopy = device.portChain;
-                    QTimer::singleShot(100, this, [this, portChainCopy]() {
-                        // Find the Openterface camera in Qt devices
-                        for (const QCameraDevice& cam : m_availableCameraDevices) {
-                            if (cam.description().contains("Openterface", Qt::CaseInsensitive)) {
-                                qCDebug(log_ui_camera) << "Switching to Openterface camera:" << cam.description();
-                                bool switchSuccess = switchToCameraDevice(cam, portChainCopy);
-                                if (switchSuccess && m_graphicsVideoOutput) {
-                                    startCamera();
-                                    qCInfo(log_ui_camera) << "✓ Camera auto-switched to Openterface device (fallback method)";
-                                } else {
-                                    qCWarning(log_ui_camera) << "✗ Camera auto-switch FAILED (fallback method)";
-                                }
-                                qCDebug(log_ui_camera) << "========================================";
-                                return;
-                            }
-                        }
-                    });
-                    return;
-                }
-                
-                // Try to auto-switch to the new camera device using normal method
-                // Use QTimer to defer this operation and avoid blocking the main thread
-                QString portChainCopy = device.portChain;
-                QTimer::singleShot(500, this, [this, portChainCopy]() {
-                    bool switchSuccess = tryAutoSwitchToNewDevice(portChainCopy);
-                    if (switchSuccess) {
-                        qCInfo(log_ui_camera) << "✓ Camera auto-switched to new device at port:" << portChainCopy;
-                    } else {
-                        qCWarning(log_ui_camera) << "✗ Camera auto-switch FAILED for port:" << portChainCopy;
-                    }
-                    qCDebug(log_ui_camera) << "========================================";
-                });
-=======
                     // Find the Openterface camera in Qt devices
                     for (const QCameraDevice& cam : m_availableCameraDevices) {
                         if (cam.description().contains("Openterface", Qt::CaseInsensitive)) {
@@ -3916,7 +3838,6 @@
                     qCWarning(log_ui_camera) << "✗ Camera auto-switch FAILED for port:" << device.portChain;
                 }
                 qCDebug(log_ui_camera) << "========================================";
->>>>>>> 1d7ad7db
             });
             
     qCDebug(log_ui_camera) << "CameraManager successfully connected to hotplug monitor";
