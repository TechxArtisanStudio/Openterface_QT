#include "cameramanager.h"
#include "host/multimediabackend.h"

#ifndef Q_OS_WIN
#include "host/backend/gstreamerbackendhandler.h"
#include "host/backend/ffmpegbackendhandler.h"
#else
#include "host/backend/qtbackendhandler.h"
#endif

#include "ui/videopane.h"

#include <QLoggingCategory>
#include <QSettings>
#include <QMediaDevices>
#include <QRegularExpression>
#include <QDateTime>
#include "global.h"
#include "video/videohid.h"
#include "../ui/globalsetting.h"
#include "../device/DeviceManager.h"
#include "../device/HotplugMonitor.h"
#include "../device/HotplugMonitor.h"
#include <QGraphicsVideoItem>
#include <QTimer>
#include <QThread>
#include <algorithm>
#include <QSet>

Q_LOGGING_CATEGORY(log_ui_camera, "opf.ui.camera")

CameraManager::CameraManager(QObject *parent)
    : QObject(parent), m_graphicsVideoOutput(nullptr), m_video_width(0), m_video_height(0)
{
    qCDebug(log_ui_camera) << "CameraManager init...";
    
    // Initialize camera device to null state
    m_currentCameraDevice = QCameraDevice();
    m_currentCameraDeviceId.clear();
    m_currentCameraPortChain.clear();
    
    // Initialize backend handler only if not on Windows
    if (!isWindowsPlatform()) {
        initializeBackendHandler();
    } else {
        qCDebug(log_ui_camera) << "Windows platform detected - using Qt backend with recording support";
        // Initialize Qt backend for Windows with recording support
        initializeBackendHandler();
        // Setup Windows-specific hotplug monitoring
        setupWindowsHotplugMonitoring();
    }
    
    // Connect to hotplug monitor for all platforms
    connectToHotplugMonitor();
    
    // Connect to hotplug monitor for all platforms
    connectToHotplugMonitor();
    
    m_imageCapture = std::make_unique<QImageCapture>();
    m_mediaRecorder = std::make_unique<QMediaRecorder>();
    connect(m_imageCapture.get(), &QImageCapture::imageCaptured, this, &CameraManager::onImageCaptured);

    // Initialize available camera devices
    m_availableCameraDevices = getAvailableCameraDevices();
    qCDebug(log_ui_camera) << "Found" << m_availableCameraDevices.size() << "available camera devices";
    
    // Display all camera device IDs for debugging
    displayAllCameraDeviceIds();
}

CameraManager::~CameraManager() {
    // Disconnect from hotplug monitoring
    disconnectFromHotplugMonitor();
}

bool CameraManager::isWindowsPlatform()
{
#ifdef Q_OS_WIN
    return true;
#else
    return false;
#endif
}

bool CameraManager::isGStreamerBackend() const
{
    return m_backendHandler && m_backendHandler->getBackendType() == MultimediaBackendType::GStreamer;
}

bool CameraManager::isFFmpegBackend() const
{
    return m_backendHandler && m_backendHandler->getBackendType() == MultimediaBackendType::FFmpeg;
}

bool CameraManager::isQtBackend() const
{
    return m_backendHandler && m_backendHandler->getBackendType() == MultimediaBackendType::Qt;
}

FFmpegBackendHandler* CameraManager::getFFmpegBackend() const
{
#ifndef Q_OS_WIN
    if (isFFmpegBackend() && m_backendHandler) {
        return static_cast<FFmpegBackendHandler*>(m_backendHandler.get());
    }
#endif
    return nullptr;
}

MultimediaBackendHandler* CameraManager::getBackendHandler() const
{
    return m_backendHandler.get();
}

void CameraManager::initializeBackendHandler()
{
    qCDebug(log_ui_camera) << "Initializing multimedia backend handler";
    try {
        m_backendHandler = MultimediaBackendFactory::createAutoDetectedHandler(this);
        if (m_backendHandler) {
            qCDebug(log_ui_camera) << "Backend handler initialized:" << m_backendHandler->getBackendName();
            qCDebug(log_ui_camera) << "Backend handler type:" << static_cast<int>(m_backendHandler->getBackendType());
            qCDebug(log_ui_camera) << "Backend handler pointer:" << m_backendHandler.get();
            
            // Connect backend signals
            connect(m_backendHandler.get(), &MultimediaBackendHandler::backendMessage,
                    this, [](const QString& message) {
                        qCDebug(log_ui_camera) << "Backend message:" << message;
                    });
            
            connect(m_backendHandler.get(), &MultimediaBackendHandler::backendWarning,
                    this, [](const QString& warning) {
                        qCWarning(log_ui_camera) << "Backend warning:" << warning;
                    });
            
            connect(m_backendHandler.get(), &MultimediaBackendHandler::backendError,
                    this, [this](const QString& error) {
                        qCCritical(log_ui_camera) << "Backend error:" << error;
                        emit cameraError(error);
                    });
            
            // Connect FFmpeg-specific signals if this is an FFmpeg backend (non-Windows only)
#ifndef Q_OS_WIN
            if (auto ffmpegHandler = qobject_cast<FFmpegBackendHandler*>(m_backendHandler.get())) {
                qCDebug(log_ui_camera) << "Setting up FFmpeg backend specific signal connections";
                
                connect(ffmpegHandler, &FFmpegBackendHandler::deviceConnectionChanged,
                        this, [this](const QString& devicePath, bool connected) {
                            qCDebug(log_ui_camera) << "FFmpeg device connection changed:" << devicePath << "connected:" << connected;
                            if (!connected) {
                                // Handle device disconnection
                                qCWarning(log_ui_camera) << "FFmpeg backend reports device disconnected:" << devicePath;
                                // Try to find and switch to an available camera device
                                handleFFmpegDeviceDisconnection(devicePath);
                            }
                        });
                
                // Connect to new enhanced hotplug signals
                connect(ffmpegHandler, &FFmpegBackendHandler::deviceActivated,
                        this, [this](const QString& devicePath) {
                            qCInfo(log_ui_camera) << "FFmpeg device activated:" << devicePath;
                            emit cameraActiveChanged(true);
                        });
                        
                connect(ffmpegHandler, &FFmpegBackendHandler::deviceDeactivated,
                        this, [this](const QString& devicePath) {
                            qCInfo(log_ui_camera) << "FFmpeg device deactivated:" << devicePath;
                            emit cameraActiveChanged(false);
                        });
                        
                connect(ffmpegHandler, &FFmpegBackendHandler::waitingForDevice,
                        this, [this](const QString& devicePath) {
                            qCInfo(log_ui_camera) << "FFmpeg waiting for device:" << devicePath;
                            emit cameraActiveChanged(false);
                        });
                
                connect(ffmpegHandler, &FFmpegBackendHandler::captureError,
                        this, [this](const QString& error) {
                            qCWarning(log_ui_camera) << "FFmpeg capture error:" << error;
                            emit cameraError("FFmpeg: " + error);
                        });
                
                qCDebug(log_ui_camera) << "FFmpeg backend signal connections established";
            }
#endif
            
            // Connect Qt backend-specific setup if this is a Qt backend (Windows)
<<<<<<< HEAD
#ifdef Q_OS_WIN
=======
>>>>>>> 4b4df5a2
            qCDebug(log_ui_camera) << "Checking if backend handler is Qt type. Handler pointer:" << (void*)m_backendHandler.get();
            qCDebug(log_ui_camera) << "Backend type:" << static_cast<int>(m_backendHandler->getBackendType());
            if (auto qtHandler = qobject_cast<QtBackendHandler*>(m_backendHandler.get())) {
                qCDebug(log_ui_camera) << "Setting up Qt backend specific configuration";
                qCDebug(log_ui_camera) << "CameraManager m_mediaRecorder pointer:" << (void*)m_mediaRecorder.get();
                
                // Set the media recorder for the Qt backend
                qtHandler->setMediaRecorder(m_mediaRecorder.get());
                
                qCDebug(log_ui_camera) << "Qt backend configuration completed";
            } else {
                qCDebug(log_ui_camera) << "Backend handler is not Qt type or cast failed";
                qCDebug(log_ui_camera) << "Handler type name:" << m_backendHandler->metaObject()->className();
            }
<<<<<<< HEAD
#endif
=======
>>>>>>> 4b4df5a2
        } else {
            qCCritical(log_ui_camera) << "Failed to create backend handler - returned nullptr";
        }
    } catch (const std::exception& e) {
        qCCritical(log_ui_camera) << "Exception initializing backend handler:" << e.what();
    } catch (...) {
        qCCritical(log_ui_camera) << "Unknown exception initializing backend handler";
    }
}

void CameraManager::updateBackendHandler()
{
    qCDebug(log_ui_camera) << "Updating multimedia backend handler";
    
    // Store the current backend type for comparison
    MultimediaBackendType currentType = m_backendHandler ? m_backendHandler->getBackendType() : MultimediaBackendType::Unknown;
    MultimediaBackendType newType = MultimediaBackendFactory::detectBackendType();
    
    // Only recreate if the backend type has changed
    if (currentType != newType) {
        qCDebug(log_ui_camera) << "Backend type changed from" << MultimediaBackendFactory::backendTypeToString(currentType)
                               << "to" << MultimediaBackendFactory::backendTypeToString(newType);
        
        // Disconnect old handler signals
        if (m_backendHandler) {
            disconnect(m_backendHandler.get(), nullptr, this, nullptr);
        }
        
        // Create new handler
        initializeBackendHandler();
    } else {
        qCDebug(log_ui_camera) << "Backend type unchanged, keeping current handler";
    }
}

// void CameraManager::setCamera(const QCameraDevice &cameraDevice, QGraphicsVideoItem* videoOutput)
// {
//     qCDebug(log_ui_camera) << "Set Camera to graphics videoOutput: " << videoOutput << ", device name: " << cameraDevice.description();
//     setCameraDevice(cameraDevice);

//     setVideoOutput(videoOutput);

//     queryResolutions();

//     // Set camera format
//     startCamera();
// }

// Windows-specific direct QCamera approach
void CameraManager::setCamera(const QCameraDevice &cameraDevice, QGraphicsVideoItem* videoOutput)
{
    if (isWindowsPlatform()) {
        qCDebug(log_ui_camera) << "Windows: Set Camera to graphics videoOutput using direct QCamera approach: " << videoOutput << ", device name: " << cameraDevice.description();
        setCameraDevice(cameraDevice);
        setVideoOutput(videoOutput);
        queryResolutions();
        startCamera();
    } else {
        qCDebug(log_ui_camera) << "Non-Windows: Using backend approach for setCamera";
        // For non-Windows, fall back to the existing backend implementation
        setCameraDevice(cameraDevice);
        setVideoOutput(videoOutput);
        queryResolutions();
        startCamera();
    }
}

void CameraManager::setCameraDevice(const QCameraDevice &cameraDevice)
{
    try {
        qCDebug(log_ui_camera) << "Setting camera device to:" << cameraDevice.description();
        
        // Validate the camera device
        if (!isCameraDeviceValid(cameraDevice)) {
            qCWarning(log_ui_camera) << "Cannot set invalid camera device";
            return;
        }
        
        // Use backend handler for camera preparation if available (not for Windows Qt backend)
        if (m_backendHandler && !isQtBackend()) {
            qCDebug(log_ui_camera) << "Using backend handler for camera device setup";
            m_backendHandler->prepareCameraCreation(m_camera.get());
        }
        
        // Create new camera instance
        m_camera.reset(new QCamera(cameraDevice));
        
        if (!m_camera) {
            qCritical() << "Failed to create camera instance for device:" << cameraDevice.description();
            return;
        }
        
        // Configure camera device with backend handler (except for Qt backend which uses standard setup)
        if (m_backendHandler && !isQtBackend()) {
            qCDebug(log_ui_camera) << "Calling configureCameraDevice on backend handler:" << m_backendHandler->getBackendName();
            m_backendHandler->configureCameraDevice(m_camera.get(), cameraDevice);
            qCDebug(log_ui_camera) << "configureCameraDevice call completed";
        } else {
            if (isQtBackend()) {
                qCDebug(log_ui_camera) << "Qt backend: Using standard camera configuration";
            } else {
                qCWarning(log_ui_camera) << "No backend handler available for configureCameraDevice";
            }
        }
        
        // Setup connections before setting up capture session
        setupConnections();
        
        // Set up capture session - Qt backend uses standard setup, others use custom setup
        if (m_backendHandler && !isQtBackend()) {
            m_backendHandler->setupCaptureSession(&m_captureSession, m_camera.get());
            
            // For GStreamer direct pipeline, skip image capture setup to avoid device conflicts
            if (isGStreamerBackend()) {
                qCDebug(log_ui_camera) << "GStreamer backend detected - skipping image capture setup to avoid device conflicts";
                // Don't connect image capture for GStreamer direct pipeline to prevent device access
                // The GStreamer pipeline will handle video directly without Qt camera/capture
            } else {
                m_captureSession.setImageCapture(m_imageCapture.get());
            }
        } else {
            // Qt backend or fallback: standard setup
            if (isQtBackend()) {
                qCDebug(log_ui_camera) << "Qt backend: Using standard Qt capture session setup";
            }
            m_captureSession.setCamera(m_camera.get());
            m_captureSession.setImageCapture(m_imageCapture.get());
            
            // For Qt backend, also set the media recorder for recording functionality
            if (isQtBackend()) {
                m_captureSession.setRecorder(m_mediaRecorder.get());
                qCDebug(log_ui_camera) << "Qt backend: Media recorder added to capture session";
            }
        }
        
        // Update current device tracking
        m_currentCameraDevice = cameraDevice;
        m_currentCameraDeviceId = QString::fromUtf8(cameraDevice.id());
        
        qCDebug(log_ui_camera) << "Camera device successfully set to:" << cameraDevice.description();
        
    } catch (const std::exception& e) {
        qCritical() << "Exception in setCameraDevice:" << e.what();
        m_camera.reset();
    } catch (...) {
        qCritical() << "Unknown exception in setCameraDevice";
        m_camera.reset();
    }
}

// Deprecated method for initializing camera with video output
// This method is kept for compatibility but should be replaced with the new methods
// that handle port chain tracking and improved device management
void CameraManager::setVideoOutput(QGraphicsVideoItem* videoOutput)
{
    if (videoOutput) {
        m_graphicsVideoOutput = videoOutput;
        qDebug() << "Setting graphics video output";
        m_captureSession.setVideoOutput(videoOutput);
        
        // Verify the connection was successful
        if (m_captureSession.videoOutput() == videoOutput) {
            qDebug() << "Graphics video output successfully connected to capture session";
        } else {
            qCWarning(log_ui_camera) << "Failed to connect graphics video output to capture session";
        }
    } else {
        qCWarning(log_ui_camera) << "Attempted to set null graphics video output";
    }
}

void CameraManager::startCamera()
{
    qCDebug(log_ui_camera) << "Camera start..";
    
    try {
        if (m_camera) {
            // Check if camera is already active to avoid redundant starts
            if (m_camera->isActive()) {
                qCDebug(log_ui_camera) << "Camera is already active, skipping start";
                return;
            }

            qCDebug(log_ui_camera) << "Starting camera:" << m_camera->cameraDevice().description();
            
            // Use simple direct QCamera approach on Windows
            if (isWindowsPlatform()) {
                qCDebug(log_ui_camera) << "Windows: Using direct QCamera approach";
                
                // Ensure video output is connected before starting camera
                if (m_graphicsVideoOutput) {
                    qCDebug(log_ui_camera) << "Windows: Ensuring graphics video output is connected before starting camera";
                    m_captureSession.setVideoOutput(m_graphicsVideoOutput);
                }
                
                m_camera->start();
                
                // Minimal wait time to reduce transition delay
                QThread::msleep(25);
                
                // Verify camera started
                if (m_camera->isActive()) {
                    qCDebug(log_ui_camera) << "Windows: Camera started successfully and is active";
                    emit cameraActiveChanged(true);
                } else {
                    qCWarning(log_ui_camera) << "Windows: Camera start command sent but camera is not active";
                }
            }
            // Use backend handler for video output setup and camera start on non-Windows
            else if (!isWindowsPlatform() && m_backendHandler) {
                // Ensure device is configured with backend handler
                if (m_backendHandler) {
                    qCDebug(log_ui_camera) << "Re-configuring camera device with backend handler";
                    m_backendHandler->configureCameraDevice(m_camera.get(), m_currentCameraDevice);
                }
                
                // For GStreamer backend, ensure resolution and framerate are set before starting
                if (isGStreamerBackend()) {
                    qCDebug(log_ui_camera) << "Ensuring GStreamer backend has resolution and framerate before starting";
                    
                    // Make sure we have resolution information
                    if (m_video_width <= 0 || m_video_height <= 0) {
                        qCDebug(log_ui_camera) << "Resolution not set, querying resolutions first";
                        queryResolutions();
                    }
                    
                    // Get current resolution and framerate
                    QSize resolution = QSize(m_video_width > 0 ? m_video_width : 1920, 
                                            m_video_height > 0 ? m_video_height : 1080);
                    int framerate = GlobalVar::instance().getCaptureFps() > 0 ? 
                                   GlobalVar::instance().getCaptureFps() : 30;
                    
                    qCDebug(log_ui_camera) << "Setting GStreamer resolution:" << resolution << "framerate:" << framerate;
                    
                    // Cast to GStreamer backend handler to set resolution (non-Windows only)
#ifndef Q_OS_WIN
                    auto* gstreamerHandler = qobject_cast<GStreamerBackendHandler*>(m_backendHandler.get());
                    if (gstreamerHandler) {
                        gstreamerHandler->setResolutionAndFramerate(resolution, framerate);
                    }
#endif
                }
                
                // For GStreamer backend, let it handle the entire video pipeline
                if (isGStreamerBackend()) {
                    qCDebug(log_ui_camera) << "Using GStreamer backend - delegating to direct pipeline";
                    
                    // Prepare video output connection for GStreamer
                    if (m_graphicsVideoOutput) {
                        m_backendHandler->prepareVideoOutputConnection(&m_captureSession, m_graphicsVideoOutput);
                        m_backendHandler->finalizeVideoOutputConnection(&m_captureSession, m_graphicsVideoOutput);
                    }
                    
                    // Let GStreamer backend handle camera startup (will use direct pipeline if available)
                    m_backendHandler->startCamera(m_camera.get());
                    
                    // For GStreamer backend with direct pipeline, we consider it "active" if the backend says so
                    // The Qt camera might not report as active since we're bypassing it
                    emit cameraActiveChanged(true);
                    qCDebug(log_ui_camera) << "GStreamer backend camera startup delegated";
                    
                } else {
                    // For other backends (FFmpeg, etc.), use standard Qt camera approach
                    qCDebug(log_ui_camera) << "Using standard backend approach with Qt camera";
                    
                    // Prepare video output connection
                    if (m_graphicsVideoOutput) {
                        m_backendHandler->prepareVideoOutputConnection(&m_captureSession, m_graphicsVideoOutput);
                        m_backendHandler->finalizeVideoOutputConnection(&m_captureSession, m_graphicsVideoOutput);
                    }
                    
                    // Start camera using backend handler (standard Qt approach)
                    m_backendHandler->startCamera(m_camera.get());
                    
                    // Verify camera started for non-GStreamer backends
                    if (m_camera->isActive()) {
                        qDebug() << "Camera started successfully and is active";
                        emit cameraActiveChanged(true);
                        qCDebug(log_ui_camera) << "Camera started successfully";
                    } else {
                        qCWarning(log_ui_camera) << "Camera start command sent but camera is not active";
                    }
                }
            } else {
                // Fallback: standard connection and start when no backend handler
                qCDebug(log_ui_camera) << "No backend handler available, using fallback approach";
                if (m_graphicsVideoOutput) {
                    m_captureSession.setVideoOutput(m_graphicsVideoOutput);
                }
                
                // Only start Qt camera if not using GStreamer backend to avoid device conflicts
                if (!isGStreamerBackend()) {
                    m_camera->start();
                    
                    // Verify camera started
                    if (m_camera->isActive()) {
                        qDebug() << "Camera started successfully and is active (fallback)";
                        emit cameraActiveChanged(true);
                        qCDebug(log_ui_camera) << "Camera started successfully (fallback)";
                    } else {
                        qCWarning(log_ui_camera) << "Camera start command sent but camera is not active (fallback)";
                    }
                } else {
                    qCDebug(log_ui_camera) << "Skipping Qt camera start in fallback - GStreamer backend will handle camera";
                    // For GStreamer, we consider it active if the backend handled it
                    emit cameraActiveChanged(true);
                }
            }
            
        } else {
            qCWarning(log_ui_camera) << "Camera is null, cannot start";
            return;
        }
        
        // Start VideoHid after camera is active to ensure proper synchronization
        VideoHid::getInstance().start();
        
    } catch (const std::exception& e) {
        qCritical() << "Exception starting camera:" << e.what();
    } catch (...) {
        qCritical() << "Unknown exception starting camera";
    }
}

void CameraManager::stopCamera()
{
    qCDebug(log_ui_camera) << "Stopping camera..";
    
    try {
        // Stop VideoHid first
        VideoHid::getInstance().stop();

        if (m_camera) {
            // Check if camera is already stopped to avoid redundant stops
            if (!m_camera->isActive() && (isWindowsPlatform() || !m_backendHandler || !isGStreamerBackend())) {
                qCDebug(log_ui_camera) << "Camera is already stopped";
                return;
            }
            
            qCDebug(log_ui_camera) << "Stopping camera:" << m_camera->cameraDevice().description();
            
            // Use backend handler for camera shutdown (only on non-Windows)
            if (!isWindowsPlatform() && m_backendHandler) {
                if (isGStreamerBackend()) {
                    qCDebug(log_ui_camera) << "Using GStreamer backend - stopping direct pipeline";
                    // GStreamer backend will handle stopping both direct pipeline and Qt camera
                    m_backendHandler->stopCamera(m_camera.get());
                    emit cameraActiveChanged(false);
                    qCDebug(log_ui_camera) << "GStreamer backend camera shutdown completed";
                } else {
                    qCDebug(log_ui_camera) << "Using standard backend camera shutdown";
                    m_backendHandler->stopCamera(m_camera.get());
                    emit cameraActiveChanged(false);
                    qCDebug(log_ui_camera) << "Standard backend camera shutdown completed";
                }
            } else {
                // Windows or fallback: direct camera stop
                if (isWindowsPlatform()) {
                    qCDebug(log_ui_camera) << "Windows: Using direct camera stop";
                } else {
                    qCDebug(log_ui_camera) << "No backend handler, using direct camera stop";
                }
                m_camera->stop();
                emit cameraActiveChanged(false);
            }
            
            qCDebug(log_ui_camera) << "Camera stopped successfully";
        } else {
            qCWarning(log_ui_camera) << "Camera is null, cannot stop";
        }
        
    } catch (const std::exception& e) {
        qCritical() << "Exception stopping camera:" << e.what();
    } catch (...) {
        qCritical() << "Unknown exception stopping camera";
    }
}

void CameraManager::onImageCaptured(int id, const QImage& img){
    Q_UNUSED(id);
    
    QString timestamp = QDateTime::currentDateTime().toString("yyyyMMdd_HHmmss");
    QString picturesPath = QStandardPaths::writableLocation(QStandardPaths::PicturesLocation);
    QString customFolderPath;
    if (picturesPath.isEmpty()) {
        picturesPath = QDir::currentPath();
    }
    if(filePath==""){
        customFolderPath = picturesPath + "/" + "openterfaceCaptureImg";
    }else{
        customFolderPath = filePath + "/";
        customFolderPath = customFolderPath.trimmed();
    }
    
    QDir dir(customFolderPath);
    if (!dir.exists() && filePath=="") {
        qCDebug(log_ui_camera) << "Directory do not exist";
        if (!dir.mkpath(".")) {
            qCDebug(log_ui_camera) << "Failed to create directory: " << customFolderPath;
            return;
        }
    }
    
    QString saveName = customFolderPath + "/" + timestamp + ".png";

    QImage coayImage = img.copy(copyRect);
    if(coayImage.save(saveName)){
        qCDebug(log_ui_camera) << "succefully save img to : " << saveName;
        emit lastImagePath(saveName);
    }else{
        qCDebug(log_ui_camera) << "fail save img to : " << saveName;
    }
    copyRect = QRect(0, 0, m_video_width, m_video_height);
}

void CameraManager::takeImage(const QString& file)
{
    if (m_imageCapture && m_camera && m_camera->isActive()) {
        if (m_imageCapture->isReadyForCapture()) {
            filePath = file;
            m_imageCapture->capture();
            qCDebug(log_ui_camera) << "captured .....................";
        } else {
            qCWarning(log_ui_camera) << "Image capture is not ready";
        }
    } else {
        qCWarning(log_ui_camera) << "Camera or image capture is not ready";
    }
}

void CameraManager::takeAreaImage(const QString& file, const QRect& captureArea){
    if (m_imageCapture && m_camera && m_camera->isActive()) {
        if (m_imageCapture->isReadyForCapture()) {
            filePath = file;
            copyRect = captureArea;
            m_imageCapture->capture();
            qCDebug(log_ui_camera) << "captured .....................";
        } else {
            qCWarning(log_ui_camera) << "Image capture is not ready";
        }
    } else {
        qCWarning(log_ui_camera) << "Camera or image capture is not ready";
    }
}

void CameraManager::startRecording()
{
    if (m_mediaRecorder) {
        m_mediaRecorder->record();
    }
}

void CameraManager::stopRecording()
{
    if (m_mediaRecorder) {
        m_mediaRecorder->stop();
    }
}

void CameraManager::setupConnections()
{
    try {
        if (m_camera) {
            // Disconnect any existing connections first to prevent duplicate connections
            disconnect(m_camera.get(), nullptr, this, nullptr);
            
            connect(m_camera.get(), &QCamera::activeChanged, this, [this](bool active) {
                qCDebug(log_ui_camera) << "Camera active state changed to:" << active;
                
                if (active) {
                    try {
                        // Use simple approach on Windows, backend approach on others
                        if (isWindowsPlatform()) {
                            // Windows: Simple direct QCamera format configuration
                            QCameraFormat currentFormat = m_camera->cameraFormat();
                            QSize resolution;
                            
                            if (currentFormat.isNull() || currentFormat.resolution().isEmpty()) {
                                resolution = QSize(m_video_width > 0 ? m_video_width : 1920, 
                                                  m_video_height > 0 ? m_video_height : 1080);
                                qCDebug(log_ui_camera) << "Windows: Using stored/default resolution:" << resolution;
                            } else {
                                resolution = currentFormat.resolution();
                                qCDebug(log_ui_camera) << "Windows: Got resolution from camera format:" << resolution;
                                m_video_width = resolution.width();
                                m_video_height = resolution.height();
                            }
                            
                            int fps = GlobalVar::instance().getCaptureFps() > 0 ? 
                                GlobalVar::instance().getCaptureFps() : 30;
                            
                            QCameraFormat format = getVideoFormat(resolution, fps, QVideoFrameFormat::Format_Jpeg);
                            if (m_camera) {
                                m_camera->setCameraFormat(format);
                            }
                        } else {
                            // Non-Windows: Use backend handler approach
                            configureResolutionAndFormat();
                        }
                    } catch (...) {
                        qCritical() << "Exception in configureResolutionAndFormat";
                    }
                }

                emit cameraActiveChanged(active);
            });
            
            connect(m_camera.get(), &QCamera::errorOccurred, this, [this](QCamera::Error error, const QString &errorString) {
                qCritical() << "Camera error occurred:" << static_cast<int>(error) << errorString;
                
                // Use backend handler for error handling if available (non-Windows)
                if (!isWindowsPlatform() && m_backendHandler) {
                    m_backendHandler->handleCameraError(error, errorString);
                } else {
                    qCDebug(log_ui_camera) << "Windows: Using simple error handling";
                }
                
                emit cameraError(errorString);
            });
            
            qCDebug(log_ui_camera) << "Camera connections set up successfully";
        } else {
            qCWarning(log_ui_camera) << "Camera is null, cannot set up connections";
        }

        if (m_imageCapture) {
            // Disconnect any existing connections first
            disconnect(m_imageCapture.get(), nullptr, this, nullptr);
            
            connect(m_imageCapture.get(), &QImageCapture::imageCaptured, this, &CameraManager::imageCaptured);
        } else {
            qCWarning(log_ui_camera) << "Image capture is null";
        }

        if (m_mediaRecorder) {
            // Disconnect any existing connections first
            disconnect(m_mediaRecorder.get(), nullptr, this, nullptr);
            
            connect(m_mediaRecorder.get(), &QMediaRecorder::recorderStateChanged, this, [this](QMediaRecorder::RecorderState state) {
                if (state == QMediaRecorder::RecordingState) {
                    emit recordingStarted();
                } else if (state == QMediaRecorder::StoppedState) {
                    emit recordingStopped();
                }
            });
        } else {
            qCWarning(log_ui_camera) << "Media recorder is null";
        }
        
    } catch (const std::exception& e) {
        qCritical() << "Exception in setupConnections:" << e.what();
    } catch (...) {
        qCritical() << "Unknown exception in setupConnections";
    }
}

void CameraManager::configureResolutionAndFormat()
{
    // On Windows, use simple Qt approach with Qt backend support
    if (isWindowsPlatform()) {
        qCDebug(log_ui_camera) << "Windows platform: Using Qt camera format configuration";
        
        QSize resolution = QSize(m_video_width > 0 ? m_video_width : 1920, 
                                m_video_height > 0 ? m_video_height : 1080);
        int desiredFps = GlobalVar::instance().getCaptureFps() > 0 ? 
            GlobalVar::instance().getCaptureFps() : 30;
        
        qCDebug(log_ui_camera) << "Windows: Setting resolution:" << resolution << "fps:" << desiredFps;
        
        // Use Qt backend if available for format optimization
        if (isQtBackend()) {
            int optimalFps = getOptimalFrameRate(desiredFps);
            QCameraFormat format = getVideoFormat(resolution, optimalFps, QVideoFrameFormat::Format_Jpeg);
            setCameraFormat(format);
        } else {
            // Fallback to basic format selection
            QCameraFormat format = getVideoFormat(resolution, desiredFps, QVideoFrameFormat::Format_Jpeg);
            setCameraFormat(format);
        }
        return;
    }
    
    // For GStreamer backend using direct pipeline, avoid all Qt camera interactions
    if (m_backendHandler && isGStreamerBackend()) {
        qCDebug(log_ui_camera) << "GStreamer backend detected - skipping all Qt camera format operations to avoid device conflicts";
        
        // Just set GStreamer backend configuration without accessing Qt camera
        QSize resolution = QSize(m_video_width > 0 ? m_video_width : 1920, 
                                m_video_height > 0 ? m_video_height : 1080);
        int desiredFps = GlobalVar::instance().getCaptureFps() > 0 ? 
            GlobalVar::instance().getCaptureFps() : 30;
        
        qCDebug(log_ui_camera) << "Configuring GStreamer backend with resolution:" << resolution << "fps:" << desiredFps;
        
        // Cast to GStreamer backend handler to access specific methods (non-Windows only)
#ifndef Q_OS_WIN
        auto* gstreamerHandler = qobject_cast<GStreamerBackendHandler*>(m_backendHandler.get());
        if (gstreamerHandler) {
            gstreamerHandler->setResolutionAndFramerate(resolution, desiredFps);
        } else {
            qCWarning(log_ui_camera) << "Failed to cast to GStreamer backend handler";
        }
#endif
        
        return; // Exit early for GStreamer to avoid all Qt camera access
    }
    
    // Get resolution directly from camera format if available
    QCameraFormat currentFormat = m_camera->cameraFormat();
    QSize resolution;
    
    if (currentFormat.isNull() || currentFormat.resolution().isEmpty()) {
        // If camera format is not yet available, use stored values
        resolution = QSize(m_video_width > 0 ? m_video_width : 1920, 
                          m_video_height > 0 ? m_video_height : 1080);
        qCDebug(log_ui_camera) << "Using stored/default resolution:" << resolution;
    } else {
        resolution = currentFormat.resolution();
        qCDebug(log_ui_camera) << "Got resolution from camera format:" << resolution;
        
        // Update our stored values
        m_video_width = resolution.width();
        m_video_height = resolution.height();
    }
    
    // Get desired frame rate and optimize it using backend handler
    int desiredFps = GlobalVar::instance().getCaptureFps() > 0 ? 
        GlobalVar::instance().getCaptureFps() : 30;
    
    int optimalFps = getOptimalFrameRate(desiredFps);
    if (optimalFps != desiredFps) {
        qCDebug(log_ui_camera) << "Frame rate adjusted from" << desiredFps << "to" << optimalFps 
                               << "for backend compatibility";
    }
    
    // For GStreamer backend, pass resolution and framerate information
    if (m_backendHandler && isGStreamerBackend()) {
        qCDebug(log_ui_camera) << "Configuring GStreamer backend with resolution:" << resolution << "fps:" << optimalFps;
        
        // Cast to GStreamer backend handler to access specific methods (non-Windows only)
#ifndef Q_OS_WIN
        auto* gstreamerHandler = qobject_cast<GStreamerBackendHandler*>(m_backendHandler.get());
        if (gstreamerHandler) {
            gstreamerHandler->setResolutionAndFramerate(resolution, optimalFps);
        } else {
            qCWarning(log_ui_camera) << "Failed to cast to GStreamer backend handler";
        }
#endif
        
        // For GStreamer direct pipeline mode, skip Qt camera format setting to avoid device conflicts
        qCDebug(log_ui_camera) << "Skipping Qt camera format setting for GStreamer direct pipeline";
        return;
    }
    
    // For non-GStreamer backends, set Qt camera format for compatibility
    QCameraFormat format = getVideoFormat(resolution, optimalFps, QVideoFrameFormat::Format_Jpeg);
    setCameraFormat(format);
}

void CameraManager::setCameraFormat(const QCameraFormat &format) {
    if (m_camera) {
        qCDebug(log_ui_camera) << "Setting camera format:" 
                               << "resolution=" << format.resolution()
                               << "frameRate=" << format.minFrameRate() << "-" << format.maxFrameRate();
        
        // Validate format with backend handler if available (only on non-Windows)
        if (!isWindowsPlatform() && m_backendHandler && !format.isNull()) {
            validateCameraFormat(format);
        }
        
        m_camera->setCameraFormat(format);
        
        // Log the actual format that was set
        QCameraFormat actualFormat = m_camera->cameraFormat();
        if (!actualFormat.isNull()) {
            qCDebug(log_ui_camera) << "Actual format set:" 
                                   << "resolution=" << actualFormat.resolution()
                                   << "frameRate=" << actualFormat.minFrameRate() << "-" << actualFormat.maxFrameRate();
        }
    }
}

QCameraFormat CameraManager::getCameraFormat() const {
    return m_camera ? m_camera->cameraFormat() : QCameraFormat();
}

QList<QCameraFormat> CameraManager::getCameraFormats() const {
    return m_camera ? m_camera->cameraDevice().videoFormats() : QList<QCameraFormat>();
}

void CameraManager::queryResolutions()
{
    QPair<int, int> resolution = VideoHid::getInstance().getResolution();

    qCDebug(log_ui_camera) << "Input resolution: " << resolution;

    GlobalVar::instance().setInputWidth(resolution.first);
    GlobalVar::instance().setInputHeight(resolution.second);

    m_video_width = GlobalVar::instance().getCaptureWidth();
    m_video_height = GlobalVar::instance().getCaptureHeight();

    float input_fps = VideoHid::getInstance().getFps();
    float pixelClk = VideoHid::getInstance().getPixelclk();

    // Get optimal capture frame rate using backend handler
    int captureFrameRate = GlobalVar::instance().getCaptureFps();
    if (captureFrameRate > 0) {
        int optimalFrameRate = getOptimalFrameRate(captureFrameRate);
        if (optimalFrameRate != captureFrameRate) {
            qCDebug(log_ui_camera) << "Optimized capture frame rate from" << captureFrameRate 
                                   << "to" << optimalFrameRate << "for backend compatibility";
            // Note: We don't update GlobalVar here to preserve user preference,
            // but the optimal rate will be used during format selection
        }
    }

    emit resolutionsUpdated(resolution.first, resolution.second, input_fps, m_video_width, m_video_height, GlobalVar::instance().getCaptureFps(), pixelClk);
}


QList<QVideoFrameFormat> CameraManager::getSupportedPixelFormats() const {
    QList<QVideoFrameFormat> pixelFormats;

    QSize defaultSize(1920, 1080); // Set a default resolution, adjust as needed

    pixelFormats.append(QVideoFrameFormat(defaultSize, QVideoFrameFormat::Format_Jpeg));
    pixelFormats.append(QVideoFrameFormat(defaultSize, QVideoFrameFormat::Format_YUV420P));

    return pixelFormats;
}


QCameraFormat CameraManager::getVideoFormat(const QSize &resolution, int desiredFrameRate, QVideoFrameFormat::PixelFormat pixelFormat) const {
    // Use backend handler for format selection only on non-Windows platforms
    if (!isWindowsPlatform() && m_backendHandler) {
        qCDebug(log_ui_camera) << "Using backend handler for format selection:"
                               << "resolution=" << resolution
                               << "frameRate=" << desiredFrameRate
                               << "pixelFormat=" << static_cast<int>(pixelFormat);
        
        QCameraFormat selectedFormat = m_backendHandler->selectOptimalFormat(getCameraFormats(), resolution, desiredFrameRate, pixelFormat);
        
        if (!selectedFormat.isNull()) {
            qCDebug(log_ui_camera) << "Backend handler selected format:"
                                   << "resolution=" << selectedFormat.resolution()
                                   << "frameRate=" << selectedFormat.minFrameRate() << "-" << selectedFormat.maxFrameRate()
                                   << "pixelFormat=" << static_cast<int>(selectedFormat.pixelFormat());
            return selectedFormat;
        } else {
            qCWarning(log_ui_camera) << "Backend handler failed to select format, falling back to manual selection";
        }
    } else {
        if (isWindowsPlatform()) {
            qCDebug(log_ui_camera) << "Windows platform: Using fallback format selection";
        } else {
            qCDebug(log_ui_camera) << "No backend handler available, using fallback format selection";
        }
    }
    
    // Fallback to basic format selection if no backend handler or backend selection failed
    QCameraFormat bestMatch;
    int closestFrameRate = INT_MAX;

    for (const QCameraFormat &format : getCameraFormats()) {
        QSize formatResolution = format.resolution();
        int minFrameRate = format.minFrameRate();
        int maxFrameRate = format.maxFrameRate();
        QVideoFrameFormat::PixelFormat formatPixelFormat = format.pixelFormat();

        VideoFormatKey key = {formatResolution, minFrameRate, maxFrameRate, formatPixelFormat};
        // Use const_cast here to avoid the const issue
        const_cast<std::map<VideoFormatKey, QCameraFormat>&>(videoFormatMap)[key] = format;

        if (formatResolution == resolution && formatPixelFormat == pixelFormat) {
            if (desiredFrameRate >= minFrameRate && desiredFrameRate <= maxFrameRate) {
                // If we find an exact match, return it immediately
                qCDebug(log_ui_camera) << "Exact match found" << format.minFrameRate() << format.maxFrameRate();
                return format;
            }

            // Find the closest frame rate within the supported range
            int midFrameRate = (minFrameRate + maxFrameRate) / 2;
            int frameDiff = qAbs(midFrameRate - desiredFrameRate);
            if (frameDiff < closestFrameRate) {
                qCDebug(log_ui_camera) << "Closest match found";
                closestFrameRate = frameDiff;
                bestMatch = format;
            }
        }
    }

    return bestMatch;
}

QList<int> CameraManager::getSupportedFrameRates(const QCameraFormat& format) const
{
    if (!isWindowsPlatform() && m_backendHandler) {
        return m_backendHandler->getSupportedFrameRates(format);
    }
    
    // Fallback: return basic frame rate range
    QList<int> frameRates;
    int minRate = format.minFrameRate();
    int maxRate = format.maxFrameRate();
    
    if (minRate > 0 && maxRate > 0) {
        // Common frame rates within the supported range
        QList<int> commonRates = {5, 10, 15, 24, 25, 30, 50, 60};
        for (int rate : commonRates) {
            if (rate >= minRate && rate <= maxRate) {
                frameRates.append(rate);
            }
        }
        
        // Ensure min and max are included if not already
        if (!frameRates.contains(minRate)) {
            frameRates.prepend(minRate);
        }
        if (!frameRates.contains(maxRate)) {
            frameRates.append(maxRate);
        }
    }
    
    return frameRates;
}

bool CameraManager::isFrameRateSupported(const QCameraFormat& format, int frameRate) const
{
    if (!isWindowsPlatform() && m_backendHandler) {
        return m_backendHandler->isFrameRateSupported(format, frameRate);
    }
    
    // Fallback: basic range check
    return frameRate >= format.minFrameRate() && frameRate <= format.maxFrameRate();
}

int CameraManager::getOptimalFrameRate(int desiredFrameRate) const
{
    if (!m_camera) {
        qCWarning(log_ui_camera) << "No camera available for frame rate optimization";
        return desiredFrameRate;
    }
    
    QCameraFormat currentFormat = m_camera->cameraFormat();
    if (currentFormat.isNull()) {
        qCWarning(log_ui_camera) << "No camera format available for frame rate optimization";
        return desiredFrameRate;
    }
    
    if (!isWindowsPlatform() && m_backendHandler) {
        // Use backend handler to get the optimal frame rate
        QList<int> supportedRates = m_backendHandler->getSupportedFrameRates(currentFormat);
        
        if (supportedRates.isEmpty()) {
            return desiredFrameRate;
        }
        
        // Find the closest supported frame rate
        int closestRate = supportedRates.first();
        int minDiff = qAbs(closestRate - desiredFrameRate);
        
        for (int rate : supportedRates) {
            int diff = qAbs(rate - desiredFrameRate);
            if (diff < minDiff) {
                minDiff = diff;
                closestRate = rate;
            }
        }
        
        qCDebug(log_ui_camera) << "Optimal frame rate for desired" << desiredFrameRate << "is" << closestRate;
        return closestRate;
    }
    
    // Fallback: basic range validation
    int minRate = currentFormat.minFrameRate();
    int maxRate = currentFormat.maxFrameRate();
    
    if (desiredFrameRate < minRate) {
        return minRate;
    } else if (desiredFrameRate > maxRate) {
        return maxRate;
    } else {
        return desiredFrameRate;
    }
}

QList<int> CameraManager::getAllSupportedFrameRates() const
{
    QList<int> allFrameRates;
    QSet<int> uniqueRates; // To avoid duplicates
    
    if (!m_camera) {
        qCWarning(log_ui_camera) << "No camera available for frame rate enumeration";
        return allFrameRates;
    }
    
    QList<QCameraFormat> formats = getCameraFormats();
    
    for (const QCameraFormat& format : formats) {
        QList<int> formatRates = getSupportedFrameRates(format);
        for (int rate : formatRates) {
            if (!uniqueRates.contains(rate)) {
                uniqueRates.insert(rate);
                allFrameRates.append(rate);
            }
        }
    }
    
    // Sort frame rates
    std::sort(allFrameRates.begin(), allFrameRates.end());
    
    qCDebug(log_ui_camera) << "All supported frame rates across formats:" << allFrameRates;
    return allFrameRates;
}

void CameraManager::validateCameraFormat(const QCameraFormat& format) const
{
    if (format.isNull()) {
        qCWarning(log_ui_camera) << "Camera format validation: format is null";
        return;
    }
    
    qCDebug(log_ui_camera) << "=== Camera Format Validation ===";
    qCDebug(log_ui_camera) << "Resolution:" << format.resolution();
    qCDebug(log_ui_camera) << "Frame rate range:" << format.minFrameRate() << "-" << format.maxFrameRate();
    qCDebug(log_ui_camera) << "Pixel format:" << static_cast<int>(format.pixelFormat());
    
    if (!isWindowsPlatform() && m_backendHandler) {
        QList<int> supportedRates = m_backendHandler->getSupportedFrameRates(format);
        qCDebug(log_ui_camera) << "Backend supported frame rates:" << supportedRates;
        
        // Test some common frame rates
        QList<int> testRates = {24, 25, 30, 60};
        for (int rate : testRates) {
            bool supported = m_backendHandler->isFrameRateSupported(format, rate);
            qCDebug(log_ui_camera) << "Frame rate" << rate << "supported:" << supported;
        }
    } else {
        if (isWindowsPlatform()) {
            qCDebug(log_ui_camera) << "Windows platform: Skipping backend format validation";
        } else {
            qCDebug(log_ui_camera) << "No backend handler available for format validation";
        }
    }
    
    qCDebug(log_ui_camera) << "=== End Format Validation ===";
}

std::map<VideoFormatKey, QCameraFormat> CameraManager::getVideoFormatMap(){
    return videoFormatMap;
}

// Camera device management and switching functionality

QList<QCameraDevice> CameraManager::getAvailableCameraDevices() const
{
    return QMediaDevices::videoInputs();
}

QCameraDevice CameraManager::getCurrentCameraDevice() const
{
    return m_currentCameraDevice;
}

bool CameraManager::switchToCameraDevice(const QCameraDevice &cameraDevice)
{
    if (!isCameraDeviceValid(cameraDevice)) {
        qCWarning(log_ui_camera) << "Cannot switch to invalid camera device:" << cameraDevice.description();
        return false;
    }
    
    qCDebug(log_ui_camera) << "Switching to camera device:" << cameraDevice.description();
    
    QString newCameraID;
    try {
        newCameraID = QString::fromUtf8(cameraDevice.id());
        if (newCameraID.toInt() != 0 || newCameraID == "0") {
            newCameraID = "/dev/video" + newCameraID;
        }

        qCDebug(log_ui_camera) << "New camera ID:" << newCameraID;
    } catch (...) {
        qCritical() << "Failed to get new camera device ID";
        return false;
    }
    
    QString currentCameraID;
    bool hasCurrentDevice = false;
    
    if (!m_currentCameraDevice.isNull()) {
        try {
            currentCameraID = QString::fromUtf8(m_currentCameraDevice.id());
            hasCurrentDevice = true;
            qCDebug(log_ui_camera) << "Current camera ID:" << currentCameraID;
        } catch (...) {
            qCWarning(log_ui_camera) << "Failed to get current camera device ID, treating as no current device";
            hasCurrentDevice = false;
        }
    } else {
        qCDebug(log_ui_camera) << "No current camera device (null)";
    }
    
    // Check if we're already using this device - avoid unnecessary switching
    if (hasCurrentDevice && currentCameraID == newCameraID) {
        qCDebug(log_ui_camera) << "Already using camera device:" << cameraDevice.description() 
                              << "- skipping switch";
        return true;
    }

    QCameraDevice previousDevice = m_currentCameraDevice;
    bool wasActive = m_camera && m_camera->isActive();
    
        QString previousDeviceDescription = previousDevice.isNull() ? "None" : previousDevice.description();
        qCDebug(log_ui_camera) << "Switching camera from" << previousDeviceDescription 
                         << "to" << cameraDevice.description();
        
        // Emit switching signal for UI feedback (this will preserve the last frame)
        emit cameraDeviceSwitching(previousDeviceDescription, cameraDevice.description());
        
        try {
        // Prepare new camera device first to minimize transition time
        std::unique_ptr<QCamera> newCamera;
        try {
            qCDebug(log_ui_camera) << "Creating new camera for device:" << cameraDevice.description();
            newCamera.reset(new QCamera(cameraDevice));
            if (!newCamera) {
                qCritical() << "Failed to create new camera instance";
                return false;
            }
        } catch (...) {
            qCritical() << "Exception creating new camera instance";
            return false;
        }
        
        // Stop current camera if active while preserving last frame on video output
        if (wasActive && m_camera) {
            qCDebug(log_ui_camera) << "Stopping current camera before switch (preserving last frame)";
            if (m_backendHandler) {
                m_backendHandler->stopCamera(m_camera.get());
            } else {
                m_camera->stop();
            }
        }
        
        // Disconnect existing camera connections to prevent crashes
        if (m_camera) {
            qCDebug(log_ui_camera) << "Disconnecting existing camera connections";
            disconnect(m_camera.get(), nullptr, this, nullptr);
        }
        
        // Replace camera object and update tracking immediately
        m_camera = std::move(newCamera);
        m_currentCameraDevice = cameraDevice;
        m_currentCameraDeviceId = QString::fromUtf8(cameraDevice.id());
        // Don't clear port chain here, it will be set by caller if needed
        
        // Set up connections for the new camera
        setupConnections();
        
        // Set up capture session with new camera using backend handler (keep video output to preserve last frame)
        qCDebug(log_ui_camera) << "Setting up capture session with new camera (preserving video output)";
        
        // Use backend handler for capture session setup to respect GStreamer direct pipeline mode
        if (m_backendHandler) {
            qCDebug(log_ui_camera) << "Using backend handler for capture session setup during camera switch";
            m_backendHandler->setupCaptureSession(&m_captureSession, m_camera.get());
            
            // For GStreamer direct pipeline, skip image capture setup to avoid device conflicts
            if (isGStreamerBackend()) {
                qCDebug(log_ui_camera) << "GStreamer backend detected - skipping image capture setup during switch to avoid device conflicts";
                // Don't set image capture for GStreamer to prevent Qt from accessing the V4L2 device
            } else {
                m_captureSession.setImageCapture(m_imageCapture.get());
            }
        } else {
            // Fallback: direct setup only if no backend handler
            qCDebug(log_ui_camera) << "No backend handler available, using direct capture session setup";
            m_captureSession.setCamera(m_camera.get());
            m_captureSession.setImageCapture(m_imageCapture.get());
        }
        
        // Video output should already be set and preserved from previous session
        // Only restore if it's somehow lost
        if (m_graphicsVideoOutput) {
            qDebug() << "Re-establishing graphics video output connection after camera switch";
            m_captureSession.setVideoOutput(m_graphicsVideoOutput);
        } else {
            qCWarning(log_ui_camera) << "No video output available to connect new camera";
        }
        
        // Restart camera if it was previously active
        if (wasActive) {
            qCDebug(log_ui_camera) << "Starting new camera after switch";
            startCamera();
            
            
            // Force refresh of video output to ensure new camera feed is displayed
            refreshVideoOutput();
        }
        
        // Update settings to remember the new device
        QSettings settings("Techxartisan", "Openterface");
        settings.setValue("camera/device", cameraDevice.description());
        settings.setValue("camera/deviceId", newCameraID);
        
        // Emit signals with proper error handling
        emit cameraDeviceChanged(cameraDevice, previousDevice);
        
        QString previousDeviceId;
        if (!previousDevice.isNull()) {
            try {
                previousDeviceId = QString::fromUtf8(previousDevice.id());
            } catch (...) {
                qCWarning(log_ui_camera) << "Failed to get previous device ID for signal";
            }
        }
        
        emit cameraDeviceSwitched(previousDeviceId, newCameraID);
        emit cameraDeviceConnected(cameraDevice);
        
        if (!previousDevice.isNull()) {
            emit cameraDeviceDisconnected(previousDevice);
        }
        
        // Emit completion signal for UI feedback with slight delay to ensure camera is ready
        QTimer::singleShot(100, this, [this, cameraDevice]() {
            emit cameraDeviceSwitchComplete(cameraDevice.description());
            qDebug() << "Camera switch completion signal sent for:" << cameraDevice.description();
        });
        
        qCDebug(log_ui_camera) << "Camera device switch successful to:" << newCameraID << cameraDevice.description();
        return true;
        
    } catch (const std::exception& e) {
        qCritical() << "Exception during camera switch:" << e.what();
        // Reset to clean state on error
        m_camera.reset();
        m_currentCameraDevice = QCameraDevice();
        m_currentCameraDeviceId.clear();
        m_currentCameraPortChain.clear();
        
        // Emit failure signal to clear switching state
        emit cameraDeviceSwitchComplete("Switch Failed");
        return false;
    } catch (...) {
        qCritical() << "Unknown exception during camera switch";
        // Reset to clean state on error
        m_camera.reset();
        m_currentCameraDevice = QCameraDevice();
        m_currentCameraDeviceId.clear();
        m_currentCameraPortChain.clear();
        
        // Emit failure signal to clear switching state
        emit cameraDeviceSwitchComplete("Switch Failed");
        return false;
    }
}

bool CameraManager::switchToCameraDevice(const QCameraDevice &cameraDevice, const QString& portChain)
{
    // Call the main switch method first
    bool success = switchToCameraDevice(cameraDevice);
    
    if (success) {
        // Update port chain tracking after successful switch
        m_currentCameraPortChain = portChain;
        qCDebug(log_ui_camera) << "Camera device switch successful with port chain tracking:" << portChain;
    }
    
    return success;
}

bool CameraManager::switchToCameraDeviceById(const QString& deviceId)
{
    QList<QCameraDevice> devices = getAvailableCameraDevices();
    for (const QCameraDevice& device : devices) {
        if (QString::fromUtf8(device.id()) == deviceId) {
            qCDebug(log_ui_camera) << "Found camera device by ID:" << device.description() 
                              << "ID:" << deviceId;
            return switchToCameraDevice(device);
        }
    }
    
    qCWarning(log_ui_camera) << "Camera device not found with ID:" << deviceId;
    return false;
}


QString CameraManager::getCurrentCameraDeviceId() const
{
    if (m_currentCameraDeviceId.isEmpty()) {
        qCDebug(log_ui_camera) << "Current camera device ID is empty";
        return QString();
    }
    
    qCDebug(log_ui_camera) << "Current camera device ID:" << m_currentCameraDeviceId;
    return m_currentCameraDeviceId;
}

QString CameraManager::getCurrentCameraDeviceDescription() const
{
    if (m_currentCameraDevice.isNull()) {
        qCDebug(log_ui_camera) << "Current camera device is null, returning empty string";
        return QString();
    }
    
    try {
        QString description = m_currentCameraDevice.description();
        qCDebug(log_ui_camera) << "Current camera device description:" << description;
        return description;
    } catch (const std::exception& e) {
        qCritical() << "Exception getting camera device description:" << e.what();
        return QString();
    } catch (...) {
        qCritical() << "Unknown exception getting camera device description";
        return QString();
    }
}





bool CameraManager::isCameraDeviceValid(const QCameraDevice &cameraDevice) const
{
    return !cameraDevice.isNull() && !cameraDevice.id().isEmpty();
}

bool CameraManager::isCameraDeviceAvailable(const QString& deviceId) const
{
    QList<QCameraDevice> devices = getAvailableCameraDevices();
    for (const QCameraDevice& device : devices) {
        if (QString::fromUtf8(device.id()) == deviceId) {
            return true;
        }
    }
    return false;
}

QStringList CameraManager::getAvailableCameraDeviceDescriptions() const
{
    QStringList descriptions;
    QList<QCameraDevice> devices = getAvailableCameraDevices();
    for (const QCameraDevice& device : devices) {
        descriptions.append(device.description());
    }
    return descriptions;
}

QStringList CameraManager::getAvailableCameraDeviceIds() const
{
    QStringList ids;
    QList<QCameraDevice> devices = getAvailableCameraDevices();
    for (const QCameraDevice& device : devices) {
        ids.append(QString::fromUtf8(device.id()));
    }
    return ids;
}

QCameraDevice CameraManager::findBestAvailableCamera() const
{
    QList<QCameraDevice> devices = getAvailableCameraDevices();
    
    if (devices.isEmpty()) {
        qCDebug(log_ui_camera) << "No camera devices available";
        return QCameraDevice();
    }
    
    if (devices.size() == 1) {
        // Only one device available - connect to it
        qCDebug(log_ui_camera) << "Single camera device found:" << devices.first().description();
        return devices.first();
    } else {
        // Multiple devices available - just select the first one
        qCDebug(log_ui_camera) << "Multiple camera devices found (" << devices.size() << "), selecting first available:" << devices.first().description();
        return devices.first();
    }
}

QStringList CameraManager::getAllCameraDescriptions() const
{
    QStringList descriptions;
    QList<QCameraDevice> devices = getAvailableCameraDevices();
    
    for (const QCameraDevice& device : devices) {
        descriptions.append(device.description());
    }
    
    return descriptions;
}

void CameraManager::refreshAvailableCameraDevices()
{
    QList<QCameraDevice> previousDevices = m_availableCameraDevices;
    m_availableCameraDevices = getAvailableCameraDevices();
    
    qCDebug(log_ui_camera) << "Refreshed camera devices, now have" << m_availableCameraDevices.size() << "devices";
    
    // Display all camera device IDs after refresh
    displayAllCameraDeviceIds();
    
    // Emit signal if device count changed
    if (previousDevices.size() != m_availableCameraDevices.size()) {
        emit availableCameraDevicesChanged(m_availableCameraDevices.size());
        qCDebug(log_ui_camera) << "Camera device count changed from" << previousDevices.size() 
                               << "to" << m_availableCameraDevices.size();
    }
}

// Note: Automatic device coordination methods have been disabled
// These methods previously handled automatic camera switching when devices changed

QString CameraManager::extractShortIdentifier(const QString& fullId) const
{
    // Extract patterns like "7&1FF4451E&2&0000" from full device IDs (Windows)
    // or video device numbers from /dev/video paths (Linux)
    
    // First, check for Linux V4L device pattern: /dev/video<number>
    QRegularExpression linuxRegex(R"(/dev/video(\d+))", QRegularExpression::CaseInsensitiveOption);
    QRegularExpressionMatch linuxMatch = linuxRegex.match(fullId);
    
    if (linuxMatch.hasMatch()) {
        QString shortId = linuxMatch.captured(1);
        qCDebug(log_ui_camera) << "Extracted Linux V4L short identifier:" << shortId << "from:" << fullId;
        return shortId;
    }
    
    // Look for Windows patterns with format: digit&hexdigits&digit&hexdigits
    // Examples: "7&1FF4451E&2&0000", "6&2ABC123F&1&0001", etc.
    QRegularExpression windowsRegex(R"((\d+&[A-F0-9]+&\d+&[A-F0-9]+))", QRegularExpression::CaseInsensitiveOption);
    QRegularExpressionMatch windowsMatch = windowsRegex.match(fullId);
    
    if (windowsMatch.hasMatch()) {
        QString shortId = windowsMatch.captured(1);
        qCDebug(log_ui_camera) << "Extracted Windows short identifier:" << shortId << "from:" << fullId;
        return shortId;
    }
    
    qCDebug(log_ui_camera) << "No short identifier pattern found in:" << fullId;
    return fullId;
    // return QString();
}

void CameraManager::displayAllCameraDeviceIds() const
{
    try {
        QList<QCameraDevice> devices = getAvailableCameraDevices();
        
        qCDebug(log_ui_camera) << "=== Available Camera Devices ===";
        qCDebug(log_ui_camera) << "Total devices found:" << devices.size();
        
        if (devices.isEmpty()) {
            qCDebug(log_ui_camera) << "No camera devices available";
            return;
        }
        
        for (int i = 0; i < devices.size(); ++i) {
            const QCameraDevice& device = devices[i];
            
            try {
                QByteArray deviceId = device.id();
                QString deviceIdStr = QString::fromUtf8(deviceId);
                QString deviceDescription = device.description();
                
                qCDebug(log_ui_camera) << "Device" << (i + 1) << ":";
                qCDebug(log_ui_camera) << "  Description:" << deviceDescription;
                qCDebug(log_ui_camera) << "  ID (raw QByteArray):" << deviceId;
                qCDebug(log_ui_camera) << "  ID (as QString):" << deviceIdStr;
                qCDebug(log_ui_camera) << "  ID (hex representation):" << deviceId.toHex();
                qCDebug(log_ui_camera) << "  Is Default:" << device.isDefault();
                qCDebug(log_ui_camera) << "  Position:" << static_cast<int>(device.position());
                qCDebug(log_ui_camera) << "  ---";
                
            } catch (const std::exception& e) {
                qCWarning(log_ui_camera) << "Exception accessing device" << (i + 1) << "details:" << e.what();
            } catch (...) {
                qCWarning(log_ui_camera) << "Unknown exception accessing device" << (i + 1) << "details";
            }
        }
        
        qCDebug(log_ui_camera) << "=== End Camera Device List ===";
        
    } catch (const std::exception& e) {
        qCritical() << "Exception in displayAllCameraDeviceIds:" << e.what();
    } catch (...) {
        qCritical() << "Unknown exception in displayAllCameraDeviceIds";
    }
}

void CameraManager::handleCameraTimeout()
{
    qCDebug(log_ui_camera) << "Camera timeout occurred, attempting to recover connection";
    
    if (m_camera && m_camera->isActive()) {
        qCDebug(log_ui_camera) << "Camera is still active, stopping and restarting";
        stopCamera();
        
        // Brief delay before restart
        QTimer::singleShot(500, this, [this]() {
            startCamera();
            qCDebug(log_ui_camera) << "Camera restart attempted after timeout";
        });
    } else {
        qCWarning(log_ui_camera) << "Camera timeout: camera is not active";
        
        // Try to reinitialize camera if available
        if (!m_currentCameraDevice.isNull()) {
            qCDebug(log_ui_camera) << "Attempting to reinitialize camera device";
            setCameraDevice(m_currentCameraDevice);
            startCamera();
        } else {
            qCWarning(log_ui_camera) << "No camera device available for timeout recovery";
        }
    }
}

QCameraDevice CameraManager::findMatchingCameraDevice(const QString& portChain) const
{
    if (portChain.isEmpty()) {
        qCDebug(log_ui_camera) << "Empty port chain provided";
        return QCameraDevice();
    }

    qCDebug(log_ui_camera) << "Finding camera device matching port chain:" << portChain;

    // Use DeviceManager to look up device information by port chain
    DeviceManager& deviceManager = DeviceManager::getInstance();
    QList<DeviceInfo> devices = deviceManager.getDevicesByPortChain(portChain);
    
    if (devices.isEmpty()) {
        qCWarning(log_ui_camera) << "No devices found for port chain:" << portChain;
        return QCameraDevice();
    }

    qCDebug(log_ui_camera) << "Found" << devices.size() << "device(s) for port chain:" << portChain;

    // Look for a device that has camera information
    DeviceInfo selectedDevice;
    for (const DeviceInfo& device : devices) {
        if (!device.cameraDeviceId.isEmpty() || !device.cameraDevicePath.isEmpty()) {
            selectedDevice = device;
            qCDebug(log_ui_camera) << "Found device with camera info:" 
                     << "cameraDeviceId:" << device.cameraDeviceId
                     << "cameraDevicePath:" << device.cameraDevicePath;
            break;
        }
    }

    if (!selectedDevice.isValid() || (selectedDevice.cameraDeviceId.isEmpty() && selectedDevice.cameraDevicePath.isEmpty())) {
        qCWarning(log_ui_camera) << "No device with camera information found for port chain:" << portChain;
        return QCameraDevice();
    }

    // Extract short identifier from target camera ID for better matching
    QString targetShortId;
    if (!selectedDevice.cameraDeviceId.isEmpty()) {
        targetShortId = extractShortIdentifier(selectedDevice.cameraDeviceId);
        qCDebug(log_ui_camera) << "Extracted target short identifier:" << targetShortId;
    }

    QList<QCameraDevice> availableCameras = getAvailableCameraDevices();

    for (const QCameraDevice& camera : availableCameras) {
        QString cameraId = QString::fromUtf8(camera.id());
        // if cameraId is a number, append /dev/video as prefix
        if (cameraId.toInt() != 0 || cameraId == "0") {
            cameraId = "/dev/video" + cameraId;
        }

        QString cameraDescription = camera.description();

        qCDebug(log_ui_camera) << "Checking camera device:" << cameraDescription 
                 << "ID:" << cameraId;

        // Try multiple matching strategies
        // Strategy 1: Short identifier match (preferred method)
        if (!targetShortId.isEmpty() && cameraId.contains(targetShortId, Qt::CaseInsensitive)) {
            qCDebug(log_ui_camera) << "Matched camera by short identifier:" << targetShortId;
            deviceManager.setCurrentSelectedDevice(selectedDevice);
            return camera;
        }
        // Strategy 2: Direct ID match
        if (!selectedDevice.cameraDeviceId.isEmpty() && cameraId == selectedDevice.cameraDeviceId) {
            qCDebug(log_ui_camera) << "Matched camera by exact ID:" << selectedDevice.cameraDeviceId;
            deviceManager.setCurrentSelectedDevice(selectedDevice);
            return camera;
        }
        // Strategy 3: Path match (if applicable)
        if (!selectedDevice.cameraDevicePath.isEmpty() && cameraId.contains(selectedDevice.cameraDevicePath, Qt::CaseInsensitive)) {
            qCDebug(log_ui_camera) << "Matched camera by path:" << selectedDevice.cameraDevicePath;
            deviceManager.setCurrentSelectedDevice(selectedDevice);
            return camera;
        }
    }

    qCWarning(log_ui_camera) << "Could not find matching Qt camera device for port chain:" << portChain;
    return QCameraDevice();
}

bool CameraManager::initializeCameraWithVideoOutput(QGraphicsVideoItem* videoOutput)
{
    qDebug() << "Initializing camera with graphics video output";
    
    if (!videoOutput) {
        qCWarning(log_ui_camera) << "Cannot initialize camera with null graphics video output";
        return false;
    }
    
    // Set the video output first if it's different from current
    if (m_graphicsVideoOutput != videoOutput) {
        setVideoOutput(videoOutput);
    }
    
    // Check if we already have an active camera device
    if (hasActiveCameraDevice()) {
        qDebug() << "Camera already active with device:" << m_currentCameraDevice.description() 
                 << "at port chain:" << m_currentCameraPortChain;
        return true;
    }
    
    bool switchSuccess = false;
    
    // Windows: Use simple direct approach
    if (isWindowsPlatform()) {
        qDebug() << "Windows: Using simple camera initialization";
        
        // Find any available "Openterface" camera
        QList<QCameraDevice> devices = getAvailableCameraDevices();
        QCameraDevice openterfaceDevice;
        for (const QCameraDevice& device : devices) {
            if (device.description() == "Openterface") {
                openterfaceDevice = device;
                break;
            }
        }

        if (!openterfaceDevice.isNull()) {
            switchSuccess = switchToCameraDevice(openterfaceDevice);
            if (switchSuccess) {
                qDebug() << "Windows: Camera switched to Openterface device";
                startCamera();
            }
        } else {
            qCWarning(log_ui_camera) << "Windows: No Openterface camera device found";
        }
        
        return switchSuccess && !m_currentCameraDevice.isNull();
    }
    
    // Non-Windows: Use existing complex backend logic
    // First priority: Check for port chain in global settings
    QString portChain = GlobalSetting::instance().getOpenterfacePortChain();
    
    if (!portChain.isEmpty()) {
        qDebug() << "Found port chain in global settings:" << portChain;
        
        QCameraDevice matchedCamera = findMatchingCameraDevice(portChain);
        
        if (!matchedCamera.isNull()) {
            switchSuccess = switchToCameraDevice(matchedCamera, portChain);
            if (switchSuccess) {
                qDebug() << "✓ Successfully switched to camera using port chain:" << portChain;
                qDebug() << "✓ Selected camera:" << matchedCamera.description();
            } else {
                qCWarning(log_ui_camera) << "Failed to switch to matched camera device:" << matchedCamera.description();
            }
        } else {
            qCDebug(log_ui_camera) << "No matching camera device found for port chain:" << portChain;
        }
    } else {
        qDebug() << "No port chain found in global settings, using fallback methods";
    }
    
    // Fallback: Traditional camera selection logic (without port chain tracking)
    if (!switchSuccess) {
        // Enforce camera device description to be "Openterface"
        QList<QCameraDevice> devices = getAvailableCameraDevices();
        QCameraDevice openterfaceDevice;
        for (const QCameraDevice& device : devices) {
            if (device.description() == "Openterface") {
                openterfaceDevice = device;
                break;
            }
        }

        if (!openterfaceDevice.isNull()) {
            switchSuccess = switchToCameraDevice(openterfaceDevice);  // No port chain available for fallback
            if (switchSuccess) {
                qDebug() << "Camera switched to device with description 'Openterface' (no port chain tracked)";
            }
        } else {
            qCWarning(log_ui_camera) << "No camera device with description 'Openterface' found";
        }
    }

    // Start camera if switch was successful
    if (switchSuccess) {
        startCamera();
    }

    // If we still don't have a camera device, return false
    if (m_currentCameraDevice.isNull()) {
        qCWarning(log_ui_camera) << "No camera device available for initialization";
        return false;
    }

    return switchSuccess;
}

bool CameraManager::initializeCameraWithVideoOutput(VideoPane* videoPane)
{
    qDebug() << "Initializing camera with VideoPane output";
    
    if (!videoPane) {
        qCWarning(log_ui_camera) << "Cannot initialize camera with null VideoPane";
        return false;
    }
    
    // Check if we're using FFmpeg backend for direct capture (only on non-Windows)
    if (!isWindowsPlatform() && isFFmpegBackend() && m_backendHandler) {
        qDebug() << "Using FFmpeg backend for direct capture";
        
        // Cast to FFmpegBackendHandler to access direct capture methods
#ifndef Q_OS_WIN
        auto* ffmpegHandler = dynamic_cast<FFmpegBackendHandler*>(m_backendHandler.get());
        if (ffmpegHandler) {
            // Enable direct FFmpeg mode in VideoPane
            videoPane->enableDirectFFmpegMode(true);
            
            // Set VideoPane as the output for the FFmpeg backend
            // This will automatically connect the frameReady signal
            ffmpegHandler->setVideoOutput(videoPane);
            
            // Connect error signal
            connect(ffmpegHandler, &FFmpegBackendHandler::captureError,
                    this, [this](const QString& error) {
                        qCWarning(log_ui_camera) << "FFmpeg capture error:" << error;
                        emit cameraError(error);
                    });
            
            // Connect enhanced hotplug signals for VideoPane integration
            connect(ffmpegHandler, &FFmpegBackendHandler::deviceActivated,
                    this, [this](const QString& devicePath) {
                        qCInfo(log_ui_camera) << "FFmpeg device activated (VideoPane):" << devicePath;
                        emit cameraActiveChanged(true);
                    });
                    
            connect(ffmpegHandler, &FFmpegBackendHandler::deviceDeactivated,
                    this, [this](const QString& devicePath) {
                        qCInfo(log_ui_camera) << "FFmpeg device deactivated (VideoPane):" << devicePath;
                        emit cameraActiveChanged(false);
                    });
                    
            connect(ffmpegHandler, &FFmpegBackendHandler::waitingForDevice,
                    this, [this](const QString& devicePath) {
                        qCInfo(log_ui_camera) << "FFmpeg waiting for device (VideoPane):" << devicePath;
                        emit cameraActiveChanged(false);
                    });
            
            // Start direct capture with Openterface device
            QString devicePath = "/dev/video0"; // Default fallback
            QSize resolution(1920, 1080); // Default resolution
            int framerate = 30; // Default framerate
            
            // Get the actual device path from DeviceManager
            DeviceManager& deviceManager = DeviceManager::getInstance();
            DeviceInfo selectedDevice = deviceManager.getCurrentSelectedDevice();
            
            if (selectedDevice.isValid() && !selectedDevice.cameraDevicePath.isEmpty()) {
                devicePath = selectedDevice.cameraDevicePath;
                qDebug() << "Using detected camera device path:" << devicePath;
            } else {
                qCWarning(log_ui_camera) << "No valid camera device path found in selected device, trying Qt camera detection";
                
                // Fallback: Try to detect Openterface device path from Qt cameras
                QList<QCameraDevice> devices = getAvailableCameraDevices();
                for (const QCameraDevice& device : devices) {
                    if (device.description().contains("Openterface", Qt::CaseInsensitive) || 
                        device.description().contains("MACROSILICON", Qt::CaseInsensitive)) {
                        // Convert Qt device ID to V4L2 device path
                        QString deviceId = device.id();
                        if (deviceId.startsWith("/dev/video")) {
                            devicePath = deviceId;
                        } else {
                            // Try to extract device number and construct path
                            QRegularExpression re("(\\d+)");
                            QRegularExpressionMatch match = re.match(deviceId);
                            if (match.hasMatch()) {
                                devicePath = "/dev/video" + match.captured(1);
                            }
                        }
                        qDebug() << "Found Openterface device via Qt detection:" << devicePath;
                        break;
                    }
                }
            }
            
            qDebug() << "Starting FFmpeg direct capture with device:" << devicePath;
            bool captureStarted = ffmpegHandler->startDirectCapture(devicePath, resolution, framerate);
            
            if (captureStarted) {
                qDebug() << "✓ FFmpeg direct capture started successfully";
                qDebug() << "✓ Camera successfully initialized with video output";
                m_currentCameraPortChain = devicePath; // Store device path as port chain
                
                // Emit camera active signal to trigger UI updates (e.g., switch to VideoPane)
                emit cameraActiveChanged(true);
                
                return true;
            } else {
                qCWarning(log_ui_camera) << "Failed to start FFmpeg direct capture";
                // Fall back to standard Qt camera approach
            }
        } else {
            qCWarning(log_ui_camera) << "Failed to cast to FFmpegBackendHandler";
        }
#endif
    }
    
    // Fall back to standard Qt camera approach with QGraphicsVideoItem
    qDebug() << "Using standard Qt camera approach";
    videoPane->enableDirectFFmpegMode(false);
    return initializeCameraWithVideoOutput(videoPane->getVideoItem());
}

bool CameraManager::hasActiveCameraDevice() const
{
    return !m_currentCameraDevice.isNull() && 
           m_camera && 
           m_camera->isActive();
}

QString CameraManager::getCurrentCameraPortChain() const
{
    return m_currentCameraPortChain;
}

bool CameraManager::deactivateCameraByPortChain(const QString& portChain)
{
    if (portChain.isEmpty()) {
        qCDebug(log_ui_camera) << "Cannot deactivate camera with empty port chain";
        return false;
    }
    
    // Check if we have an active camera and if its port chain matches
    if (m_currentCameraPortChain.isEmpty()) {
        qCDebug(log_ui_camera) << "No current camera port chain tracked, cannot compare for deactivation";
        return false;
    }
    
    if (m_currentCameraPortChain != portChain) {
        qCDebug(log_ui_camera) << "Current camera port chain" << m_currentCameraPortChain 
                 << "does not match unplugged device port chain" << portChain;
        return false;
    }
    
    qCInfo(log_ui_camera) << "Deactivating camera for unplugged device at port chain:" << portChain;
    
    try {
        // Stop and reset the camera
        if (m_camera && m_camera->isActive()) {
            qCDebug(log_ui_camera) << "Stopping active camera due to device unplugging";
            stopCamera();
        }
        
        // Clear current device tracking
        m_currentCameraDevice = QCameraDevice();
        m_currentCameraDeviceId.clear();
        m_currentCameraPortChain.clear();
        
        // Reset camera objects
        if (m_camera) {
            disconnect(m_camera.get(), nullptr, this, nullptr);
            m_camera.reset();
        }
        
        // Clear capture session but keep video output to prevent flashing
        m_captureSession.setCamera(nullptr);
        m_captureSession.setImageCapture(nullptr);
        // Note: NOT clearing video output to prevent video pane flashing during device switches
        // m_captureSession.setVideoOutput(nullptr);
        
        qCInfo(log_ui_camera) << "Camera successfully deactivated for unplugged device";
        return true;
        
    } catch (const std::exception& e) {
        qCritical() << "Exception in deactivateCameraByPortChain:" << e.what();
        return false;
    } catch (...) {
        qCritical() << "Unknown exception in deactivateCameraByPortChain";
        return false;
    }
}

bool CameraManager::tryAutoSwitchToNewDevice(const QString& portChain)
{
    qCDebug(log_ui_camera) << "Attempting auto-switch to new device with port chain:" << portChain;
    
    // Check if we currently have an active camera device
    if (hasActiveCameraDevice()) {
        qCDebug(log_ui_camera) << "Active camera device detected, skipping auto-switch to preserve user selection";
        return false;
    }
    
    qCDebug(log_ui_camera) << "No active camera device found, attempting to switch to new device";
    
    // Try to find a matching camera device for the port chain
    QCameraDevice matchedCamera = findMatchingCameraDevice(portChain);
    
    if (matchedCamera.isNull()) {
        qCDebug(log_ui_camera) << "No matching camera device found for port chain:" << portChain;
        return false;
    }
    
    qCDebug(log_ui_camera) << "Found matching camera device:" << matchedCamera.description() << "for port chain:" << portChain;
    
    // Switch to the new camera device
    bool switchSuccess = switchToCameraDevice(matchedCamera, portChain);
    
    if (switchSuccess) {
        qCDebug(log_ui_camera) << "✓ Successfully auto-switched to new camera device:" << matchedCamera.description() << "at port chain:" << portChain;
        
        // Start the camera if video output is available
        if (m_graphicsVideoOutput) {
            startCamera();
        }
        
        emit newDeviceAutoConnected(matchedCamera, portChain);
    } else {
        qCWarning(log_ui_camera) << "Failed to auto-switch to new camera device:" << matchedCamera.description();
    }
    
    return switchSuccess;
}


bool CameraManager::switchToCameraDeviceByPortChain(const QString &portChain)
{
    if (portChain.isEmpty()) {
        qCWarning(log_ui_camera) << "Cannot switch to camera with empty port chain";
        return false;
    }
    
    qCDebug(log_ui_camera) << "Attempting to switch to camera by port chain:" << portChain;
    
    try {
        QCameraDevice targetCamera = findMatchingCameraDevice(portChain);
        
        if (targetCamera.isNull()) {
            qCWarning(log_ui_camera) << "No matching camera found for port chain:" << portChain;
            return false;
        }
        
        qCDebug(log_ui_camera) << "Found matching camera device:" << targetCamera.description() << "for port chain:" << portChain;
        
        bool switchSuccess = switchToCameraDevice(targetCamera, portChain);
        if (switchSuccess) {
            qCDebug(log_ui_camera) << "Successfully switched to camera device:" << targetCamera.description() << "with port chain:" << portChain;
        } else {
            qCWarning(log_ui_camera) << "Failed to switch to camera device:" << targetCamera.description();
        }
        
        return switchSuccess;
        
    } catch (const std::exception& e) {
        qCritical() << "Exception in switchToCameraDeviceByPortChain:" << e.what();
        return false;
    } catch (...) {
        qCritical() << "Unknown exception in switchToCameraDeviceByPortChain";
        return false;
    }
}

void CameraManager::refreshVideoOutput()
{
    qDebug() << "Refreshing video output connection";
    
    try {
        // Force re-establishment of video output connection to ensure new camera feed is displayed
        if (m_graphicsVideoOutput) {
            qDebug() << "Forcing graphics video output refresh";
            // Temporarily disconnect and reconnect to force refresh
            m_captureSession.setVideoOutput(nullptr);
            QThread::msleep(10); // Brief pause
            m_captureSession.setVideoOutput(m_graphicsVideoOutput);
            
            // Verify reconnection
            if (m_captureSession.videoOutput() == m_graphicsVideoOutput) {
                qDebug() << "Graphics video output refresh successful";
            } else {
                qCWarning(log_ui_camera) << "Graphics video output refresh failed";
            }
        } else {
            qCWarning(log_ui_camera) << "No video output available to refresh";
        }
        
        qDebug() << "Video output refresh completed";
        
    } catch (const std::exception& e) {
        qCritical() << "Exception refreshing video output:" << e.what();
    } catch (...) {
        qCritical() << "Unknown exception refreshing video output";
    }
}

void CameraManager::setupWindowsHotplugMonitoring()
{
    qCDebug(log_ui_camera) << "Setting up Windows hotplug monitoring";
    
    // For Windows, we rely on the DeviceManager's hotplug monitor instead of QMediaDevices
    // since QMediaDevices::videoInputsChanged is not reliably available as a signal
    // The DeviceManager hotplug monitor will handle device detection and call our handlers
    
    qCDebug(log_ui_camera) << "Windows hotplug monitoring enabled (using DeviceManager)";
}

void CameraManager::onVideoInputsChanged()
{
    qCDebug(log_ui_camera) << "Video inputs changed - refreshing camera device list";
    
    QList<QCameraDevice> previousDevices = m_availableCameraDevices;
    refreshAvailableCameraDevices();
    
    // Check for disconnected devices
    for (const QCameraDevice& prevDevice : previousDevices) {
        bool stillExists = false;
        for (const QCameraDevice& currentDevice : m_availableCameraDevices) {
            if (QString::fromUtf8(prevDevice.id()) == QString::fromUtf8(currentDevice.id())) {
                stillExists = true;
                break;
            }
        }
        
        if (!stillExists) {
            qCDebug(log_ui_camera) << "Camera device disconnected:" << prevDevice.description();
            
            // Check if this was our current device
            if (!m_currentCameraDevice.isNull() && 
                QString::fromUtf8(m_currentCameraDevice.id()) == QString::fromUtf8(prevDevice.id())) {
                qCInfo(log_ui_camera) << "Current camera device disconnected, stopping camera";
                stopCamera();
                
                // Reset current device tracking
                m_currentCameraDevice = QCameraDevice();
                m_currentCameraDeviceId.clear();
                m_currentCameraPortChain.clear();
                
                emit cameraDeviceDisconnected(prevDevice);
            }
        }
    }
    
    // Check for newly connected devices
    for (const QCameraDevice& currentDevice : m_availableCameraDevices) {
        bool isNew = true;
        for (const QCameraDevice& prevDevice : previousDevices) {
            if (QString::fromUtf8(currentDevice.id()) == QString::fromUtf8(prevDevice.id())) {
                isNew = false;
                break;
            }
        }
        
        if (isNew) {
            qCDebug(log_ui_camera) << "New camera device detected:" << currentDevice.description();
            emit cameraDeviceConnected(currentDevice);
            
            // Auto-switch to new Openterface device if no current device is active
            if (currentDevice.description().contains("Openterface", Qt::CaseInsensitive) && 
                !hasActiveCameraDevice()) {
                qCInfo(log_ui_camera) << "Auto-switching to new Openterface camera device:" << currentDevice.description();
                
                bool switchSuccess = switchToCameraDevice(currentDevice);
                if (switchSuccess && m_graphicsVideoOutput) {
                    startCamera();
                    qCInfo(log_ui_camera) << "✓ Successfully auto-switched to new Openterface camera device";
                } else {
                    qCWarning(log_ui_camera) << "Failed to auto-switch to new Openterface camera device";
                }
            }
        }
    }
}

void CameraManager::connectToHotplugMonitor()
{
    qCDebug(log_ui_camera) << "Connecting CameraManager to hotplug monitor";
    
    // Get the hotplug monitor from DeviceManager
    DeviceManager& deviceManager = DeviceManager::getInstance();
    HotplugMonitor* hotplugMonitor = deviceManager.getHotplugMonitor();
    
    if (!hotplugMonitor) {
        qCWarning(log_ui_camera) << "Failed to get hotplug monitor from device manager";
        return;
    }
    
    // Connect to device unplugging signal
    connect(hotplugMonitor, &HotplugMonitor::deviceUnplugged,
            this, [this](const DeviceInfo& device) {
                qCDebug(log_ui_camera) << "CameraManager: Attempting camera deactivation for unplugged device port:" << device.portChain;
                
                // Only deactivate camera if the device has a camera component
                if (!device.hasCameraDevice()) {
                    qCDebug(log_ui_camera) << "Device at port" << device.portChain << "has no camera component, skipping camera deactivation";
                    return;
                }
                
                // Check if the unplugged device matches the current camera device port chain
                if (!m_currentCameraPortChain.isEmpty() && m_currentCameraPortChain == device.portChain) {
                    qCInfo(log_ui_camera) << "Deactivating camera for unplugged device at port:" << device.portChain;
                    bool deactivated = deactivateCameraByPortChain(device.portChain);
                    if (deactivated) {
                        qCInfo(log_ui_camera) << "✓ Camera deactivated for unplugged device at port:" << device.portChain;
                    }
                } else {
                    qCDebug(log_ui_camera) << "Camera deactivation skipped - port chain mismatch or no current camera. Current:" << m_currentCameraPortChain << "Unplugged:" << device.portChain;
                }
                
                // For Windows: Also manually check for Qt camera device changes
                if (isWindowsPlatform()) {
                    onVideoInputsChanged();
                }
            });
            
    // Connect to new device plugged in signal
    connect(hotplugMonitor, &HotplugMonitor::newDevicePluggedIn,
            this, [this](const DeviceInfo& device) {
                qCDebug(log_ui_camera) << "CameraManager: Attempting camera auto-switch for new device port:" << device.portChain;
                
                // Only attempt auto-switch if the device has a camera component
                if (!device.hasCameraDevice()) {
                    qCDebug(log_ui_camera) << "Device at port" << device.portChain << "has no camera component, skipping camera auto-switch";
                    return;
                }
                
                // Check if there's currently an active camera device
                if (hasActiveCameraDevice()) {
                    qCDebug(log_ui_camera) << "Camera device already active, skipping auto-switch to port:" << device.portChain;
                    return;
                }
                
                qCDebug(log_ui_camera) << "No active camera device found, attempting to switch to new device";
                
                // Try to auto-switch to the new camera device
                bool switchSuccess = tryAutoSwitchToNewDevice(device.portChain);
                if (switchSuccess) {
                    qCInfo(log_ui_camera) << "✓ Camera auto-switched to new device at port:" << device.portChain;
                } else {
                    qCDebug(log_ui_camera) << "Camera auto-switch failed for port:" << device.portChain;
                }
                
                // For Windows: Also manually check for Qt camera device changes
                if (isWindowsPlatform()) {
                    onVideoInputsChanged();
                }
            });
            
    qCDebug(log_ui_camera) << "CameraManager successfully connected to hotplug monitor";
}

void CameraManager::disconnectFromHotplugMonitor()
{
    qCDebug(log_ui_camera) << "Disconnecting CameraManager from hotplug monitor";
    
    // Get the hotplug monitor from DeviceManager
    DeviceManager& deviceManager = DeviceManager::getInstance();
    HotplugMonitor* hotplugMonitor = deviceManager.getHotplugMonitor();
    
    if (hotplugMonitor) {
        disconnect(hotplugMonitor, nullptr, this, nullptr);
        qCDebug(log_ui_camera) << "CameraManager disconnected from hotplug monitor";
    }
}

void CameraManager::handleFFmpegDeviceDisconnection(const QString& devicePath)
{
    // On Windows, FFmpeg backend is not used, so skip this handling
    if (isWindowsPlatform()) {
        qCDebug(log_ui_camera) << "Windows platform: Skipping FFmpeg device disconnection handling";
        return;
    }
    
    qCDebug(log_ui_camera) << "Handling FFmpeg device disconnection for:" << devicePath;
    
    // Check if the disconnected device is our current device
    QString currentDeviceId = getCurrentCameraDeviceId();
    if (!currentDeviceId.isEmpty() && 
        (currentDeviceId == devicePath || currentDeviceId.contains(devicePath))) {
        
        qCWarning(log_ui_camera) << "Current FFmpeg device disconnected, attempting recovery";
        
        // Try to find an alternative available camera device
        QList<QCameraDevice> availableDevices = getAvailableCameraDevices();
        QCameraDevice replacementDevice;
        
        for (const QCameraDevice& device : availableDevices) {
            // Skip the disconnected device
            QString deviceId = QString::fromUtf8(device.id());
            if (deviceId == devicePath || deviceId.contains(devicePath)) {
                continue;
            }
            
            // Check if this device is available
#ifndef Q_OS_WIN
            if (auto ffmpegHandler = qobject_cast<FFmpegBackendHandler*>(m_backendHandler.get())) {
                // Convert device ID to device path
                QString testDevicePath;
                if (!deviceId.startsWith("/dev/video")) {
                    bool isNumber = false;
                    int deviceNumber = deviceId.toInt(&isNumber);
                    if (isNumber) {
                        testDevicePath = QString("/dev/video%1").arg(deviceNumber);
                    } else {
                        // Skip devices with unparseable IDs
                        qCDebug(log_ui_camera) << "Skipping device with unparseable ID:" << deviceId;
                        continue;
                    }
                } else {
                    testDevicePath = deviceId;
                }
                
                if (ffmpegHandler->checkCameraAvailable(testDevicePath)) {
                    replacementDevice = device;
                    qCDebug(log_ui_camera) << "Found replacement device:" << device.description();
                    break;
                }
            }
#endif
        }
        
        if (!replacementDevice.isNull()) {
            qCDebug(log_ui_camera) << "Attempting to switch to replacement device";
            
            // Stop current camera first
            if (m_camera) {
                m_camera->stop();
            }
            
            // Switch to the new device
            if (switchToCameraDevice(replacementDevice)) {
                qCInfo(log_ui_camera) << "Successfully switched to replacement device:" << replacementDevice.description();
                
                // Restart the camera
                if (m_camera) {
                    startCamera();
                }
            } else {
                qCWarning(log_ui_camera) << "Failed to switch to replacement device";
                emit cameraError("Camera device disconnected and no suitable replacement found");
            }
        } else {
            qCWarning(log_ui_camera) << "No suitable replacement device found for disconnected FFmpeg device";
            emit cameraError("Camera device disconnected: " + devicePath);
        }
    } else {
        qCDebug(log_ui_camera) << "Disconnected device is not our current device, ignoring";
    }
}<|MERGE_RESOLUTION|>--- conflicted
+++ resolved
@@ -4,6 +4,8 @@
 #ifndef Q_OS_WIN
 #include "host/backend/gstreamerbackendhandler.h"
 #include "host/backend/ffmpegbackendhandler.h"
+#else
+#include "host/backend/qtbackendhandler.h"
 #else
 #include "host/backend/qtbackendhandler.h"
 #endif
@@ -46,6 +48,9 @@
         qCDebug(log_ui_camera) << "Windows platform detected - using Qt backend with recording support";
         // Initialize Qt backend for Windows with recording support
         initializeBackendHandler();
+        qCDebug(log_ui_camera) << "Windows platform detected - using Qt backend with recording support";
+        // Initialize Qt backend for Windows with recording support
+        initializeBackendHandler();
         // Setup Windows-specific hotplug monitoring
         setupWindowsHotplugMonitoring();
     }
@@ -90,6 +95,26 @@
 bool CameraManager::isFFmpegBackend() const
 {
     return m_backendHandler && m_backendHandler->getBackendType() == MultimediaBackendType::FFmpeg;
+}
+
+bool CameraManager::isQtBackend() const
+{
+    return m_backendHandler && m_backendHandler->getBackendType() == MultimediaBackendType::Qt;
+}
+
+FFmpegBackendHandler* CameraManager::getFFmpegBackend() const
+{
+#ifndef Q_OS_WIN
+    if (isFFmpegBackend() && m_backendHandler) {
+        return static_cast<FFmpegBackendHandler*>(m_backendHandler.get());
+    }
+#endif
+    return nullptr;
+}
+
+MultimediaBackendHandler* CameraManager::getBackendHandler() const
+{
+    return m_backendHandler.get();
 }
 
 bool CameraManager::isQtBackend() const
@@ -185,10 +210,7 @@
 #endif
             
             // Connect Qt backend-specific setup if this is a Qt backend (Windows)
-<<<<<<< HEAD
 #ifdef Q_OS_WIN
-=======
->>>>>>> 4b4df5a2
             qCDebug(log_ui_camera) << "Checking if backend handler is Qt type. Handler pointer:" << (void*)m_backendHandler.get();
             qCDebug(log_ui_camera) << "Backend type:" << static_cast<int>(m_backendHandler->getBackendType());
             if (auto qtHandler = qobject_cast<QtBackendHandler*>(m_backendHandler.get())) {
@@ -203,10 +225,7 @@
                 qCDebug(log_ui_camera) << "Backend handler is not Qt type or cast failed";
                 qCDebug(log_ui_camera) << "Handler type name:" << m_backendHandler->metaObject()->className();
             }
-<<<<<<< HEAD
 #endif
-=======
->>>>>>> 4b4df5a2
         } else {
             qCCritical(log_ui_camera) << "Failed to create backend handler - returned nullptr";
         }
@@ -287,6 +306,8 @@
         
         // Use backend handler for camera preparation if available (not for Windows Qt backend)
         if (m_backendHandler && !isQtBackend()) {
+        // Use backend handler for camera preparation if available (not for Windows Qt backend)
+        if (m_backendHandler && !isQtBackend()) {
             qCDebug(log_ui_camera) << "Using backend handler for camera device setup";
             m_backendHandler->prepareCameraCreation(m_camera.get());
         }
@@ -299,6 +320,8 @@
             return;
         }
         
+        // Configure camera device with backend handler (except for Qt backend which uses standard setup)
+        if (m_backendHandler && !isQtBackend()) {
         // Configure camera device with backend handler (except for Qt backend which uses standard setup)
         if (m_backendHandler && !isQtBackend()) {
             qCDebug(log_ui_camera) << "Calling configureCameraDevice on backend handler:" << m_backendHandler->getBackendName();
@@ -307,6 +330,8 @@
         } else {
             if (isQtBackend()) {
                 qCDebug(log_ui_camera) << "Qt backend: Using standard camera configuration";
+            if (isQtBackend()) {
+                qCDebug(log_ui_camera) << "Qt backend: Using standard camera configuration";
             } else {
                 qCWarning(log_ui_camera) << "No backend handler available for configureCameraDevice";
             }
@@ -315,6 +340,8 @@
         // Setup connections before setting up capture session
         setupConnections();
         
+        // Set up capture session - Qt backend uses standard setup, others use custom setup
+        if (m_backendHandler && !isQtBackend()) {
         // Set up capture session - Qt backend uses standard setup, others use custom setup
         if (m_backendHandler && !isQtBackend()) {
             m_backendHandler->setupCaptureSession(&m_captureSession, m_camera.get());
@@ -331,9 +358,18 @@
             // Qt backend or fallback: standard setup
             if (isQtBackend()) {
                 qCDebug(log_ui_camera) << "Qt backend: Using standard Qt capture session setup";
+            // Qt backend or fallback: standard setup
+            if (isQtBackend()) {
+                qCDebug(log_ui_camera) << "Qt backend: Using standard Qt capture session setup";
             }
             m_captureSession.setCamera(m_camera.get());
             m_captureSession.setImageCapture(m_imageCapture.get());
+            
+            // For Qt backend, also set the media recorder for recording functionality
+            if (isQtBackend()) {
+                m_captureSession.setRecorder(m_mediaRecorder.get());
+                qCDebug(log_ui_camera) << "Qt backend: Media recorder added to capture session";
+            }
             
             // For Qt backend, also set the media recorder for recording functionality
             if (isQtBackend()) {
@@ -766,7 +802,9 @@
 void CameraManager::configureResolutionAndFormat()
 {
     // On Windows, use simple Qt approach with Qt backend support
+    // On Windows, use simple Qt approach with Qt backend support
     if (isWindowsPlatform()) {
+        qCDebug(log_ui_camera) << "Windows platform: Using Qt camera format configuration";
         qCDebug(log_ui_camera) << "Windows platform: Using Qt camera format configuration";
         
         QSize resolution = QSize(m_video_width > 0 ? m_video_width : 1920, 
@@ -776,6 +814,16 @@
         
         qCDebug(log_ui_camera) << "Windows: Setting resolution:" << resolution << "fps:" << desiredFps;
         
+        // Use Qt backend if available for format optimization
+        if (isQtBackend()) {
+            int optimalFps = getOptimalFrameRate(desiredFps);
+            QCameraFormat format = getVideoFormat(resolution, optimalFps, QVideoFrameFormat::Format_Jpeg);
+            setCameraFormat(format);
+        } else {
+            // Fallback to basic format selection
+            QCameraFormat format = getVideoFormat(resolution, desiredFps, QVideoFrameFormat::Format_Jpeg);
+            setCameraFormat(format);
+        }
         // Use Qt backend if available for format optimization
         if (isQtBackend()) {
             int optimalFps = getOptimalFrameRate(desiredFps);
