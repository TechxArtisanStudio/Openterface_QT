#ifndef CAMERAMANAGER_H
#define CAMERAMANAGER_H

#include <QObject>
#include <QCamera>
#include <QMediaCaptureSession>
#include <QImageCapture>
#include <QMediaRecorder>
#include <QGraphicsVideoItem>  // Add this for graphics-based video display
#include <QDir>
#include <QStandardPaths>
#include <QRect>
#include <QList>
#include <QSize>
#include <QVideoFrameFormat>
#include "host/multimediabackend.h"

// Forward declarations
class GStreamerBackendHandler;
class VideoPane;

// Struct to represent a video format key, used for comparing and sorting video formats
// It includes resolution, frame rate range, and pixel format
struct VideoFormatKey {
    QSize resolution;
    int minFrameRate;
    int maxFrameRate;
    QVideoFrameFormat::PixelFormat pixelFormat;

    bool operator<(const VideoFormatKey &other) const {
        if (resolution.width() != other.resolution.width())
            return resolution.width() < other.resolution.width();
        if (resolution.height() != other.resolution.height())
            return resolution.height() < other.resolution.height();
        if (minFrameRate != other.minFrameRate)
            return minFrameRate < other.minFrameRate;
        if (maxFrameRate != other.maxFrameRate)
            return maxFrameRate < other.maxFrameRate;
        return pixelFormat < other.pixelFormat;
    }
};


class CameraManager : public QObject
{
    Q_OBJECT

public:
    explicit CameraManager(QObject *parent = nullptr);
    ~CameraManager();

    // void setCamera(const QCameraDevice &cameraDevice, QGraphicsVideoItem* videoOutput);
    void setCamera(const QCameraDevice &cameraDevice, QGraphicsVideoItem* videoOutput);
    void setCameraDevice(const QCameraDevice &cameraDevice);
    void startCamera();
    void stopCamera();
    void takeImage(const QString& file);
    void takeAreaImage(const QString& file, const QRect& captureArea);
    void startRecording();
    void stopRecording();
    QCamera* getCamera() const { return m_camera.get(); }
    void setVideoOutput(QGraphicsVideoItem* videoOutput);
    void setCameraFormat(const QCameraFormat &format);
    QCameraFormat getCameraFormat() const;
    QList<QCameraFormat> getCameraFormats() const;
    void queryResolutions();
    void configureResolutionAndFormat();
    std::map<VideoFormatKey, QCameraFormat> getVideoFormatMap();

    // Platform detection - Windows uses direct QCamera approach
    static bool isWindowsPlatform();

    // Camera initialization with video output
    bool initializeCameraWithVideoOutput(QGraphicsVideoItem* videoOutput);
    bool initializeCameraWithVideoOutput(VideoPane* videoPane);
    
    // Check if there's an active camera device
    bool hasActiveCameraDevice() const;
    
    // Auto-switch to new device when hotplug event occurs (only if no active device)
    bool tryAutoSwitchToNewDevice(const QString& portChain);
    
    // Get the port chain of the currently active camera device (if any)
    QString getCurrentCameraPortChain() const;
    
    // Deactivate camera if it matches the specified port chain
    bool deactivateCameraByPortChain(const QString& portChain);

    // Updated method to return supported pixel formats
    QList<QVideoFrameFormat> getSupportedPixelFormats() const;
    QCameraFormat getVideoFormat(const QSize &resolution, int desiredFrameRate, QVideoFrameFormat::PixelFormat pixelFormat) const;
    
    // Frame rate handling methods using backend handler
    QList<int> getSupportedFrameRates(const QCameraFormat& format) const;
    bool isFrameRateSupported(const QCameraFormat& format, int frameRate) const;
    int getOptimalFrameRate(int desiredFrameRate) const;
    QList<int> getAllSupportedFrameRates() const;
    void validateCameraFormat(const QCameraFormat& format) const;
    // Helper methods to detect current multimedia backend
    bool isGStreamerBackend() const;
    bool isFFmpegBackend() const;
    
    // Camera device management and switching
    QList<QCameraDevice> getAvailableCameraDevices() const;
    QCameraDevice getCurrentCameraDevice() const;
    bool switchToCameraDevice(const QCameraDevice &cameraDevice);
    bool switchToCameraDevice(const QCameraDevice &cameraDevice, const QString& portChain);
    bool switchToCameraDeviceById(const QString& deviceId);
    QString getCurrentCameraDeviceId() const;
    QString getCurrentCameraDeviceDescription() const;
    
    // Auto-detection methods for available cameras
    QCameraDevice findBestAvailableCamera() const;
    QStringList getAllCameraDescriptions() const;
    
    // Manual device refresh for Qt 6 compatibility
    void refreshAvailableCameraDevices();
    
    // Camera device validation and status
    bool isCameraDeviceValid(const QCameraDevice &cameraDevice) const;
    bool isCameraDeviceAvailable(const QString& deviceId) const;
    QStringList getAvailableCameraDeviceDescriptions() const;
    QStringList getAvailableCameraDeviceIds() const;
    void displayAllCameraDeviceIds() const;
    
    // Video output refresh and hotplug support
    void refreshVideoOutput();
    
    bool switchToCameraDeviceByPortChain(const QString &portChain);
    
signals:
    void cameraActiveChanged(bool active);
    void cameraSettingsApplied();
    void recordingStarted();
    void recordingStopped();
    void cameraError(const QString &errorString);
    void resolutionsUpdated(int input_width, int input_height, float input_fps, int capture_width, int capture_height, int capture_fps, float pixelClk);
    void imageCaptured(int id, const QImage& img);
    void lastImagePath(const QString& imagePath);
    void cameraDeviceChanged(const QCameraDevice& newDevice, const QCameraDevice& oldDevice);
    void cameraDeviceSwitched(const QString& fromDeviceId, const QString& toDeviceId);
    void cameraDeviceConnected(const QCameraDevice& device);
    void cameraDeviceDisconnected(const QCameraDevice& device);
    void cameraDeviceSwitching(const QString& fromDevice, const QString& toDevice);
    void cameraDeviceSwitchComplete(const QString& device);
    void availableCameraDevicesChanged(int deviceCount);
    void newDeviceAutoConnected(const QCameraDevice& device, const QString& portChain);
    
public slots:
    // Note: Automatic device coordination slots have been removed
    // Camera devices are now managed manually through the UI only
    
private slots:
    void onImageCaptured(int id, const QImage& img);
    void handleCameraTimeout();

private:
    std::unique_ptr<QCamera> m_camera;
    QMediaCaptureSession m_captureSession;
    std::unique_ptr<QImageCapture> m_imageCapture;
    std::unique_ptr<QMediaRecorder> m_mediaRecorder;
    std::unique_ptr<MultimediaBackendHandler> m_backendHandler;
    QGraphicsVideoItem* m_graphicsVideoOutput;
    int m_video_width;
    int m_video_height;
    QString filePath;
    void setupConnections();

    QRect copyRect;
    std::map<VideoFormatKey, QCameraFormat> videoFormatMap;

    // Camera device management member variables
    QCameraDevice m_currentCameraDevice;
    QString m_currentCameraDeviceId;
    QString m_currentCameraPortChain;  // Track the port chain of current camera device
    QList<QCameraDevice> m_availableCameraDevices;
    
    // Helper method for device ID matching
    QString extractShortIdentifier(const QString& fullId) const;

    // Declaration for findMatchingCameraDevice
    QCameraDevice findMatchingCameraDevice(const QString& portChain) const;

    // Backend handler management
    void initializeBackendHandler();
    void updateBackendHandler();
<<<<<<< HEAD
=======
    
    // Hotplug monitoring integration
    void connectToHotplugMonitor();
    void disconnectFromHotplugMonitor();
    void setupWindowsHotplugMonitoring();
    
private slots:
    void onVideoInputsChanged();
>>>>>>> 62c674b3
};

#endif // CAMERAMANAGER_H<|MERGE_RESOLUTION|>--- conflicted
+++ resolved
@@ -184,8 +184,6 @@
     // Backend handler management
     void initializeBackendHandler();
     void updateBackendHandler();
-<<<<<<< HEAD
-=======
     
     // Hotplug monitoring integration
     void connectToHotplugMonitor();
@@ -194,7 +192,6 @@
     
 private slots:
     void onVideoInputsChanged();
->>>>>>> 62c674b3
 };
 
 #endif // CAMERAMANAGER_H