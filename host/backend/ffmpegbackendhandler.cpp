--- conflicted
+++ resolved
@@ -398,7 +398,6 @@
     }
     
     // Use direct FFmpeg capture instead of Qt's camera
-<<<<<<< HEAD
     qCDebug(log_ffmpeg_backend) << "FFmpeg: Using direct capture - Qt camera will NOT be started";
     
     // Ensure Qt camera is stopped
@@ -415,44 +414,6 @@
     if (!startDirectCapture(m_currentDevice, resolution, framerate)) {
         qCWarning(log_ffmpeg_backend) << "Failed to start FFmpeg direct capture, not falling back to Qt camera";
         emit captureError("Failed to start FFmpeg video capture");
-=======
-    if (!m_currentDevice.isEmpty()) {
-        qCDebug(log_ffmpeg_backend) << "FFmpeg: Using direct capture - Qt camera will NOT be started";
-        
-        // Ensure Qt camera is stopped
-        if (camera) {
-            qCDebug(log_ffmpeg_backend) << "Ensuring Qt camera is stopped";
-            camera->stop();
-            QThread::msleep(300); // Give time for device to be released
-        }
-        
-        // Start direct FFmpeg capture
-        QSize resolution = m_currentResolution.isValid() ? m_currentResolution : QSize(1920, 1080);
-        int framerate = m_currentFramerate > 0 ? m_currentFramerate : 30;
-        
-        if (!startDirectCapture(m_currentDevice, resolution, framerate)) {
-            qCWarning(log_ffmpeg_backend) << "Failed to start FFmpeg direct capture - attempting Qt camera fallback";
-            
-            // Check if this is due to lack of device support in static FFmpeg
-            if (isDeviceSupportMissing()) {
-                qCWarning(log_ffmpeg_backend) << "FFmpeg device support missing - falling back to Qt camera";
-                
-                // Start Qt camera as fallback
-                if (camera) {
-                    qCDebug(log_ffmpeg_backend) << "Starting Qt camera as fallback";
-                    camera->start();
-                    QThread::msleep(100);
-                } else {
-                    qCWarning(log_ffmpeg_backend) << "No Qt camera available for fallback";
-                    emit captureError("FFmpeg device support missing and no Qt camera fallback available");
-                }
-            } else {
-                emit captureError("Failed to start FFmpeg video capture");
-            }
-        } else {
-            qCDebug(log_ffmpeg_backend) << "FFmpeg direct capture started successfully";
-        }
->>>>>>> 42c97354
     } else {
         qCDebug(log_ffmpeg_backend) << "FFmpeg direct capture started successfully";
         emit deviceActivated(m_currentDevice);
@@ -678,8 +639,8 @@
     // Find input format (V4L2) - try multiple format names
     const AVInputFormat* inputFormat = av_find_input_format("v4l2");
     if (!inputFormat) {
-        qCCritical(log_ffmpeg_backend) << "V4L2 input format not found (tried 'v4l2' and 'video4linux2')";
-        inputFormat = av_find_input_format("video4linux2");
+        qCCritical(log_ffmpeg_backend) << "V4L2 input format not found";
+        return false;
     }
     
     // RESPONSIVENESS: Set low-latency input options for MJPEG
@@ -706,33 +667,6 @@
         av_strerror(ret, errbuf, AV_ERROR_MAX_STRING_SIZE);
         qCWarning(log_ffmpeg_backend) << "MJPEG format failed:" << QString::fromUtf8(errbuf) << "- trying YUYV422";
         
-        // List available input formats for debugging
-        qCDebug(log_ffmpeg_backend) << "Available input formats:";
-        const AVInputFormat* fmt = nullptr;
-        void* opaque = nullptr;
-        int formatCount = 0;
-        while ((fmt = av_demuxer_iterate(&opaque))) {
-            if (fmt->name) {
-                formatCount++;
-                if (strstr(fmt->name, "v4l") || strstr(fmt->name, "video") || strstr(fmt->name, "device")) {
-                    qCDebug(log_ffmpeg_backend) << "  -" << fmt->name << ":" << (fmt->long_name ? fmt->long_name : "");
-                }
-            }
-        }
-        qCDebug(log_ffmpeg_backend) << "Total input formats available:" << formatCount;
-        
-        if (formatCount == 0) {
-            qCCritical(log_ffmpeg_backend) << "CRITICAL: Static FFmpeg build has no input formats available!";
-            qCCritical(log_ffmpeg_backend) << "This static FFmpeg build was compiled without device support (libavdevice).";
-            qCCritical(log_ffmpeg_backend) << "Solutions:";
-            qCCritical(log_ffmpeg_backend) << "1. Rebuild FFmpeg with --enable-indev=v4l2 --enable-libv4l2";
-            qCCritical(log_ffmpeg_backend) << "2. Use system FFmpeg instead of static build";
-            qCCritical(log_ffmpeg_backend) << "3. Enable Qt camera backend as fallback";
-            return false;
-        }
-        
-        // Try to proceed without specifying input format (let FFmpeg auto-detect)
-        qCWarning(log_ffmpeg_backend) << "Attempting to open device without specifying input format...";
         // Reset format context
         if (m_formatContext) {
             avformat_close_input(&m_formatContext);
@@ -755,106 +689,19 @@
         av_strerror(ret, errbuf, AV_ERROR_MAX_STRING_SIZE);
         qCWarning(log_ffmpeg_backend) << "YUYV422 format failed:" << QString::fromUtf8(errbuf) << "- trying auto-detection";
         
-        // Try to proceed without specifying input format (let FFmpeg auto-detect)
-        qCWarning(log_ffmpeg_backend) << "V4L2 format not available - trying device opening without format specification";
-        
-        // RESPONSIVENESS: Set low-latency input options for MJPEG (without format specification)
-        AVDictionary* options = nullptr;
-        av_dict_set(&options, "video_size", QString("%1x%2").arg(resolution.width()).arg(resolution.height()).toUtf8().constData(), 0);
-        av_dict_set(&options, "framerate", QString::number(framerate).toUtf8().constData(), 0);
-        av_dict_set(&options, "input_format", "mjpeg", 0); // Should work due to pre-configuration
-        
-        // CRITICAL LOW-LATENCY OPTIMIZATIONS for KVM responsiveness:
-        av_dict_set(&options, "fflags", "nobuffer", 0);        // Disable input buffering
-        av_dict_set(&options, "flags", "low_delay", 0);        // Enable low delay mode  
-        av_dict_set(&options, "framedrop", "1", 0);            // Allow frame dropping
-        av_dict_set(&options, "use_wallclock_as_timestamps", "1", 0); // Use wall clock for timestamps
-        
-        qCDebug(log_ffmpeg_backend) << "Trying low-latency MJPEG format without V4L2 specification";
-        
-        // Open input WITHOUT format specification (let FFmpeg auto-detect)
-        int ret = avformat_open_input(&m_formatContext, devicePath.toUtf8().constData(), nullptr, &options);
-        av_dict_free(&options);
-        
-        // Handle the result
-        if (ret < 0) {
-            char errbuf[AV_ERROR_MAX_STRING_SIZE];
-            av_strerror(ret, errbuf, AV_ERROR_MAX_STRING_SIZE);
-            qCWarning(log_ffmpeg_backend) << "Auto-detection with MJPEG failed:" << QString::fromUtf8(errbuf) << "- trying YUYV422";
-            
-            // Reset format context
-            if (m_formatContext) {
-                avformat_close_input(&m_formatContext);
-            }
-            m_formatContext = avformat_alloc_context();
-            
-            // Try YUYV422 format without V4L2 specification
-            AVDictionary* yuvOptions = nullptr;
-            av_dict_set(&yuvOptions, "video_size", QString("%1x%2").arg(resolution.width()).arg(resolution.height()).toUtf8().constData(), 0);
-            av_dict_set(&yuvOptions, "framerate", QString::number(framerate).toUtf8().constData(), 0);
-            av_dict_set(&yuvOptions, "input_format", "yuyv422", 0);
-            
-            ret = avformat_open_input(&m_formatContext, devicePath.toUtf8().constData(), nullptr, &yuvOptions);
-            av_dict_free(&yuvOptions);
-            
-            // If that also fails, try with minimal options
-            if (ret < 0) {
-                char errbuf2[AV_ERROR_MAX_STRING_SIZE];
-                av_strerror(ret, errbuf2, AV_ERROR_MAX_STRING_SIZE);
-                qCWarning(log_ffmpeg_backend) << "YUYV422 auto-detection failed:" << QString::fromUtf8(errbuf2) << "- trying minimal options";
-                
-                // Reset format context
-                if (m_formatContext) {
-                    avformat_close_input(&m_formatContext);
-                }
-                m_formatContext = avformat_alloc_context();
-                
-                // Try with minimal options (just the device path)
-                ret = avformat_open_input(&m_formatContext, devicePath.toUtf8().constData(), nullptr, nullptr);
-            }
-        }
-        
-        if (ret < 0) {
-            char errbuf[AV_ERROR_MAX_STRING_SIZE];
-            av_strerror(ret, errbuf, AV_ERROR_MAX_STRING_SIZE);
-            qCCritical(log_ffmpeg_backend) << "Failed to open device with auto-detection:" << QString::fromUtf8(errbuf);
-            return false;
-        }
-        
-            // Reset format context
-            if (m_formatContext) {
-                avformat_close_input(&m_formatContext);
-            }
-            m_formatContext = avformat_alloc_context();
-            
-            // Try again without input_format specification (auto-detect)
-            AVDictionary* fallbackOptions = nullptr;
-            av_dict_set(&fallbackOptions, "video_size", QString("%1x%2").arg(resolution.width()).arg(resolution.height()).toUtf8().constData(), 0);
-            av_dict_set(&fallbackOptions, "framerate", QString::number(framerate).toUtf8().constData(), 0);
-            
-            ret = avformat_open_input(&m_formatContext, devicePath.toUtf8().constData(), inputFormat, &fallbackOptions);
-            av_dict_free(&fallbackOptions);
-        qCDebug(log_ffmpeg_backend) << "Device opened successfully with auto-detection";
-    } else {
-        // V4L2 format is available, use it with normal approach
-        // RESPONSIVENESS: Set low-latency input options for MJPEG
-        AVDictionary* options = nullptr;
-        av_dict_set(&options, "video_size", QString("%1x%2").arg(resolution.width()).arg(resolution.height()).toUtf8().constData(), 0);
-        av_dict_set(&options, "framerate", QString::number(framerate).toUtf8().constData(), 0);
-        av_dict_set(&options, "input_format", "mjpeg", 0); // Should work due to pre-configuration
-        
-<<<<<<< HEAD
+        // Reset format context
+        if (m_formatContext) {
+            avformat_close_input(&m_formatContext);
+        }
+        m_formatContext = avformat_alloc_context();
+        
+        // Try again without input_format specification (auto-detect)
+        AVDictionary* fallbackOptions = nullptr;
+        av_dict_set(&fallbackOptions, "video_size", QString("%1x%2").arg(resolution.width()).arg(resolution.height()).toUtf8().constData(), 0);
+        av_dict_set(&fallbackOptions, "framerate", QString::number(framerate).toUtf8().constData(), 0);
+        
         ret = avformat_open_input(&m_formatContext, devicePath.toUtf8().constData(), inputFormat, &fallbackOptions);
         av_dict_free(&fallbackOptions);
-=======
-        // CRITICAL LOW-LATENCY OPTIMIZATIONS for KVM responsiveness:
-        av_dict_set(&options, "fflags", "nobuffer", 0);        // Disable input buffering
-        av_dict_set(&options, "flags", "low_delay", 0);        // Enable low delay mode  
-        av_dict_set(&options, "framedrop", "1", 0);            // Allow frame dropping
-        av_dict_set(&options, "use_wallclock_as_timestamps", "1", 0); // Use wall clock for timestamps
-        
-        qCDebug(log_ffmpeg_backend) << "Trying low-latency MJPEG format with resolution" << resolution << "and framerate" << framerate;
->>>>>>> 42c97354
     }
     
     // If everything fails, try minimal options
@@ -863,34 +710,12 @@
         av_strerror(ret, errbuf, AV_ERROR_MAX_STRING_SIZE);
         qCWarning(log_ffmpeg_backend) << "Auto-detection failed:" << QString::fromUtf8(errbuf) << "- trying minimal options";
         
-        // Open input
-        // Open input
-        ret = avformat_open_input(&m_formatContext, devicePath.toUtf8().constData(), inputFormat, &options);
-        av_dict_free(&options);
-        
-        // If MJPEG fails, try YUYV422
-        if (ret < 0) {
-            char errbuf[AV_ERROR_MAX_STRING_SIZE];
-            av_strerror(ret, errbuf, AV_ERROR_MAX_STRING_SIZE);
-            qCWarning(log_ffmpeg_backend) << "MJPEG format failed:" << QString::fromUtf8(errbuf) << "- trying YUYV422";
-            
-            // Reset format context
-            if (m_formatContext) {
-                avformat_close_input(&m_formatContext);
-            }
-            m_formatContext = avformat_alloc_context();
-            
-            // Try YUYV422 format
-            AVDictionary* yuvOptions = nullptr;
-            av_dict_set(&yuvOptions, "video_size", QString("%1x%2").arg(resolution.width()).arg(resolution.height()).toUtf8().constData(), 0);
-            av_dict_set(&yuvOptions, "framerate", QString::number(framerate).toUtf8().constData(), 0);
-            av_dict_set(&yuvOptions, "input_format", "yuyv422", 0);
-            
-            ret = avformat_open_input(&m_formatContext, devicePath.toUtf8().constData(), inputFormat, &yuvOptions);
-            av_dict_free(&yuvOptions);
-        }
-        
-<<<<<<< HEAD
+        // Reset format context
+        if (m_formatContext) {
+            avformat_close_input(&m_formatContext);
+        }
+        m_formatContext = avformat_alloc_context();
+        
         // Try with minimal options (just the device path)
         ret = avformat_open_input(&m_formatContext, devicePath.toUtf8().constData(), inputFormat, nullptr);
     }
@@ -900,51 +725,6 @@
         av_strerror(ret, errbuf, AV_ERROR_MAX_STRING_SIZE);
         qCCritical(log_ffmpeg_backend) << "Failed to open input device with all attempts:" << QString::fromUtf8(errbuf);
         return false;
-=======
-        // If that fails, try without specifying input format (auto-detect)
-        if (ret < 0) {
-            char errbuf[AV_ERROR_MAX_STRING_SIZE];
-            av_strerror(ret, errbuf, AV_ERROR_MAX_STRING_SIZE);
-            qCWarning(log_ffmpeg_backend) << "YUYV422 format failed:" << QString::fromUtf8(errbuf) << "- trying auto-detection";
-            
-            // Reset format context
-            if (m_formatContext) {
-                avformat_close_input(&m_formatContext);
-            }
-            m_formatContext = avformat_alloc_context();
-            
-            // Try again without input_format specification (auto-detect)
-            AVDictionary* fallbackOptions = nullptr;
-            av_dict_set(&fallbackOptions, "video_size", QString("%1x%2").arg(resolution.width()).arg(resolution.height()).toUtf8().constData(), 0);
-            av_dict_set(&fallbackOptions, "framerate", QString::number(framerate).toUtf8().constData(), 0);
-            
-            ret = avformat_open_input(&m_formatContext, devicePath.toUtf8().constData(), inputFormat, &fallbackOptions);
-            av_dict_free(&fallbackOptions);
-        }
-        
-        // If everything fails, try minimal options
-        if (ret < 0) {
-            char errbuf[AV_ERROR_MAX_STRING_SIZE];
-            av_strerror(ret, errbuf, AV_ERROR_MAX_STRING_SIZE);
-            qCWarning(log_ffmpeg_backend) << "Auto-detection failed:" << QString::fromUtf8(errbuf) << "- trying minimal options";
-            
-            // Reset format context
-            if (m_formatContext) {
-                avformat_close_input(&m_formatContext);
-            }
-            m_formatContext = avformat_alloc_context();
-            
-            // Try with minimal options (just the device path)
-            ret = avformat_open_input(&m_formatContext, devicePath.toUtf8().constData(), inputFormat, nullptr);
-        }
-        
-        if (ret < 0) {
-            char errbuf[AV_ERROR_MAX_STRING_SIZE];
-            av_strerror(ret, errbuf, AV_ERROR_MAX_STRING_SIZE);
-            qCCritical(log_ffmpeg_backend) << "Failed to open input device with all attempts:" << QString::fromUtf8(errbuf);
-            return false;
-        }
->>>>>>> 42c97354
     }
     
     qCDebug(log_ffmpeg_backend) << "Successfully opened device" << devicePath;
@@ -1568,7 +1348,6 @@
     }
 }
 
-<<<<<<< HEAD
 // Device availability and hotplug support methods
 bool FFmpegBackendHandler::checkCameraAvailable(const QString& devicePath)
 {
@@ -1656,39 +1435,6 @@
         qCDebug(log_ffmpeg_backend) << "Capture is running, assuming device is available";
         return true;
     }
-=======
-#ifdef HAVE_FFMPEG
-bool FFmpegBackendHandler::isDeviceSupportMissing() const
-{
-    // Check if FFmpeg was compiled without device support
-    // by counting available input formats
-    int formatCount = 0;
-    const AVInputFormat* fmt = nullptr;
-    void* opaque = nullptr;
-    
-    while ((fmt = av_demuxer_iterate(&opaque))) {
-        if (fmt->name) {
-            formatCount++;
-            // If we find any device-related formats, device support exists
-            if (strstr(fmt->name, "v4l") || strstr(fmt->name, "video") || 
-                strstr(fmt->name, "device") || strstr(fmt->name, "dshow")) {
-                return false; // Device support is available
-            }
-        }
-    }
-    
-    // If no formats at all, or no device-related formats, device support is missing
-    qCDebug(log_ffmpeg_backend) << "Device support check: total formats=" << formatCount;
-    return formatCount == 0 || formatCount < 10; // Static builds typically have very few formats
-}
-#else
-bool FFmpegBackendHandler::isDeviceSupportMissing() const
-{
-    return true; // Always missing when FFmpeg is not available
-}
-#endif
-
->>>>>>> 42c97354
     
     return const_cast<FFmpegBackendHandler*>(this)->checkCameraAvailable(m_currentDevice);
 }
