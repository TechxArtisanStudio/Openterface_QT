/*
* ========================================================================== *
*                                                                            *
*    This file is part of the Openterface Mini KVM App QT version            *
*                                                                            *
*    Copyright (C) 2024   <info@openterface.com>                             *
*                                                                            *
*    This program is free software: you can redistribute it and/or modify    *
*    it under the terms of the GNU General Public License as published by    *
*    the Free Software Foundation version 3.                                 *
*                                                                            *
*    This program is distributed in the hope that it will be useful, but     *
*    WITHOUT ANY WARRANTY; without even the implied warranty of              *
*    MERCHANTABILITY or FITNESS FOR A PARTICULAR PURPOSE. See the GNU        *
*    General Public License for more details.                                *
*                                                                            *
*    You should have received a copy of the GNU General Public License       *
*    along with this program. If not, see <http://www.gnu.org/licenses/>.    *
*                                                                            *
* ========================================================================== *
*/

#include "gstreamerbackendhandler.h"
#include "../../ui/videopane.h"
#include "../../ui/globalsetting.h"
#include <QThread>
#include <QApplication>
#include <QDebug>
#include <QWidget>
#include <QFile>
#include <QLoggingCategory>
#include <QGraphicsVideoItem>
#include <QGraphicsView>
#include <QGraphicsScene>
#include <QProcess>

// Logging category for GStreamer backend
Q_LOGGING_CATEGORY(log_gstreamer_backend, "opf.backend.gstreamer")

// GStreamer includes (conditional compilation)
#ifdef HAVE_GSTREAMER
#include <gst/gst.h>
#include <gst/video/videooverlay.h>

// Static plugin registration declarations for static linking
#ifndef GSTREAMER_DYNAMIC_LINKING
extern "C" {
    // Core GStreamer plugins needed for video pipeline
    void gst_plugin_coreelements_register(void);      // queue, capsfilter, tee, etc.
    void gst_plugin_typefindfunctions_register(void); // typefind for format detection
    void gst_plugin_videoconvertscale_register(void); // videoconvert, videoscale
    void gst_plugin_video4linux2_register(void);      // v4l2src plugin
    void gst_plugin_jpeg_register(void);              // jpegdec, jpegenc
    void gst_plugin_videofilter_register(void);       // video filter base
    void gst_plugin_videotestsrc_register(void);      // videotestsrc for testing
    void gst_plugin_ximagesink_register(void);        // ximagesink
    void gst_plugin_xvimagesink_register(void);       // xvimagesink
    void gst_plugin_autodetect_register(void);        // autovideosink
}
<<<<<<< HEAD
#endif
=======
>>>>>>> 42c97354
#endif

GStreamerBackendHandler::GStreamerBackendHandler(QObject *parent)
    : MultimediaBackendHandler(parent),
      m_pipeline(nullptr),
      m_source(nullptr),
      m_sink(nullptr),
      m_bus(nullptr),
      m_videoWidget(nullptr),
      m_graphicsVideoItem(nullptr),
      m_healthCheckTimer(new QTimer(this)),
      m_gstProcess(nullptr),
      m_pipelineRunning(false),
      m_currentFramerate(30),
      m_currentResolution(1280, 720)  // Initialize with a valid default resolution
{
    m_config = getDefaultConfig();
    
    // Initialize GStreamer if available
    initializeGStreamer();
    
    // Set up health check timer
    connect(m_healthCheckTimer, &QTimer::timeout, this, &GStreamerBackendHandler::checkPipelineHealth);
}

GStreamerBackendHandler::~GStreamerBackendHandler()
{
    cleanupGStreamer();
}

MultimediaBackendType GStreamerBackendHandler::getBackendType() const
{
    return MultimediaBackendType::GStreamer;
}

QString GStreamerBackendHandler::getBackendName() const
{
    return "GStreamer";
}

MultimediaBackendConfig GStreamerBackendHandler::getDefaultConfig() const
{
    MultimediaBackendConfig config;
    config.cameraInitDelay = 25;
    config.deviceSwitchDelay = 25;
    config.videoOutputSetupDelay = 25;
    config.captureSessionDelay = 25;
    config.useConservativeFrameRates = true;
    config.requireVideoOutputReset = true;
    config.useGradualVideoOutputSetup = true;
    config.useStandardFrameRatesOnly = true;
    return config;
}

void GStreamerBackendHandler::prepareCameraCreation(QCamera* oldCamera)
{
    if (oldCamera) {
        qCDebug(log_gstreamer_backend) << "GStreamer: Disconnecting old camera from capture session before creating new one.";
        QThread::msleep(m_config.deviceSwitchDelay);
    }
}

void GStreamerBackendHandler::setupCaptureSession(QMediaCaptureSession* session, QCamera* camera)
{
    // For GStreamer backend, always use direct pipeline and never set up Qt camera
    // This prevents Qt from accessing the V4L2 device and causing conflicts
    qCDebug(log_gstreamer_backend) << "GStreamer: Skipping Qt capture session setup - always use direct pipeline to avoid device conflicts";
    
    // Do not call session->setCamera(camera) for GStreamer backend
    // The direct pipeline will handle video rendering without Qt camera
}

void GStreamerBackendHandler::finalizeVideoOutputConnection(QMediaCaptureSession* session, QObject* videoOutput)
{
    // For GStreamer backend, always use direct rendering and never set up Qt video output
    // This prevents Qt from accessing the V4L2 device and causing conflicts
    qCDebug(log_gstreamer_backend) << "GStreamer: Skipping Qt video output setup - always use direct GStreamer rendering to avoid device conflicts";
    
    // Do not call session->setVideoOutput(videoOutput) for GStreamer backend
    // The direct pipeline will render directly to the video widget
}

void GStreamerBackendHandler::startCamera(QCamera* camera)
{
     qCWarning(log_gstreamer_backend) << "!!!!!!!!!!!!!!!!!!!!!! GStreamer startCamera called";
     qCDebug(log_gstreamer_backend) << "Current device:" << m_currentDevice;
     qCDebug(log_gstreamer_backend) << "Current resolution:" << m_currentResolution;
     qCDebug(log_gstreamer_backend) << "Current framerate:" << m_currentFramerate;
     
    // Check if we should use direct GStreamer pipeline instead of Qt's camera
    bool useDirectPipeline = true; // This could be configurable
    
    if (useDirectPipeline && !m_currentDevice.isEmpty()) {
        qCDebug(log_gstreamer_backend) << "GStreamer: Using direct pipeline - Qt camera will NOT be started";
        
        // Ensure Qt camera is definitely stopped and disconnected
        if (camera) {
            qCDebug(log_gstreamer_backend) << "Ensuring Qt camera is stopped and disconnected";
            camera->stop();
            QThread::msleep(300); // Give extra time for device to be fully released
        }
        
        if (!createGStreamerPipeline(m_currentDevice, m_currentResolution, m_currentFramerate)) {
            qCWarning(log_gstreamer_backend) << "Failed to create GStreamer pipeline, falling back to Qt camera";
            useDirectPipeline = false;
        } else if (!startGStreamerPipeline()) {
            qCWarning(log_gstreamer_backend) << "Failed to start GStreamer pipeline, falling back to Qt camera";
            useDirectPipeline = false;
        } else {
            qCDebug(log_gstreamer_backend) << "GStreamer pipeline started successfully - NOT starting Qt camera";
            return; // SUCCESS: Direct pipeline is running, don't start Qt camera
        }
    } else {
        qCWarning(log_gstreamer_backend) << "GStreamer: No valid device configured, using Qt camera";
        useDirectPipeline = false;
    }
    
    if (!useDirectPipeline) {
        // Fallback to original Qt camera approach
        qCDebug(log_gstreamer_backend) << "GStreamer: Starting Qt camera as fallback";
        camera->start();
        QThread::msleep(50);
    }
}

void GStreamerBackendHandler::stopCamera(QCamera* camera)
{
    qCDebug(log_gstreamer_backend) << "GStreamer: Stopping camera with careful shutdown procedure.";
    
    // Stop direct pipeline if running
    if (m_pipelineRunning) {
        stopGStreamerPipeline();
    }
    
    // Disable GStreamer mode on VideoPane if we have a graphics video item
    if (m_graphicsVideoItem && m_graphicsVideoItem->scene()) {
        QList<QGraphicsView*> views = m_graphicsVideoItem->scene()->views();
        if (!views.isEmpty()) {
            if (auto videoPane = qobject_cast<VideoPane*>(views.first())) {
                qCDebug(log_gstreamer_backend) << "Disabling direct GStreamer mode on VideoPane";
                videoPane->enableDirectGStreamerMode(false);
            }
        }
    }
    
    // Also stop Qt camera
    camera->stop();
    QThread::msleep(100);
}

void GStreamerBackendHandler::prepareVideoOutputConnection(QMediaCaptureSession* session, QObject* videoOutput)
{
    if (m_config.requireVideoOutputReset) {
        qCDebug(log_gstreamer_backend) << "GStreamer: Temporarily disconnecting video output before final connection.";
        session->setVideoOutput(nullptr);
        QThread::msleep(m_config.videoOutputSetupDelay);
    }
    
    // Check if videoOutput is a QWidget
    QWidget* widget = qobject_cast<QWidget*>(videoOutput);
    if (widget) {
        setVideoOutput(widget);
        qCDebug(log_gstreamer_backend) << "GStreamer: Set video output widget for direct rendering";
        return;
    }
    
    // Check if videoOutput is a QGraphicsVideoItem
    QGraphicsVideoItem* graphicsVideoItem = qobject_cast<QGraphicsVideoItem*>(videoOutput);
    if (graphicsVideoItem) {
        setVideoOutput(graphicsVideoItem);
        qCDebug(log_gstreamer_backend) << "GStreamer: Set graphics video item for direct rendering";
        return;
    }
    
    qCDebug(log_gstreamer_backend) << "GStreamer: Video output type not supported for direct rendering, will use Qt's default handling";
}

void GStreamerBackendHandler::configureCameraDevice(QCamera* camera, const QCameraDevice& device)
{
    qCWarning(log_gstreamer_backend) << "@@@@@@@@@@@@@@@@@@@@@@@@@@@@@ configureCameraDevice CALLED!";
    qCDebug(log_gstreamer_backend) << "@@@@@@@@@@@@@@@@@@@@@@@@@@@@@";
    // Extract device path for direct GStreamer usage
    QString deviceId = QString::fromUtf8(device.id());
    
    qCDebug(log_gstreamer_backend) << "Configuring camera device with ID:" << deviceId;
    
    // Convert Qt device ID to V4L2 device path if needed
    if (!deviceId.startsWith("/dev/video")) {
        // Check if deviceId is a simple number (like "0", "1", etc.)
        bool isNumber = false;
        int deviceNumber = deviceId.toInt(&isNumber);
        
        if (isNumber) {
            // Direct numeric ID - convert to /dev/video path
            m_currentDevice = QString("/dev/video%1").arg(deviceNumber);
            qCDebug(log_gstreamer_backend) << "Converted numeric device ID" << deviceId << "to path:" << m_currentDevice;
        } else {
            // Complex device ID (Windows style, USB IDs, etc.) - try to find corresponding V4L2 device
            // For now, default to video0 but this could be enhanced with device enumeration
            qCDebug(log_gstreamer_backend) << "Complex device ID detected:" << deviceId << "- using fallback /dev/video0";
            m_currentDevice = "/dev/video0";
            
            // TODO: Implement more sophisticated device mapping based on:
            // - USB vendor/product IDs
            // - Device description matching
            // - /sys/class/video4linux/ enumeration
        }
    } else {
        // Already a proper V4L2 device path
        m_currentDevice = deviceId;
        qCDebug(log_gstreamer_backend) << "Using direct device path:" << m_currentDevice;
    }
    
    qCDebug(log_gstreamer_backend) << "GStreamer device path configured as:" << m_currentDevice;
    
    // Ensure Qt camera is stopped before we configure it for potential direct GStreamer use
    if (camera && !m_currentDevice.isEmpty()) {
        qCDebug(log_gstreamer_backend) << "Stopping Qt camera during device configuration to prevent early device access";
        camera->stop();
        QThread::msleep(100);
    }
    
    // Call parent implementation for standard Qt camera configuration
    // But note: this might start the camera again, which is why we handle it in setupCaptureSession
    MultimediaBackendHandler::configureCameraDevice(camera, device);
}

QList<int> GStreamerBackendHandler::getSupportedFrameRates(const QCameraFormat& format) const
{
    if (m_config.useStandardFrameRatesOnly) {
        qCDebug(log_gstreamer_backend) << "GStreamer: Providing only standard, safe frame rates.";
        QList<int> rates;
        std::vector<int> safeRates = {5, 10, 15, 20, 24, 25, 30, 50, 60};
        for (int rate : safeRates) {
            if (rate >= format.minFrameRate() && rate <= format.maxFrameRate()) {
                rates.append(rate);
            }
        }
        return rates;
    }
    return MultimediaBackendHandler::getSupportedFrameRates(format);
}

QCameraFormat GStreamerBackendHandler::selectOptimalFormat(const QList<QCameraFormat>& formats,
                                                         const QSize& resolution,
                                                         int desiredFrameRate,
                                                         QVideoFrameFormat::PixelFormat pixelFormat) const
{
    qCDebug(log_gstreamer_backend) << "GStreamer: Selecting optimal format with conservative frame rate matching.";
    for (const auto& format : formats) {
        if (format.resolution() == resolution && format.pixelFormat() == pixelFormat) {
            if (desiredFrameRate >= format.minFrameRate() && desiredFrameRate <= format.maxFrameRate()) {
                if (desiredFrameRate == format.minFrameRate() || desiredFrameRate == format.maxFrameRate()) {
                    return format;
                }
            }
        }
    }
    return MultimediaBackendHandler::selectOptimalFormat(formats, resolution, desiredFrameRate, pixelFormat);
}

void GStreamerBackendHandler::handleCameraError(QCamera::Error error, const QString& errorString)
{
    qCCritical(log_gstreamer_backend) << "GStreamer Camera Error:" << error << "-" << errorString;
    if (errorString.contains("GStreamer")) {
        emit backendWarning("A GStreamer-specific error occurred. Please check GStreamer installation and plugins.");
    }
}

// Direct GStreamer pipeline methods
bool GStreamerBackendHandler::createGStreamerPipeline(const QString& device, const QSize& resolution, int framerate)
{
    qCDebug(log_gstreamer_backend) << "Creating GStreamer pipeline for device:" << device 
                                   << "resolution:" << resolution.width() << "x" << resolution.height() 
                                   << "framerate:" << framerate;
    
    // Clean up any existing pipeline first
    if (m_pipeline) {
        qCDebug(log_gstreamer_backend) << "Cleaning up existing pipeline before creating new one";
        cleanupGStreamer();
    }
    
    // Validate parameters before creating pipeline
    if (device.isEmpty()) {
        qCCritical(log_gstreamer_backend) << "Cannot create pipeline: device path is empty";
        return false;
    }
    
    if (resolution.width() <= 0 || resolution.height() <= 0) {
        qCCritical(log_gstreamer_backend) << "Cannot create pipeline: invalid resolution" << resolution;
        return false;
    }
    
    if (framerate <= 0) {
        qCCritical(log_gstreamer_backend) << "Cannot create pipeline: invalid framerate" << framerate;
        return false;
    }
    
    m_currentDevice = device;
    m_currentResolution = resolution;
    m_currentFramerate = framerate;
    
#ifdef HAVE_GSTREAMER
    // Try creating pipeline with flexible format first
    QString pipelineStr = generatePipelineString(device, resolution, framerate);
    
    GError* error = nullptr;
    m_pipeline = gst_parse_launch(pipelineStr.toUtf8().data(), &error);
    
    if (!m_pipeline || error) {
        QString errorMsg = error ? error->message : "Unknown error creating pipeline";
        qCWarning(log_gstreamer_backend) << "Failed to create primary pipeline:" << errorMsg;
        if (error) g_error_free(error);
        
        // Try fallback with MJPG format and different sink
        qCDebug(log_gstreamer_backend) << "Trying MJPG fallback pipeline...";
        QString mjpgPipeline = QString(
            "v4l2src device=%1 ! "
            "image/jpeg,width=%2,height=%3,framerate=%4/1 ! "
            "jpegdec ! "
            "videoconvert ! "
            "autovideosink"
        ).arg(device)
         .arg(resolution.width())
         .arg(resolution.height())
         .arg(framerate);
        
        error = nullptr;
        m_pipeline = gst_parse_launch(mjpgPipeline.toUtf8().data(), &error);
        
        if (!m_pipeline || error) {
            QString mjpgErrorMsg = error ? error->message : "Unknown error creating MJPG pipeline";
            qCWarning(log_gstreamer_backend) << "Failed to create MJPG pipeline:" << mjpgErrorMsg;
            if (error) g_error_free(error);
            
            // Try even more conservative pipeline with smaller resolution and autosink
            qCDebug(log_gstreamer_backend) << "Trying conservative 1280x720 pipeline...";
            QString conservativePipeline = QString(
                "v4l2src device=%1 ! "
                "image/jpeg,width=1280,height=720,framerate=30/1 ! "
                "jpegdec ! "
                "videoconvert ! "
                "autovideosink"
            ).arg(device);
            
            error = nullptr;
            m_pipeline = gst_parse_launch(conservativePipeline.toUtf8().data(), &error);
            
            if (!m_pipeline || error) {
                QString consErrorMsg = error ? error->message : "Unknown error creating conservative pipeline";
                qCCritical(log_gstreamer_backend) << "Failed to create any GStreamer pipeline:" << consErrorMsg;
                if (error) g_error_free(error);
                return false;
            } else {
                qCWarning(log_gstreamer_backend) << "Using conservative 1280x720@30fps pipeline as fallback";
            }
        } else {
            qCDebug(log_gstreamer_backend) << "MJPG fallback pipeline created successfully";
        }
    } else {
        qCDebug(log_gstreamer_backend) << "Flexible pipeline created successfully";
    }
    
    // Get bus for message handling with proper validation
    m_bus = gst_element_get_bus(m_pipeline);
    if (m_bus) {
        gst_bus_add_signal_watch(m_bus);
        qCDebug(log_gstreamer_backend) << "GStreamer bus initialized successfully";
        // Connect to Qt's signal system would require additional setup
    } else {
        qCWarning(log_gstreamer_backend) << "Failed to get GStreamer bus - error reporting will be limited";
    }
    
    // Final validation - ensure pipeline is actually usable
    if (!m_pipeline) {
        qCCritical(log_gstreamer_backend) << "Pipeline is null after creation attempts";
        return false;
    }
    
    // Test if pipeline can reach NULL state (basic sanity check)
    GstStateChangeReturn testRet = gst_element_set_state(m_pipeline, GST_STATE_NULL);
    if (testRet == GST_STATE_CHANGE_FAILURE) {
        qCCritical(log_gstreamer_backend) << "Pipeline failed basic state change test";
        gst_object_unref(m_pipeline);
        m_pipeline = nullptr;
        return false;
    }
    
    qCDebug(log_gstreamer_backend) << "GStreamer pipeline created and validated successfully";
    return true;
    
#else
    // Fallback: Use QProcess to launch gst-launch-1.0
    qCDebug(log_gstreamer_backend) << "Using QProcess fallback for GStreamer pipeline";
    
    if (!m_gstProcess) {
        m_gstProcess = new QProcess(this);
        connect(m_gstProcess, QOverload<int, QProcess::ExitStatus>::of(&QProcess::finished),
                this, [this](int exitCode, QProcess::ExitStatus exitStatus) {
                    qCDebug(log_gstreamer_backend) << "GStreamer process finished with code:" << exitCode;
                    m_pipelineRunning = false;
                });
    }
    
    return true;
#endif
}

QString GStreamerBackendHandler::generatePipelineString(const QString& device, const QSize& resolution, int framerate) const
{
    // Validate inputs before generating pipeline
    if (device.isEmpty()) {
        qCWarning(log_gstreamer_backend) << "Device path is empty, cannot generate pipeline";
        return QString();
    }
    
    if (resolution.width() <= 0 || resolution.height() <= 0) {
        qCWarning(log_gstreamer_backend) << "Invalid resolution:" << resolution << "- using fallback 1280x720";
        QSize fallbackResolution(1280, 720);  // Use more conservative fallback
        return generatePipelineString(device, fallbackResolution, framerate);
    }
    
    if (framerate <= 0) {
        qCWarning(log_gstreamer_backend) << "Invalid framerate:" << framerate << "- using fallback 30fps";
        return generatePipelineString(device, resolution, 30);
    }
    
    // Use configurable pipeline template from settings
    QString pipelineTemplate = GlobalSetting::instance().getGStreamerPipelineTemplate();
    
    // Validate the pipeline template before using it
    if (pipelineTemplate.isEmpty() || !pipelineTemplate.contains("%DEVICE%")) {
        qCWarning(log_gstreamer_backend) << "Invalid or empty pipeline template, using default";
        pipelineTemplate = "v4l2src device=%DEVICE% ! "
                          "image/jpeg,width=%WIDTH%,height=%HEIGHT%,framerate=%FRAMERATE%/1 ! "
                          "jpegdec ! "
                          "videoconvert ! "
                          "xvimagesink name=videosink";
    }
    
    // Replace placeholders with actual values
    QString pipelineStr = pipelineTemplate;
    pipelineStr.replace("%DEVICE%", device);
    pipelineStr.replace("%WIDTH%", QString::number(resolution.width()));
    pipelineStr.replace("%HEIGHT%", QString::number(resolution.height()));
    pipelineStr.replace("%FRAMERATE%", QString::number(framerate));
    
    qCDebug(log_gstreamer_backend) << "Generated pipeline from template:" << pipelineStr;
    qCDebug(log_gstreamer_backend) << "Template used:" << pipelineTemplate;
    
    return pipelineStr;
}

bool GStreamerBackendHandler::startGStreamerPipeline()
{
    qCDebug(log_gstreamer_backend) << "Starting GStreamer pipeline";
    
#ifdef HAVE_GSTREAMER
    if (!m_pipeline) {
        qCWarning(log_gstreamer_backend) << "No pipeline to start";
        return false;
    }
    
    // First check if the device is accessible
    if (!checkCameraAvailable(m_currentDevice)) {
        qCCritical(log_gstreamer_backend) << "Camera device not accessible:" << m_currentDevice;
        return false;
    }
    
    qCDebug(log_gstreamer_backend) << "Setting pipeline to READY state first...";
    GstStateChangeReturn ret = gst_element_set_state(m_pipeline, GST_STATE_READY);
    if (ret == GST_STATE_CHANGE_FAILURE) {
        qCCritical(log_gstreamer_backend) << "Failed to set pipeline to READY state";
        // Get more detailed error information only if bus exists
        if (m_bus) {
            GstMessage* msg = gst_bus_pop_filtered(m_bus, GST_MESSAGE_ERROR);
            if (msg) {
                GError* error = nullptr;
                gchar* debug_info = nullptr;
                gst_message_parse_error(msg, &error, &debug_info);
                qCCritical(log_gstreamer_backend) << "GStreamer Error:" << (error ? error->message : "Unknown");
                qCCritical(log_gstreamer_backend) << "Debug info:" << (debug_info ? debug_info : "None");
                if (error) g_error_free(error);
                if (debug_info) g_free(debug_info);
                gst_message_unref(msg);
            }
        } else {
            qCCritical(log_gstreamer_backend) << "Bus not available for error details";
        }
        return false;
    }
    
    // Wait for READY state to complete
    GstState state, pending;
    ret = gst_element_get_state(m_pipeline, &state, &pending, 2000 * GST_MSECOND);
    if (ret == GST_STATE_CHANGE_FAILURE || state != GST_STATE_READY) {
        qCCritical(log_gstreamer_backend) << "Pipeline failed to reach READY state";
        return false;
    }
    
    qCDebug(log_gstreamer_backend) << "Pipeline in READY state, now setting up video overlay...";
    
    // Set up video overlay BEFORE starting playback - this is crucial for hardware acceleration
    WId windowId = 0;
    
    if (m_videoWidget) {
        windowId = m_videoWidget->winId();
        qCDebug(log_gstreamer_backend) << "Using video widget window ID:" << windowId;
    } else if (m_graphicsVideoItem) {
        // For QGraphicsVideoItem, get the window handle from the parent graphics view
        if (m_graphicsVideoItem->scene()) {
            QList<QGraphicsView*> views = m_graphicsVideoItem->scene()->views();
            if (!views.isEmpty()) {
                QGraphicsView* view = views.first();
                
                // Check if this is a VideoPane with GStreamer mode enabled and use overlay widget
                if (auto videoPane = qobject_cast<VideoPane*>(view)) {
                    if (videoPane->isDirectGStreamerModeEnabled() && videoPane->getOverlayWidget()) {
                        windowId = videoPane->getVideoOverlayWindowId();
                        qCDebug(log_gstreamer_backend) << "Using VideoPane overlay widget window ID:" << windowId;
                    } else {
                        windowId = view->winId();
                        qCDebug(log_gstreamer_backend) << "Using VideoPane window ID:" << windowId;
                    }
                } else {
                    windowId = view->winId();
                    qCDebug(log_gstreamer_backend) << "Using graphics view window ID:" << windowId;
                }
            } else {
                qCWarning(log_gstreamer_backend) << "Graphics video item has no associated view";
            }
        } else {
            qCWarning(log_gstreamer_backend) << "Graphics video item has no scene";
        }
    }
    
    if (windowId) {
        // Find the video sink element with better error checking
        // First try to find named sink, then fall back to interface search
        GstElement* videoSink = gst_bin_get_by_name(GST_BIN(m_pipeline), "videosink");
        if (!videoSink) {
            // Fallback: find any element that supports video overlay
            videoSink = gst_bin_get_by_interface(GST_BIN(m_pipeline), GST_TYPE_VIDEO_OVERLAY);
            if (videoSink) {
                qCDebug(log_gstreamer_backend) << "Found video sink by interface (autovideosink fallback)";
            }
        }
        
        if (videoSink) {
            // Check if the element actually supports video overlay interface
            if (GST_IS_VIDEO_OVERLAY(videoSink)) {
                qCDebug(log_gstreamer_backend) << "Setting up video overlay with window ID:" << windowId;
                gst_video_overlay_set_window_handle(GST_VIDEO_OVERLAY(videoSink), windowId);
            } else {
                qCWarning(log_gstreamer_backend) << "Video sink element does not support overlay interface";
            }
            gst_object_unref(videoSink);
        } else {
            qCWarning(log_gstreamer_backend) << "Could not find any video sink element for overlay setup";
        }
    } else {
        qCWarning(log_gstreamer_backend) << "No valid window ID available, overlay setup skipped";
    }
    
    qCDebug(log_gstreamer_backend) << "Now setting pipeline to PLAYING...";
    ret = gst_element_set_state(m_pipeline, GST_STATE_PLAYING);
    if (ret == GST_STATE_CHANGE_FAILURE) {
        qCCritical(log_gstreamer_backend) << "Failed to start GStreamer pipeline to PLAYING state";
        // Get detailed error information only if bus exists
        if (m_bus) {
            GstMessage* msg = gst_bus_pop_filtered(m_bus, GST_MESSAGE_ERROR);
            if (msg) {
                GError* error = nullptr;
                gchar* debug_info = nullptr;
                gst_message_parse_error(msg, &error, &debug_info);
                qCCritical(log_gstreamer_backend) << "GStreamer Error:" << (error ? error->message : "Unknown");
                qCCritical(log_gstreamer_backend) << "Debug info:" << (debug_info ? debug_info : "None");
                if (error) g_error_free(error);
                if (debug_info) g_free(debug_info);
                gst_message_unref(msg);
            }
        } else {
            qCCritical(log_gstreamer_backend) << "Bus not available for error details";
        }
        return false;
    }
    
    m_pipelineRunning = true;
    m_healthCheckTimer->start(2000); // Check health every 2 seconds (less frequent)
    
#else
    // Fallback: Use QProcess
    if (!m_gstProcess) {
        qCWarning(log_gstreamer_backend) << "No GStreamer process available";
        return false;
    }
    
    QString program = "gst-launch-1.0";
    QString pipelineStr = generatePipelineString(m_currentDevice, m_currentResolution, m_currentFramerate);
    
    // Remove "gst-launch-1.0" prefix if present and split into arguments
    QStringList arguments = pipelineStr.split(' ', Qt::SkipEmptyParts);
    
    qCDebug(log_gstreamer_backend) << "Starting GStreamer process:" << program << arguments.join(' ');
    
    m_gstProcess->start(program, arguments);
    
    if (!m_gstProcess->waitForStarted(3000)) {
        qCCritical(log_gstreamer_backend) << "Failed to start GStreamer process:" << m_gstProcess->errorString();
        return false;
    }
    
    m_pipelineRunning = true;
    m_healthCheckTimer->start(1000);
#endif
    
    qCDebug(log_gstreamer_backend) << "GStreamer pipeline started successfully";
    return true;
}

void GStreamerBackendHandler::stopGStreamerPipeline()
{
    qCDebug(log_gstreamer_backend) << "Stopping GStreamer pipeline";
    
    m_healthCheckTimer->stop();
    m_pipelineRunning = false;
    
#ifdef HAVE_GSTREAMER
    if (m_pipeline) {
        gst_element_set_state(m_pipeline, GST_STATE_NULL);
        qCDebug(log_gstreamer_backend) << "GStreamer pipeline stopped";
    }
#else
    if (m_gstProcess && m_gstProcess->state() == QProcess::Running) {
        m_gstProcess->terminate();
        if (!m_gstProcess->waitForFinished(3000)) {
            m_gstProcess->kill();
            qCDebug(log_gstreamer_backend) << "GStreamer process forcefully killed";
        } else {
            qCDebug(log_gstreamer_backend) << "GStreamer process terminated gracefully";
        }
    }
#endif
}

void GStreamerBackendHandler::setVideoOutput(QWidget* widget)
{
    m_videoWidget = widget;
    m_graphicsVideoItem = nullptr;  // Clear graphics video item if widget is set
    
    if (widget) {
        // Ensure widget is properly configured for video overlay (same as working widgets_main.cpp)
        widget->setAttribute(Qt::WA_NativeWindow, true);
        widget->setAttribute(Qt::WA_PaintOnScreen, true);
        
        qCDebug(log_gstreamer_backend) << "Video widget configured with native window attributes";
        
        // If pipeline is already created, set up the overlay immediately
        if (m_pipeline) {
            embedVideoInWidget(widget);
        }
    }
}

void GStreamerBackendHandler::setVideoOutput(QGraphicsVideoItem* videoItem)
{
    m_graphicsVideoItem = videoItem;
    m_videoWidget = nullptr;  // Clear widget if graphics video item is set
    
    if (videoItem) {
        qCDebug(log_gstreamer_backend) << "Graphics video item configured for direct rendering";
        
        // For QGraphicsVideoItem, we need to ensure the parent view has native window
        if (videoItem->scene()) {
            QList<QGraphicsView*> views = videoItem->scene()->views();
            if (!views.isEmpty()) {
                QGraphicsView* view = views.first();
                view->setAttribute(Qt::WA_NativeWindow, true);
                view->setAttribute(Qt::WA_PaintOnScreen, true);
                qCDebug(log_gstreamer_backend) << "Graphics view configured with native window attributes";
                
                // Check if this is a VideoPane and enable GStreamer mode
                if (auto videoPane = qobject_cast<VideoPane*>(view)) {
                    qCDebug(log_gstreamer_backend) << "Enabling direct GStreamer mode on VideoPane";
                    videoPane->enableDirectGStreamerMode(true);
                }
                
                // If pipeline is already created, set up the overlay immediately
                if (m_pipeline) {
                    embedVideoInGraphicsView(view);
                }
            }
        }
    }
}

bool GStreamerBackendHandler::initializeGStreamer()
{
#ifdef HAVE_GSTREAMER
    GError* error = nullptr;
    if (!gst_init_check(nullptr, nullptr, &error)) {
        QString errorMsg = error ? error->message : "Unknown GStreamer initialization error";
        qCCritical(log_gstreamer_backend) << "Failed to initialize GStreamer:" << errorMsg;
        if (error) g_error_free(error);
        return false;
    }
    
    qCDebug(log_gstreamer_backend) << "GStreamer initialized successfully";
    
<<<<<<< HEAD
    // Register static plugins required for video pipeline (only for static linking)
#ifndef GSTREAMER_DYNAMIC_LINKING
=======
    // Register static plugins required for video pipeline
>>>>>>> 42c97354
    qCDebug(log_gstreamer_backend) << "Registering static GStreamer plugins...";
    
    try {
        // Register core elements (queue, capsfilter, tee, etc.)
        gst_plugin_coreelements_register();
        qCDebug(log_gstreamer_backend) << "✓ Registered coreelements plugin";
        
        // Register typefind functions for format detection
        gst_plugin_typefindfunctions_register();
        qCDebug(log_gstreamer_backend) << "✓ Registered typefindfunctions plugin";
        
        // Register video conversion and scaling
        gst_plugin_videoconvertscale_register();
        qCDebug(log_gstreamer_backend) << "✓ Registered videoconvertscale plugin";
        
        // Register V4L2 plugin (v4l2src)
        gst_plugin_video4linux2_register();
        qCDebug(log_gstreamer_backend) << "✓ Registered video4linux2 plugin (v4l2src)";
        
        // Register JPEG decoder/encoder
        gst_plugin_jpeg_register();
        qCDebug(log_gstreamer_backend) << "✓ Registered jpeg plugin";
        
        // Register video filter base
        gst_plugin_videofilter_register();
        qCDebug(log_gstreamer_backend) << "✓ Registered videofilter plugin";
        
        // Register video test source (for testing)
        gst_plugin_videotestsrc_register();
        qCDebug(log_gstreamer_backend) << "✓ Registered videotestsrc plugin";
        
        // Register X11 video sinks
        gst_plugin_ximagesink_register();
        qCDebug(log_gstreamer_backend) << "✓ Registered ximagesink plugin";
        
        gst_plugin_xvimagesink_register();
        qCDebug(log_gstreamer_backend) << "✓ Registered xvimagesink plugin";
        
        // Register autodetect elements
        gst_plugin_autodetect_register();
        qCDebug(log_gstreamer_backend) << "✓ Registered autodetect plugin (autovideosink)";
        
        qCDebug(log_gstreamer_backend) << "All static GStreamer plugins registered successfully";
        
<<<<<<< HEAD
        // Verify that v4l2src element is available
        GstElementFactory* factory = gst_element_factory_find("v4l2src");
        if (factory) {
            qCDebug(log_gstreamer_backend) << "✓ v4l2src element is available";
            gst_object_unref(factory);
        } else {
            qCWarning(log_gstreamer_backend) << "✗ v4l2src element not available";
        }
        
    } catch (...) {
        qCCritical(log_gstreamer_backend) << "Exception occurred during static plugin registration";
        return false;
    }
#else
    qCDebug(log_gstreamer_backend) << "Using dynamic GStreamer plugin loading - no static registration needed";
    
    // Verify that v4l2src element is available
    GstElementFactory* factory = gst_element_factory_find("v4l2src");
    if (factory) {
        qCDebug(log_gstreamer_backend) << "✓ v4l2src element is available";
        gst_object_unref(factory);
    } else {
        qCWarning(log_gstreamer_backend) << "✗ v4l2src element not available";
=======
        // Verify that v4l2src element is now available
        GstElementFactory* factory = gst_element_factory_find("v4l2src");
        if (factory) {
            qCDebug(log_gstreamer_backend) << "✓ v4l2src element is now available";
            gst_object_unref(factory);
        } else {
            qCWarning(log_gstreamer_backend) << "✗ v4l2src element still not available after registration";
        }
        
    } catch (...) {
        qCCritical(log_gstreamer_backend) << "Exception occurred during plugin registration";
        return false;
>>>>>>> 42c97354
    }
#endif
    
    return true;
#else
    qCDebug(log_gstreamer_backend) << "GStreamer not available, using QProcess fallback";
    return true;
#endif
}

void GStreamerBackendHandler::cleanupGStreamer()
{
    qCDebug(log_gstreamer_backend) << "Cleaning up GStreamer resources";
    
    stopGStreamerPipeline();
    
#ifdef HAVE_GSTREAMER
    if (m_bus) {
        gst_bus_remove_signal_watch(m_bus);
        gst_object_unref(m_bus);
        m_bus = nullptr;
        qCDebug(log_gstreamer_backend) << "GStreamer bus cleaned up";
    }
    
    if (m_pipeline) {
        // Set to NULL state first to ensure proper cleanup
        gst_element_set_state(m_pipeline, GST_STATE_NULL);
        gst_object_unref(m_pipeline);
        m_pipeline = nullptr;
        qCDebug(log_gstreamer_backend) << "GStreamer pipeline cleaned up";
        
        // Give the device some time to be fully released
        QThread::msleep(100);
    }
#endif
    
    if (m_gstProcess) {
        if (m_gstProcess->state() == QProcess::Running) {
            m_gstProcess->kill();
            m_gstProcess->waitForFinished(1000);
        }
        m_gstProcess->deleteLater();
        m_gstProcess = nullptr;
        qCDebug(log_gstreamer_backend) << "GStreamer process cleaned up";
    }
}

bool GStreamerBackendHandler::embedVideoInWidget(QWidget* widget)
{
#ifdef HAVE_GSTREAMER
    if (!widget || !m_pipeline) {
        qCWarning(log_gstreamer_backend) << "Cannot embed video: widget or pipeline is null";
        return false;
    }
    
    // Find the video sink element by name (same approach as working widgets_main.cpp)
    GstElement* videoSink = gst_bin_get_by_name(GST_BIN(m_pipeline), "videosink");
    if (!videoSink) {
        qCWarning(log_gstreamer_backend) << "No video sink element named 'videosink' found in pipeline";
        // Fallback: try to find by interface
        videoSink = gst_bin_get_by_interface(GST_BIN(m_pipeline), GST_TYPE_VIDEO_OVERLAY);
        if (!videoSink) {
            qCWarning(log_gstreamer_backend) << "No video overlay interface found in pipeline either";
            return false;
        }
    }
    
    // Get window ID and embed video
    WId winId = widget->winId();
    if (winId) {
        qCDebug(log_gstreamer_backend) << "Embedding video in widget with window ID:" << winId;
        gst_video_overlay_set_window_handle(GST_VIDEO_OVERLAY(videoSink), winId);
        gst_object_unref(videoSink);
        qCDebug(log_gstreamer_backend) << "Video embedded in widget successfully";
        return true;
    } else {
        qCWarning(log_gstreamer_backend) << "Widget window ID is null, cannot embed video";
        gst_object_unref(videoSink);
        return false;
    }
#else
    // For QProcess approach, we rely on autovideosink to find the display
    qCDebug(log_gstreamer_backend) << "Using autovideosink for video output";
    return true;
#endif
}

bool GStreamerBackendHandler::embedVideoInGraphicsView(QGraphicsView* view)
{
#ifdef HAVE_GSTREAMER
    if (!view || !m_pipeline) {
        qCWarning(log_gstreamer_backend) << "Cannot embed video: graphics view or pipeline is null";
        return false;
    }
    
    // Find the video sink element by name
    GstElement* videoSink = gst_bin_get_by_name(GST_BIN(m_pipeline), "videosink");
    if (!videoSink) {
        qCWarning(log_gstreamer_backend) << "No video sink element named 'videosink' found in pipeline";
        // Fallback: try to find by interface
        videoSink = gst_bin_get_by_interface(GST_BIN(m_pipeline), GST_TYPE_VIDEO_OVERLAY);
        if (!videoSink) {
            qCWarning(log_gstreamer_backend) << "No video overlay interface found in pipeline either";
            return false;
        }
    }
    
    // Get window ID from graphics view and embed video
    WId winId = view->winId();
    if (winId) {
        qCDebug(log_gstreamer_backend) << "Embedding video in graphics view with window ID:" << winId;
        gst_video_overlay_set_window_handle(GST_VIDEO_OVERLAY(videoSink), winId);
        gst_object_unref(videoSink);
        qCDebug(log_gstreamer_backend) << "Video embedded in graphics view successfully";
        return true;
    } else {
        qCWarning(log_gstreamer_backend) << "Graphics view window ID is null, cannot embed video";
        gst_object_unref(videoSink);
        return false;
    }
#else
    // For QProcess approach, we rely on autovideosink to find the display
    qCDebug(log_gstreamer_backend) << "Using autovideosink for video output";
    return true;
#endif
}

void GStreamerBackendHandler::onPipelineMessage()
{
    // This would be connected to GStreamer bus signals in a full implementation
#ifdef HAVE_GSTREAMER
    // Handle GStreamer messages here
#endif
}

void GStreamerBackendHandler::checkPipelineHealth()
{
    if (!m_pipelineRunning) {
        return;
    }
    
#ifdef HAVE_GSTREAMER
    if (m_pipeline) {
        GstState state;
        GstState pending;
        // Wait up to 500ms for state change to complete
        GstStateChangeReturn ret = gst_element_get_state(m_pipeline, &state, &pending, 500 * GST_MSECOND);
        
        // Only report failure for actual failures, not async state changes
        if (ret == GST_STATE_CHANGE_FAILURE) {
            qCWarning(log_gstreamer_backend) << "GStreamer pipeline health check failed - state change failure";
            
            // Check for error messages on the bus
            GstMessage* msg = gst_bus_pop_filtered(m_bus, GST_MESSAGE_ERROR);
            if (msg) {
                GError* error = nullptr;
                gchar* debug_info = nullptr;
                gst_message_parse_error(msg, &error, &debug_info);
                qCCritical(log_gstreamer_backend) << "Pipeline Error:" << (error ? error->message : "Unknown");
                qCCritical(log_gstreamer_backend) << "Debug info:" << (debug_info ? debug_info : "None");
                if (error) g_error_free(error);
                if (debug_info) g_free(debug_info);
                gst_message_unref(msg);
            }
            
            emit backendWarning("GStreamer pipeline has failed");
            m_pipelineRunning = false;
            m_healthCheckTimer->stop();
        } else if (ret == GST_STATE_CHANGE_SUCCESS && state != GST_STATE_PLAYING) {
            qCDebug(log_gstreamer_backend) << "GStreamer pipeline not in PLAYING state, current state:" << state << "pending:" << pending;
            // Don't emit warning immediately - pipeline might be transitioning
        } else if (ret == GST_STATE_CHANGE_ASYNC) {
            // Pipeline is still transitioning, this is normal - don't report as error
            qCDebug(log_gstreamer_backend) << "GStreamer pipeline state change in progress (ASYNC), current state:" << state;
        } else if (ret == GST_STATE_CHANGE_SUCCESS && state == GST_STATE_PLAYING) {
            qCDebug(log_gstreamer_backend) << "GStreamer pipeline health check: OK (PLAYING)";
        }
    }
#else
    if (m_gstProcess && m_gstProcess->state() != QProcess::Running) {
        qCWarning(log_gstreamer_backend) << "GStreamer process is not running";
        m_pipelineRunning = false;
        emit backendWarning("GStreamer process has stopped unexpectedly");
    }
#endif
}

// Enhanced methods based on working example from widgets_main.cpp
bool GStreamerBackendHandler::checkCameraAvailable(const QString& device)
{
    // Check if camera device file exists
    if (!QFile::exists(device)) {
        qCWarning(log_gstreamer_backend) << "Camera device file does not exist:" << device;
        return false;
    }
    
    // Try a basic device accessibility check first
    QFile deviceFile(device);
    if (!deviceFile.open(QIODevice::ReadOnly)) {
        qCWarning(log_gstreamer_backend) << "Camera device not accessible (permission denied?):" << device;
        qCWarning(log_gstreamer_backend) << "Error:" << deviceFile.errorString();
        return false;
    }
    // deviceFile.close();
    
    qCDebug(log_gstreamer_backend) << "Camera device is accessible:" << device;
    return true;
}

WId GStreamerBackendHandler::getVideoWidgetWindowId() const
{
    if (m_videoWidget) {
        return m_videoWidget->winId();
    }
    
    if (m_graphicsVideoItem && m_graphicsVideoItem->scene()) {
        QList<QGraphicsView*> views = m_graphicsVideoItem->scene()->views();
        if (!views.isEmpty()) {
            return views.first()->winId();
        }
    }
    
    return 0;
}

void GStreamerBackendHandler::setResolutionAndFramerate(const QSize& resolution, int framerate)
{
    qCDebug(log_gstreamer_backend) << "Setting resolution and framerate:" << resolution << "fps:" << framerate;
    
    m_currentResolution = resolution;
    m_currentFramerate = framerate;
    
    // If we have a running pipeline and the parameters changed significantly, we might need to recreate it
    // For now, just store the values for the next pipeline creation
    qCDebug(log_gstreamer_backend) << "Resolution and framerate updated for next pipeline creation";
}<|MERGE_RESOLUTION|>--- conflicted
+++ resolved
@@ -57,10 +57,6 @@
     void gst_plugin_xvimagesink_register(void);       // xvimagesink
     void gst_plugin_autodetect_register(void);        // autovideosink
 }
-<<<<<<< HEAD
-#endif
-=======
->>>>>>> 42c97354
 #endif
 
 GStreamerBackendHandler::GStreamerBackendHandler(QObject *parent)
@@ -770,12 +766,7 @@
     
     qCDebug(log_gstreamer_backend) << "GStreamer initialized successfully";
     
-<<<<<<< HEAD
-    // Register static plugins required for video pipeline (only for static linking)
-#ifndef GSTREAMER_DYNAMIC_LINKING
-=======
     // Register static plugins required for video pipeline
->>>>>>> 42c97354
     qCDebug(log_gstreamer_backend) << "Registering static GStreamer plugins...";
     
     try {
@@ -820,31 +811,6 @@
         
         qCDebug(log_gstreamer_backend) << "All static GStreamer plugins registered successfully";
         
-<<<<<<< HEAD
-        // Verify that v4l2src element is available
-        GstElementFactory* factory = gst_element_factory_find("v4l2src");
-        if (factory) {
-            qCDebug(log_gstreamer_backend) << "✓ v4l2src element is available";
-            gst_object_unref(factory);
-        } else {
-            qCWarning(log_gstreamer_backend) << "✗ v4l2src element not available";
-        }
-        
-    } catch (...) {
-        qCCritical(log_gstreamer_backend) << "Exception occurred during static plugin registration";
-        return false;
-    }
-#else
-    qCDebug(log_gstreamer_backend) << "Using dynamic GStreamer plugin loading - no static registration needed";
-    
-    // Verify that v4l2src element is available
-    GstElementFactory* factory = gst_element_factory_find("v4l2src");
-    if (factory) {
-        qCDebug(log_gstreamer_backend) << "✓ v4l2src element is available";
-        gst_object_unref(factory);
-    } else {
-        qCWarning(log_gstreamer_backend) << "✗ v4l2src element not available";
-=======
         // Verify that v4l2src element is now available
         GstElementFactory* factory = gst_element_factory_find("v4l2src");
         if (factory) {
@@ -857,7 +823,6 @@
     } catch (...) {
         qCCritical(log_gstreamer_backend) << "Exception occurred during plugin registration";
         return false;
->>>>>>> 42c97354
     }
 #endif
     
