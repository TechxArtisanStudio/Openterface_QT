--- conflicted
+++ resolved
@@ -64,13 +64,8 @@
 
     bool isHdmiConnected();
     std::string getFirmwareVersion();
-<<<<<<< HEAD
-    inline std::string getLatestFirmwareVersion() { return m_firmwareVersion; }
-    inline std::string getCurrentFirmwareVersion() { return m_currentfirmwareVersion; }
-=======
     inline std::string getLatestFirmwareVersion(){ return m_firmwareVersion;}
     inline std::string getCurrentFirmwareVersion(){ return m_currentfirmwareVersion;}
->>>>>>> cdf9ebd9
 
     FirmwareResult fireware_result;
     QString getLatestFirmwareFilenName(QString &url, int timeoutMs = 5000);
@@ -123,6 +118,7 @@
     std::vector<unsigned char> networkFirmware;
     std::string m_firmwareVersion;
     std::string m_currentfirmwareVersion;
+    
 
 #ifdef _WIN32
     HANDLE deviceHandle = INVALID_HANDLE_VALUE;
@@ -151,7 +147,6 @@
     bool writeChunk(quint16 address, const QByteArray &data);
     bool writeEeprom(quint16 address, const QByteArray &data);
     bool readChunk(quint16 address, QByteArray &data, int chunkSize);
-    int safe_stoi(std::string str, int defaultValue = 0);
     uint16_t written_size = 0;
     uint32_t read_size = 0;
 
