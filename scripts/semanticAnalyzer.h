/*
* ========================================================================== *
*                                                                            *
*    This file is part of the Openterface Mini KVM App QT version            *
*                                                                            *
*    Copyright (C) 2024   <info@openterface.com>                             *
*                                                                            *
*    This program is free software: you can redistribute it and/or modify    *
*    it under the terms of the GNU General Public License as published by    *
*    the Free Software Foundation version 3.                                 *
*                                                                            *
*    This program is distributed in the hope that it will be useful, but     *
*    WITHOUT ANY WARRANTY; without even the implied warranty of              *
*    MERCHANTABILITY or FITNESS FOR A PARTICULAR PURPOSE. See the GNU        *
*    General Public License for more details.                                *
*                                                                            *
*    You should have received a copy of the GNU General Public License       *
*    along with this program. If not, see <http://www.gnu.org/licenses/>.    *
*                                                                            *
* ========================================================================== *
*/


#ifndef SEMANTIC_ANALYZER_H
#define SEMANTIC_ANALYZER_H


#include "target/MouseManager.h"
// #include "target/KeyboardManager.h"
#include "KeyboardMouse.h"
#include <memory>
#include <QPoint>
#include <QString>
#include <QRegularExpression>


class SemanticAnalyzer {
public:
    SemanticAnalyzer(MouseManager* mouseManager, KeyboardMouse* keyboardMouse);
    void analyze(const ASTNode* node);

private:
    MouseManager* mouseManager;
    // KeyboardManager* keyboardManager;
    KeyboardMouse* keyboardMouse;
    void analyzeCommandStetement(const CommandStatementNode* node);
    void analyzeClickStatement(const CommandStatementNode* node);
    void analyzeSendStatement(const CommandStatementNode* node);
    QPoint parseCoordinates(const std::vector<std::string>& options);
    int parseMouseButton(const std::vector<std::string>& options);
    void resetParameters();
    void extractKeyFromBrace(const QString& tmpKeys, int& i, std::array<uint8_t, 6>& general, int genral_index = 0);
    void analyzeSleepStatement(const CommandStatementNode* node);
<<<<<<< HEAD
    
    void analyzeMouseMove(const CommandStatementNode* node);
    QRegularExpression onRegex{QString("^(1|True|On)$"), QRegularExpression::CaseInsensitiveOption};
    QRegularExpression offRegex{QString("^(0|False|Off)$"), QRegularExpression::CaseInsensitiveOption};
    void analyzeLockState(const CommandStatementNode* node, const QString& keyName, bool (KeyboardMouse::*getStateFunc)());
=======
    void analyzeCapsLockState(const CommandStatementNode* node);
    void analyzeNumLockState(const CommandStatementNode* node);
    void analyzeScrollLockState(const CommandStatementNode* node);
>>>>>>> a8ddcdc6
    
};

#endif // SEMANTIC_ANALYZER_H<|MERGE_RESOLUTION|>--- conflicted
+++ resolved
@@ -51,18 +51,11 @@
     void resetParameters();
     void extractKeyFromBrace(const QString& tmpKeys, int& i, std::array<uint8_t, 6>& general, int genral_index = 0);
     void analyzeSleepStatement(const CommandStatementNode* node);
-<<<<<<< HEAD
     
     void analyzeMouseMove(const CommandStatementNode* node);
     QRegularExpression onRegex{QString("^(1|True|On)$"), QRegularExpression::CaseInsensitiveOption};
     QRegularExpression offRegex{QString("^(0|False|Off)$"), QRegularExpression::CaseInsensitiveOption};
     void analyzeLockState(const CommandStatementNode* node, const QString& keyName, bool (KeyboardMouse::*getStateFunc)());
-=======
-    void analyzeCapsLockState(const CommandStatementNode* node);
-    void analyzeNumLockState(const CommandStatementNode* node);
-    void analyzeScrollLockState(const CommandStatementNode* node);
->>>>>>> a8ddcdc6
-    
 };
 
 #endif // SEMANTIC_ANALYZER_H