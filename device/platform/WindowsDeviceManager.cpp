--- conflicted
+++ resolved
@@ -1766,12 +1766,8 @@
     qCDebug(log_device_windows) << "Starting optimized device discovery for USB 2.0/3.0 compatibility...";
     qCDebug(log_device_windows) << "Looking for Original generation: 1A86:7523 (USB 2.0/3.0 with Gen1 method)";
     qCDebug(log_device_windows) << "Looking for New generation USB 2.0: 1A86:FE0C (USB 2.0 with Gen1 method)";
-<<<<<<< HEAD
-    qCDebug(log_device_windows) << "Looking for New generation USB 3.0: 345F:2130 (USB 3.0 with Gen2 method)";
-=======
     qCDebug(log_device_windows) << "Looking for New generation USB 3.0: 345F:2132 (USB 3.0 with Gen2 method)";
     qCDebug(log_device_windows) << "Looking for V3 generation USB 3.0: 345F:2109 (USB 3.0 with Gen2 method)";
->>>>>>> 00cf63a1
     
     // Phase 1: Search for Original generation devices (VID_1A86&PID_7523)
     // These work on both USB 2.0 and 3.0 using integrated approach (Generation 1 method)
@@ -1789,13 +1785,6 @@
         deviceInfo.deviceInstanceId = originalDevice.deviceInstanceId;
         deviceInfo.lastSeen = QDateTime::currentDateTime();
         deviceInfo.platformSpecific = originalDevice.deviceInfo;
-<<<<<<< HEAD
-        
-        // Convert sibling and children lists to QVariantList for storage
-        QVariantList siblingVariants, childrenVariants;
-        for (const QVariantMap& sibling : originalDevice.siblings) {
-            siblingVariants.append(sibling);
-=======
         
         // Convert sibling and children lists to QVariantList for storage
         QVariantList siblingVariants, childrenVariants;
@@ -1832,16 +1821,7 @@
         if (deviceMap.contains(newGen2Device.portChain)) {
             qCDebug(log_device_windows) << "Skipping New Gen USB 2.0 device at port chain" << newGen2Device.portChain << "- already found";
             continue;
->>>>>>> 00cf63a1
-        }
-        for (const QVariantMap& child : originalDevice.children) {
-            childrenVariants.append(child);
-        }
-        deviceInfo.platformSpecific["siblings"] = siblingVariants;
-        deviceInfo.platformSpecific["children"] = childrenVariants;
-        
-        // Process as Generation 1 device (integrated interfaces)
-        processGeneration1Interfaces(deviceInfo, originalDevice);
+        }
         
         qCDebug(log_device_windows) << "Processing New Gen USB 2.0 Device" << (i + 1) << "at port chain:" << newGen2Device.portChain;
         
@@ -1870,40 +1850,6 @@
         
         // Add to device map
         deviceMap[deviceInfo.portChain] = deviceInfo;
-<<<<<<< HEAD
-        qCDebug(log_device_windows) << "Original generation device added with port chain:" << deviceInfo.portChain;
-    }
-    
-    // Phase 2: Search for New generation USB 2.0 devices (VID_1A86&PID_FE0C)
-    // These behave like original generation when on USB 2.0 (use Generation 1 method)
-    qCDebug(log_device_windows) << "=== Phase 2: Searching for New generation USB 2.0 devices (1A86:FE0C) ===";
-    QList<USBDeviceData> newGen2Devices = findUSBDevicesWithVidPid(AbstractPlatformDeviceManager::SERIAL_VID_V2, AbstractPlatformDeviceManager::SERIAL_PID_V2);
-    qCDebug(log_device_windows) << "Found" << newGen2Devices.size() << "New generation USB 2.0 devices";
-    
-    for (int i = 0; i < newGen2Devices.size(); ++i) {
-        const USBDeviceData& newGen2Device = newGen2Devices[i];
-        
-        // Check if we already have a device at this port chain
-        if (deviceMap.contains(newGen2Device.portChain)) {
-            qCDebug(log_device_windows) << "Skipping New Gen USB 2.0 device at port chain" << newGen2Device.portChain << "- already found";
-            continue;
-        }
-        
-        qCDebug(log_device_windows) << "Processing New Gen USB 2.0 Device" << (i + 1) << "at port chain:" << newGen2Device.portChain;
-        
-        DeviceInfo deviceInfo;
-        deviceInfo.portChain = newGen2Device.portChain;
-        deviceInfo.deviceInstanceId = newGen2Device.deviceInstanceId;
-        deviceInfo.lastSeen = QDateTime::currentDateTime();
-        deviceInfo.platformSpecific = newGen2Device.deviceInfo;
-        
-        // Convert sibling and children lists to QVariantList for storage
-        QVariantList siblingVariants, childrenVariants;
-        for (const QVariantMap& sibling : newGen2Device.siblings) {
-            siblingVariants.append(sibling);
-        }
-        for (const QVariantMap& child : newGen2Device.children) {
-=======
         qCDebug(log_device_windows) << "New generation USB 2.0 device added with port chain:" << deviceInfo.portChain;
     }
     
@@ -1984,36 +1930,11 @@
             siblingVariants.append(sibling);
         }
         for (const QVariantMap& child : integratedDevice.children) {
->>>>>>> 00cf63a1
             childrenVariants.append(child);
         }
         deviceInfo.platformSpecific["siblings"] = siblingVariants;
         deviceInfo.platformSpecific["children"] = childrenVariants;
         
-<<<<<<< HEAD
-        // Process as Generation 1 device (integrated interfaces on USB 2.0)
-        processGeneration1Interfaces(deviceInfo, newGen2Device);
-        
-        // Convert device IDs to real paths
-        matchDevicePathsToRealPaths(deviceInfo);
-        
-        // Add to device map
-        deviceMap[deviceInfo.portChain] = deviceInfo;
-        qCDebug(log_device_windows) << "New generation USB 2.0 device added with port chain:" << deviceInfo.portChain;
-    }
-    
-    // Phase 3: Search for New generation USB 3.0 integrated devices (VID_345F&PID_2132)  
-    // These are integrated devices that contain camera, HID, and audio interfaces
-    // The serial port is separate (1A86:FE0C) and connected via CompanionPortChain
-    qCDebug(log_device_windows) << "=== Phase 3: Searching for New generation USB 3.0 integrated devices (345F:2132) ===";
-    QList<USBDeviceData> integratedDevices = findUSBDevicesWithVidPid(AbstractPlatformDeviceManager::OPENTERFACE_VID_V2, AbstractPlatformDeviceManager::OPENTERFACE_PID_V2);
-    qCDebug(log_device_windows) << "Found" << integratedDevices.size() << "integrated devices (345F:2132)";
-    
-    for (int i = 0; i < integratedDevices.size(); ++i) {
-        const USBDeviceData& integratedDevice = integratedDevices[i];
-        
-        qCDebug(log_device_windows) << "Processing Integrated Device" << (i + 1) << "at port chain:" << integratedDevice.portChain;
-=======
         // Process the integrated device interfaces (camera, HID, audio)
         qCDebug(log_device_windows) << "Processing interfaces for integrated device (345F:2132)";
         qCDebug(log_device_windows) << "  Integrated device has" << integratedDevice.children.size() << "children and" << integratedDevice.siblings.size() << "siblings";
@@ -2043,7 +1964,6 @@
         const USBDeviceData& integratedDevice = v3IntegratedDevices[i];
         
         qCDebug(log_device_windows) << "Processing V3 Integrated Device" << (i + 1) << "at port chain:" << integratedDevice.portChain;
->>>>>>> 00cf63a1
         qCDebug(log_device_windows) << "  Device Instance ID:" << integratedDevice.deviceInstanceId;
         
         // For integrated devices, we need to:
@@ -2063,22 +1983,14 @@
                 qCDebug(log_device_windows) << "  Associated serial port chain:" << associatedPortChain;
             }
         } else {
-<<<<<<< HEAD
-            qCWarning(log_device_windows) << "  ✗ No associated serial port found for integrated device";
-=======
             qCWarning(log_device_windows) << "  ✗ No associated serial port found for V3 integrated device";
->>>>>>> 00cf63a1
             // Use the integrated device's port chain as fallback
             associatedPortChain = integratedDevice.portChain;
         }
         
         // Check if we already have a device for this port chain
         if (deviceMap.contains(associatedPortChain)) {
-<<<<<<< HEAD
-            qCDebug(log_device_windows) << "Enhancing existing device with integrated device interfaces at port chain:" << associatedPortChain;
-=======
             qCDebug(log_device_windows) << "Enhancing existing device with V3 integrated device interfaces at port chain:" << associatedPortChain;
->>>>>>> 00cf63a1
             DeviceInfo& existingDevice = deviceMap[associatedPortChain];
             
             // Add integrated device interfaces to existing device
@@ -2103,11 +2015,7 @@
         if (associatedPortChain != integratedDevice.portChain) {
             deviceInfo.companionPortChain = integratedDevice.portChain;
             deviceInfo.hasCompanionDevice = true;
-<<<<<<< HEAD
-            qCDebug(log_device_windows) << "  USB 3.0 device - Serial PortChain:" << associatedPortChain 
-=======
             qCDebug(log_device_windows) << "  V3 USB 3.0 device - Serial PortChain:" << associatedPortChain 
->>>>>>> 00cf63a1
                                        << "Companion PortChain:" << integratedDevice.portChain;
         }
         
@@ -2128,19 +2036,11 @@
         deviceInfo.platformSpecific["children"] = childrenVariants;
         
         // Process the integrated device interfaces (camera, HID, audio)
-<<<<<<< HEAD
-        qCDebug(log_device_windows) << "Processing interfaces for integrated device (345F:2132)";
-        qCDebug(log_device_windows) << "  Integrated device has" << integratedDevice.children.size() << "children and" << integratedDevice.siblings.size() << "siblings";
-        processIntegratedDeviceInterfaces(deviceInfo, integratedDevice);
-        
-        qCDebug(log_device_windows) << "After integrated device interface processing:";
-=======
         qCDebug(log_device_windows) << "Processing interfaces for V3 integrated device (345F:2109)";
         qCDebug(log_device_windows) << "  V3 Integrated device has" << integratedDevice.children.size() << "children and" << integratedDevice.siblings.size() << "siblings";
         processIntegratedDeviceInterfaces(deviceInfo, integratedDevice);
         
         qCDebug(log_device_windows) << "After V3 integrated device interface processing:";
->>>>>>> 00cf63a1
         qCDebug(log_device_windows) << "  HID Device ID:" << (deviceInfo.hasHidDevice() ? deviceInfo.hidDeviceId : "Not found");
         qCDebug(log_device_windows) << "  Camera Device ID:" << (deviceInfo.hasCameraDevice() ? deviceInfo.cameraDeviceId : "Not found");
         qCDebug(log_device_windows) << "  Audio Device ID:" << (deviceInfo.hasAudioDevice() ? deviceInfo.audioDeviceId : "Not found");
@@ -2150,8 +2050,7 @@
         
         // Add to device map
         deviceMap[deviceInfo.portChain] = deviceInfo;
-<<<<<<< HEAD
-        qCDebug(log_device_windows) << "Integrated device added with port chain:" << deviceInfo.portChain;
+        qCDebug(log_device_windows) << "V3 Integrated device added with port chain:" << deviceInfo.portChain;
     }
     
     // Phase 1B: Use Generation 1 approach for integrated devices (345F:2132) 
@@ -2194,50 +2093,6 @@
         }
     }
     
-=======
-        qCDebug(log_device_windows) << "V3 Integrated device added with port chain:" << deviceInfo.portChain;
-    }
-    
-    // Phase 1B: Use Generation 1 approach for integrated devices (345F:2132) 
-    // This handles cases where integrated devices appear with Gen1-style interface layout
-    qCDebug(log_device_windows) << "Phase 1B: Generation 1 approach for integrated devices";
-    QList<USBDeviceData> integratedDevicesLegacy = findUSBDevicesWithVidPid(AbstractPlatformDeviceManager::OPENTERFACE_VID_V2, AbstractPlatformDeviceManager::OPENTERFACE_PID_V2);
-    qCDebug(log_device_windows) << "Re-processing" << integratedDevicesLegacy.size() << "integrated devices with legacy approach";
-    
-    for (int i = 0; i < integratedDevicesLegacy.size(); ++i) {
-        const USBDeviceData& integratedDevice = integratedDevicesLegacy[i];
-        
-        // For integrated devices, we need to find the associated serial port first
-        QString associatedSerialPortId = findSerialPortByIntegratedDevice(integratedDevice);
-        QString associatedPortChain;
-        
-        if (!associatedSerialPortId.isEmpty()) {
-            DWORD serialDevInst = getDeviceInstanceFromId(associatedSerialPortId);
-            if (serialDevInst != 0) {
-                associatedPortChain = buildPythonCompatiblePortChain(serialDevInst);
-            }
-        } else {
-            associatedPortChain = integratedDevice.portChain;
-        }
-        
-        // Check if we already have this device from the integrated approach
-        if (deviceMap.contains(associatedPortChain)) {
-            DeviceInfo& existingDevice = deviceMap[associatedPortChain];
-            qCDebug(log_device_windows) << "Enhancing existing integrated device at port chain:" << associatedPortChain;
-            
-            // Try to fill missing interfaces using Generation 1 approach
-            if (!existingDevice.hasSerialPort()) {
-                processGeneration1SerialInterface(existingDevice, integratedDevice);
-            }
-            if (!existingDevice.hasHidDevice() || !existingDevice.hasCameraDevice() || !existingDevice.hasAudioDevice()) {
-                processGeneration1MediaInterfaces(existingDevice, integratedDevice);
-            }
-            
-            // Re-convert device IDs to real paths in case new interfaces were found
-            matchDevicePathsToRealPaths(existingDevice);
-        }
-    }
-    
     // Phase 1C: Use Generation 1 approach for V3 integrated devices (345F:2109) 
     // This handles cases where V3 integrated devices appear with Gen1-style interface layout
     qCDebug(log_device_windows) << "Phase 1C: Generation 1 approach for V3 integrated devices";
@@ -2278,7 +2133,6 @@
         }
     }
     
->>>>>>> 00cf63a1
     // Phase 4: Enhanced detection for devices that might work with both approaches
     qCDebug(log_device_windows) << "=== Phase 4: Enhanced detection for hybrid devices ===";
     enhanceDeviceDetection(deviceMap);
@@ -2305,19 +2159,11 @@
 {
     qCDebug(log_device_windows) << "Processing Generation 2 interfaces for device:" << deviceInfo.portChain;
     qCDebug(log_device_windows) << "Using CompanionPortChain approach for USB 3.0 device discovery";
-<<<<<<< HEAD
     
     // For USB 3.0 Generation 2 devices, we need to:
     // 1. Find the CompanionPortChain (parent hub device)
     // 2. Check the child devices of that CompanionPortChain to find camera, HID, and audio
     
-=======
-    
-    // For USB 3.0 Generation 2 devices, we need to:
-    // 1. Find the CompanionPortChain (parent hub device)
-    // 2. Check the child devices of that CompanionPortChain to find camera, HID, and audio
-    
->>>>>>> 00cf63a1
     // First, try direct children approach (fallback)
     qCDebug(log_device_windows) << "Checking direct children of companion device...";
     for (const QVariantMap& child : gen2Device.children) {
