--- conflicted
+++ resolved
@@ -1766,12 +1766,7 @@
     qCDebug(log_device_windows) << "Starting optimized device discovery for USB 2.0/3.0 compatibility...";
     qCDebug(log_device_windows) << "Looking for Original generation: 1A86:7523 (USB 2.0/3.0 with Gen1 method)";
     qCDebug(log_device_windows) << "Looking for New generation USB 2.0: 1A86:FE0C (USB 2.0 with Gen1 method)";
-<<<<<<< HEAD
-    qCDebug(log_device_windows) << "Looking for New generation USB 3.0: 345F:2132 (USB 3.0 with Gen2 method)";
-    qCDebug(log_device_windows) << "Looking for V3 generation USB 3.0: 345F:2109 (USB 3.0 with Gen2 method)";
-=======
     qCDebug(log_device_windows) << "Looking for New generation USB 3.0: 345F:2130 (USB 3.0 with Gen2 method)";
->>>>>>> 726694fa
     
     // Phase 1: Search for Original generation devices (VID_1A86&PID_7523)
     // These work on both USB 2.0 and 3.0 using integrated approach (Generation 1 method)
@@ -1789,7 +1784,6 @@
         deviceInfo.deviceInstanceId = originalDevice.deviceInstanceId;
         deviceInfo.lastSeen = QDateTime::currentDateTime();
         deviceInfo.platformSpecific = originalDevice.deviceInfo;
-<<<<<<< HEAD
         
         // Convert sibling and children lists to QVariantList for storage
         QVariantList siblingVariants, childrenVariants;
@@ -1826,22 +1820,7 @@
         if (deviceMap.contains(newGen2Device.portChain)) {
             qCDebug(log_device_windows) << "Skipping New Gen USB 2.0 device at port chain" << newGen2Device.portChain << "- already found";
             continue;
-=======
-        
-        // Convert sibling and children lists to QVariantList for storage
-        QVariantList siblingVariants, childrenVariants;
-        for (const QVariantMap& sibling : originalDevice.siblings) {
-            siblingVariants.append(sibling);
->>>>>>> 726694fa
-        }
-        for (const QVariantMap& child : originalDevice.children) {
-            childrenVariants.append(child);
-        }
-        deviceInfo.platformSpecific["siblings"] = siblingVariants;
-        deviceInfo.platformSpecific["children"] = childrenVariants;
-        
-        // Process as Generation 1 device (integrated interfaces)
-        processGeneration1Interfaces(deviceInfo, originalDevice);
+        }
         
         qCDebug(log_device_windows) << "Processing New Gen USB 2.0 Device" << (i + 1) << "at port chain:" << newGen2Device.portChain;
         
@@ -1870,7 +1849,6 @@
         
         // Add to device map
         deviceMap[deviceInfo.portChain] = deviceInfo;
-<<<<<<< HEAD
         qCDebug(log_device_windows) << "New generation USB 2.0 device added with port chain:" << deviceInfo.portChain;
     }
     
@@ -1951,46 +1929,11 @@
             siblingVariants.append(sibling);
         }
         for (const QVariantMap& child : integratedDevice.children) {
-=======
-        qCDebug(log_device_windows) << "Original generation device added with port chain:" << deviceInfo.portChain;
-    }
-    
-    // Phase 2: Search for New generation USB 2.0 devices (VID_1A86&PID_FE0C)
-    // These behave like original generation when on USB 2.0 (use Generation 1 method)
-    qCDebug(log_device_windows) << "=== Phase 2: Searching for New generation USB 2.0 devices (1A86:FE0C) ===";
-    QList<USBDeviceData> newGen2Devices = findUSBDevicesWithVidPid(AbstractPlatformDeviceManager::SERIAL_VID_V2, AbstractPlatformDeviceManager::SERIAL_PID_V2);
-    qCDebug(log_device_windows) << "Found" << newGen2Devices.size() << "New generation USB 2.0 devices";
-    
-    for (int i = 0; i < newGen2Devices.size(); ++i) {
-        const USBDeviceData& newGen2Device = newGen2Devices[i];
-        
-        // Check if we already have a device at this port chain
-        if (deviceMap.contains(newGen2Device.portChain)) {
-            qCDebug(log_device_windows) << "Skipping New Gen USB 2.0 device at port chain" << newGen2Device.portChain << "- already found";
-            continue;
-        }
-        
-        qCDebug(log_device_windows) << "Processing New Gen USB 2.0 Device" << (i + 1) << "at port chain:" << newGen2Device.portChain;
-        
-        DeviceInfo deviceInfo;
-        deviceInfo.portChain = newGen2Device.portChain;
-        deviceInfo.deviceInstanceId = newGen2Device.deviceInstanceId;
-        deviceInfo.lastSeen = QDateTime::currentDateTime();
-        deviceInfo.platformSpecific = newGen2Device.deviceInfo;
-        
-        // Convert sibling and children lists to QVariantList for storage
-        QVariantList siblingVariants, childrenVariants;
-        for (const QVariantMap& sibling : newGen2Device.siblings) {
-            siblingVariants.append(sibling);
-        }
-        for (const QVariantMap& child : newGen2Device.children) {
->>>>>>> 726694fa
             childrenVariants.append(child);
         }
         deviceInfo.platformSpecific["siblings"] = siblingVariants;
         deviceInfo.platformSpecific["children"] = childrenVariants;
         
-<<<<<<< HEAD
         // Process the integrated device interfaces (camera, HID, audio)
         qCDebug(log_device_windows) << "Processing interfaces for integrated device (345F:2132)";
         qCDebug(log_device_windows) << "  Integrated device has" << integratedDevice.children.size() << "children and" << integratedDevice.siblings.size() << "siblings";
@@ -2007,159 +1950,6 @@
         // Add to device map
         deviceMap[deviceInfo.portChain] = deviceInfo;
         qCDebug(log_device_windows) << "Integrated device added with port chain:" << deviceInfo.portChain;
-    }
-    
-    // Phase 3.5: Search for V3 generation USB 3.0 integrated devices (VID_345F&PID_2109)  
-    // These are similar to V2 but with different PID (2109 instead of 2132)
-    // The serial port is separate (1A86:FE0C) and connected via CompanionPortChain
-    qCDebug(log_device_windows) << "=== Phase 3.5: Searching for V3 generation USB 3.0 integrated devices (345F:2109) ===";
-    QList<USBDeviceData> integratedDevicesV3 = findUSBDevicesWithVidPid(AbstractPlatformDeviceManager::OPENTERFACE_VID_V3, AbstractPlatformDeviceManager::OPENTERFACE_PID_V3);
-    qCDebug(log_device_windows) << "Found" << integratedDevicesV3.size() << "V3 integrated devices (345F:2109)";
-    
-    for (int i = 0; i < integratedDevicesV3.size(); ++i) {
-        const USBDeviceData& integratedDevice = integratedDevicesV3[i];
-        
-        qCDebug(log_device_windows) << "Processing V3 Integrated Device" << (i + 1) << "at port chain:" << integratedDevice.portChain;
-        qCDebug(log_device_windows) << "  Device Instance ID:" << integratedDevice.deviceInstanceId;
-        
-=======
-        // Process as Generation 1 device (integrated interfaces on USB 2.0)
-        processGeneration1Interfaces(deviceInfo, newGen2Device);
-        
-        // Convert device IDs to real paths
-        matchDevicePathsToRealPaths(deviceInfo);
-        
-        // Add to device map
-        deviceMap[deviceInfo.portChain] = deviceInfo;
-        qCDebug(log_device_windows) << "New generation USB 2.0 device added with port chain:" << deviceInfo.portChain;
-    }
-    
-    // Phase 3: Search for New generation USB 3.0 integrated devices (VID_345F&PID_2132)  
-    // These are integrated devices that contain camera, HID, and audio interfaces
-    // The serial port is separate (1A86:FE0C) and connected via CompanionPortChain
-    qCDebug(log_device_windows) << "=== Phase 3: Searching for New generation USB 3.0 integrated devices (345F:2132) ===";
-    QList<USBDeviceData> integratedDevices = findUSBDevicesWithVidPid(AbstractPlatformDeviceManager::OPENTERFACE_VID_V2, AbstractPlatformDeviceManager::OPENTERFACE_PID_V2);
-    qCDebug(log_device_windows) << "Found" << integratedDevices.size() << "integrated devices (345F:2132)";
-    
-    for (int i = 0; i < integratedDevices.size(); ++i) {
-        const USBDeviceData& integratedDevice = integratedDevices[i];
-        
-        qCDebug(log_device_windows) << "Processing Integrated Device" << (i + 1) << "at port chain:" << integratedDevice.portChain;
-        qCDebug(log_device_windows) << "  Device Instance ID:" << integratedDevice.deviceInstanceId;
-        
-        // For integrated devices, we need to:
-        // 1. Find the associated serial port using CompanionPortChain relationship
-        // 2. Use the integrated device's children for camera, HID, and audio
-        
->>>>>>> 726694fa
-        // Find associated serial port through CompanionPortChain
-        QString associatedSerialPortId = findSerialPortByIntegratedDevice(integratedDevice);
-        QString associatedPortChain;
-        
-        if (!associatedSerialPortId.isEmpty()) {
-            qCDebug(log_device_windows) << "  ✓ Found associated serial port:" << associatedSerialPortId;
-            // Get the port chain of the serial port to use as the device identifier
-            DWORD serialDevInst = getDeviceInstanceFromId(associatedSerialPortId);
-            if (serialDevInst != 0) {
-                associatedPortChain = buildPythonCompatiblePortChain(serialDevInst);
-                qCDebug(log_device_windows) << "  Associated serial port chain:" << associatedPortChain;
-            }
-        } else {
-<<<<<<< HEAD
-            qCWarning(log_device_windows) << "  ✗ No associated serial port found for V3 integrated device";
-=======
-            qCWarning(log_device_windows) << "  ✗ No associated serial port found for integrated device";
->>>>>>> 726694fa
-            // Use the integrated device's port chain as fallback
-            associatedPortChain = integratedDevice.portChain;
-        }
-        
-        // Check if we already have a device for this port chain
-        if (deviceMap.contains(associatedPortChain)) {
-<<<<<<< HEAD
-            qCDebug(log_device_windows) << "Enhancing existing device with V3 integrated device interfaces at port chain:" << associatedPortChain;
-=======
-            qCDebug(log_device_windows) << "Enhancing existing device with integrated device interfaces at port chain:" << associatedPortChain;
->>>>>>> 726694fa
-            DeviceInfo& existingDevice = deviceMap[associatedPortChain];
-            
-            // Add integrated device interfaces to existing device
-            processIntegratedDeviceInterfaces(existingDevice, integratedDevice);
-            matchDevicePathsToRealPathsGeneration2(existingDevice);
-            
-<<<<<<< HEAD
-            qCDebug(log_device_windows) << "Enhanced V3 device interfaces - HID:" << (existingDevice.hasHidDevice() ? "✓" : "✗")
-=======
-            qCDebug(log_device_windows) << "Enhanced device interfaces - HID:" << (existingDevice.hasHidDevice() ? "✓" : "✗")
->>>>>>> 726694fa
-                                       << "Camera:" << (existingDevice.hasCameraDevice() ? "✓" : "✗") 
-                                       << "Audio:" << (existingDevice.hasAudioDevice() ? "✓" : "✗");
-            continue;
-        }
-        
-        // Create new device info
-        DeviceInfo deviceInfo;
-        deviceInfo.portChain = associatedPortChain;
-        deviceInfo.deviceInstanceId = integratedDevice.deviceInstanceId;
-        deviceInfo.lastSeen = QDateTime::currentDateTime();
-        deviceInfo.platformSpecific = integratedDevice.deviceInfo;
-        
-        // For USB 3.0 integrated devices, set up companion PortChain association
-        // The serial port is on the main PortChain, composite devices on companionPortChain
-        if (associatedPortChain != integratedDevice.portChain) {
-            deviceInfo.companionPortChain = integratedDevice.portChain;
-            deviceInfo.hasCompanionDevice = true;
-<<<<<<< HEAD
-            qCDebug(log_device_windows) << "  V3 USB 3.0 device - Serial PortChain:" << associatedPortChain 
-=======
-            qCDebug(log_device_windows) << "  USB 3.0 device - Serial PortChain:" << associatedPortChain 
->>>>>>> 726694fa
-                                       << "Companion PortChain:" << integratedDevice.portChain;
-        }
-        
-        // Set the serial port information if found
-        if (!associatedSerialPortId.isEmpty()) {
-            deviceInfo.serialPortId = associatedSerialPortId;
-        }
-        
-        // Convert sibling and children lists to QVariantList for storage
-        QVariantList siblingVariants, childrenVariants;
-        for (const QVariantMap& sibling : integratedDevice.siblings) {
-            siblingVariants.append(sibling);
-        }
-        for (const QVariantMap& child : integratedDevice.children) {
-            childrenVariants.append(child);
-        }
-        deviceInfo.platformSpecific["siblings"] = siblingVariants;
-        deviceInfo.platformSpecific["children"] = childrenVariants;
-<<<<<<< HEAD
-        
-        // Process the integrated device interfaces (camera, HID, audio)
-        qCDebug(log_device_windows) << "Processing interfaces for V3 integrated device (345F:2109)";
-        qCDebug(log_device_windows) << "  V3 integrated device has" << integratedDevice.children.size() << "children and" << integratedDevice.siblings.size() << "siblings";
-        processIntegratedDeviceInterfaces(deviceInfo, integratedDevice);
-        
-        qCDebug(log_device_windows) << "After V3 integrated device interface processing:";
-=======
-        
-        // Process the integrated device interfaces (camera, HID, audio)
-        qCDebug(log_device_windows) << "Processing interfaces for integrated device (345F:2132)";
-        qCDebug(log_device_windows) << "  Integrated device has" << integratedDevice.children.size() << "children and" << integratedDevice.siblings.size() << "siblings";
-        processIntegratedDeviceInterfaces(deviceInfo, integratedDevice);
-        
-        qCDebug(log_device_windows) << "After integrated device interface processing:";
->>>>>>> 726694fa
-        qCDebug(log_device_windows) << "  HID Device ID:" << (deviceInfo.hasHidDevice() ? deviceInfo.hidDeviceId : "Not found");
-        qCDebug(log_device_windows) << "  Camera Device ID:" << (deviceInfo.hasCameraDevice() ? deviceInfo.cameraDeviceId : "Not found");
-        qCDebug(log_device_windows) << "  Audio Device ID:" << (deviceInfo.hasAudioDevice() ? deviceInfo.audioDeviceId : "Not found");
-        
-        // Convert device IDs to real paths
-        matchDevicePathsToRealPathsGeneration2(deviceInfo);
-        
-        // Add to device map
-        deviceMap[deviceInfo.portChain] = deviceInfo;
-<<<<<<< HEAD
-        qCDebug(log_device_windows) << "V3 integrated device added with port chain:" << deviceInfo.portChain;
     }
     
     // Phase 1B: Use Generation 1 approach for integrated devices (345F:2132) 
@@ -2202,91 +1992,6 @@
         }
     }
     
-    // Phase 1C: Use Generation 1 approach for V3 integrated devices (345F:2109) 
-    // This handles cases where V3 integrated devices appear with Gen1-style interface layout
-    qCDebug(log_device_windows) << "Phase 1C: Generation 1 approach for V3 integrated devices";
-    QList<USBDeviceData> integratedDevicesLegacyV3 = findUSBDevicesWithVidPid(AbstractPlatformDeviceManager::OPENTERFACE_VID_V3, AbstractPlatformDeviceManager::OPENTERFACE_PID_V3);
-    qCDebug(log_device_windows) << "Re-processing" << integratedDevicesLegacyV3.size() << "V3 integrated devices with legacy approach";
-    
-    for (int i = 0; i < integratedDevicesLegacyV3.size(); ++i) {
-        const USBDeviceData& integratedDevice = integratedDevicesLegacyV3[i];
-        
-        // For V3 integrated devices, we need to find the associated serial port first
-        QString associatedSerialPortId = findSerialPortByIntegratedDevice(integratedDevice);
-        QString associatedPortChain;
-        
-        if (!associatedSerialPortId.isEmpty()) {
-            DWORD serialDevInst = getDeviceInstanceFromId(associatedSerialPortId);
-            if (serialDevInst != 0) {
-                associatedPortChain = buildPythonCompatiblePortChain(serialDevInst);
-            }
-        } else {
-            associatedPortChain = integratedDevice.portChain;
-        }
-        
-        // Check if we already have this device from the integrated approach
-        if (deviceMap.contains(associatedPortChain)) {
-            DeviceInfo& existingDevice = deviceMap[associatedPortChain];
-            qCDebug(log_device_windows) << "Enhancing existing V3 integrated device at port chain:" << associatedPortChain;
-            
-            // Try to fill missing interfaces using Generation 1 approach
-            if (!existingDevice.hasSerialPort()) {
-                processGeneration1SerialInterface(existingDevice, integratedDevice);
-            }
-            if (!existingDevice.hasHidDevice() || !existingDevice.hasCameraDevice() || !existingDevice.hasAudioDevice()) {
-                processGeneration1MediaInterfaces(existingDevice, integratedDevice);
-            }
-            
-            // Re-convert device IDs to real paths in case new interfaces were found
-            matchDevicePathsToRealPaths(existingDevice);
-        }
-    }
-    
-=======
-        qCDebug(log_device_windows) << "Integrated device added with port chain:" << deviceInfo.portChain;
-    }
-    
-    // Phase 1B: Use Generation 1 approach for integrated devices (345F:2132) 
-    // This handles cases where integrated devices appear with Gen1-style interface layout
-    qCDebug(log_device_windows) << "Phase 1B: Generation 1 approach for integrated devices";
-    QList<USBDeviceData> integratedDevicesLegacy = findUSBDevicesWithVidPid(AbstractPlatformDeviceManager::OPENTERFACE_VID_V2, AbstractPlatformDeviceManager::OPENTERFACE_PID_V2);
-    qCDebug(log_device_windows) << "Re-processing" << integratedDevicesLegacy.size() << "integrated devices with legacy approach";
-    
-    for (int i = 0; i < integratedDevicesLegacy.size(); ++i) {
-        const USBDeviceData& integratedDevice = integratedDevicesLegacy[i];
-        
-        // For integrated devices, we need to find the associated serial port first
-        QString associatedSerialPortId = findSerialPortByIntegratedDevice(integratedDevice);
-        QString associatedPortChain;
-        
-        if (!associatedSerialPortId.isEmpty()) {
-            DWORD serialDevInst = getDeviceInstanceFromId(associatedSerialPortId);
-            if (serialDevInst != 0) {
-                associatedPortChain = buildPythonCompatiblePortChain(serialDevInst);
-            }
-        } else {
-            associatedPortChain = integratedDevice.portChain;
-        }
-        
-        // Check if we already have this device from the integrated approach
-        if (deviceMap.contains(associatedPortChain)) {
-            DeviceInfo& existingDevice = deviceMap[associatedPortChain];
-            qCDebug(log_device_windows) << "Enhancing existing integrated device at port chain:" << associatedPortChain;
-            
-            // Try to fill missing interfaces using Generation 1 approach
-            if (!existingDevice.hasSerialPort()) {
-                processGeneration1SerialInterface(existingDevice, integratedDevice);
-            }
-            if (!existingDevice.hasHidDevice() || !existingDevice.hasCameraDevice() || !existingDevice.hasAudioDevice()) {
-                processGeneration1MediaInterfaces(existingDevice, integratedDevice);
-            }
-            
-            // Re-convert device IDs to real paths in case new interfaces were found
-            matchDevicePathsToRealPaths(existingDevice);
-        }
-    }
-    
->>>>>>> 726694fa
     // Phase 4: Enhanced detection for devices that might work with both approaches
     qCDebug(log_device_windows) << "=== Phase 4: Enhanced detection for hybrid devices ===";
     enhanceDeviceDetection(deviceMap);
